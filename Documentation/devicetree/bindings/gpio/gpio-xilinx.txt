--- conflicted
+++ resolved
@@ -8,21 +8,12 @@
 Required properties:
 - compatible : Should be "xlnx,xps-gpio-1.00.a"
 - reg : Address and length of the register set for the device
-- #gpio-cells : Should be two or three. The first cell is the pin number,
-  The second cell is used to specify channel offset:
-		0 - first channel
-		8 - second channel
-  The third cell is optional and used to specify flags. Use the macros
-  defined in include/dt-bindings/gpio/gpio.h
+- #gpio-cells : Should be two. The first cell is the pin number and the
+  second cell is used to specify optional parameters (currently unused).
 - gpio-controller : Marks the device node as a GPIO controller.
 
 Optional properties:
-<<<<<<< HEAD
-- clock-names : Should be "s_axi_aclk"
-- clocks: Input clock specifier. Refer to common clock bindings.
-=======
 - clocks : Input clock specifier. Refer to common clock bindings.
->>>>>>> a4adc2c2
 - interrupts : Interrupt mapping for GPIO IRQ.
 - xlnx,all-inputs : if n-th bit is setup, GPIO-n is input
 - xlnx,dout-default : if n-th bit is 1, GPIO-n default value is 1
@@ -33,7 +24,6 @@
 - xlnx,dout-default-2 : as above but the second channel
 - xlnx,gpio2-width : as above but for the second channel
 - xlnx,tri-default-2 : as above but for the second channel
-- xlnx,no-init : No initialisation at probe
 
 
 Example:
@@ -42,8 +32,6 @@
 	compatible = "xlnx,xps-gpio-1.00.a";
 	clocks = <&clkc25>;
 	gpio-controller ;
-	clock-names = "s_axi_aclk";
-	clocks = <&clkc 71>;
 	interrupt-parent = <&microblaze_0_intc>;
 	interrupts = < 6 2 >;
 	reg = < 0x40000000 0x10000 >;
@@ -57,12 +45,4 @@
 	xlnx,is-dual = <0x1>;
 	xlnx,tri-default = <0xffffffff>;
 	xlnx,tri-default-2 = <0xffffffff>;
-} ;
-
-Example to demonstrate how reset-gpios property is used in drivers:
-
-driver: driver@80000000 {
-	compatible = "xlnx,driver";
-	reset-gpios = <&gpio 0 0 GPIO_ACTIVE_LOW>; /* gpio phandle, gpio pin-number, channel offset, flag state */
-	reg = <0x0 0x80000000 0x0 0x10000>;
-};+} ;