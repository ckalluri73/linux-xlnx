/* SPDX-License-Identifier: GPL-2.0 */
#ifndef _LINUX_SCHED_MM_H
#define _LINUX_SCHED_MM_H

#include <linux/kernel.h>
#include <linux/atomic.h>
#include <linux/sched.h>
#include <linux/mm_types.h>
#include <linux/gfp.h>
#include <linux/sync_core.h>

/*
 * Routines for handling mm_structs
 */
extern struct mm_struct *mm_alloc(void);

/**
 * mmgrab() - Pin a &struct mm_struct.
 * @mm: The &struct mm_struct to pin.
 *
 * Make sure that @mm will not get freed even after the owning task
 * exits. This doesn't guarantee that the associated address space
 * will still exist later on and mmget_not_zero() has to be used before
 * accessing it.
 *
 * This is a preferred way to to pin @mm for a longer/unbounded amount
 * of time.
 *
 * Use mmdrop() to release the reference acquired by mmgrab().
 *
 * See also <Documentation/vm/active_mm.rst> for an in-depth explanation
 * of &mm_struct.mm_count vs &mm_struct.mm_users.
 */
static inline void mmgrab(struct mm_struct *mm)
{
	atomic_inc(&mm->mm_count);
}

extern void __mmdrop(struct mm_struct *mm);

static inline void mmdrop(struct mm_struct *mm)
{
	/*
	 * The implicit full barrier implied by atomic_dec_and_test() is
	 * required by the membarrier system call before returning to
	 * user-space, after storing to rq->curr.
	 */
	if (unlikely(atomic_dec_and_test(&mm->mm_count)))
		__mmdrop(mm);
}

/*
 * This has to be called after a get_task_mm()/mmget_not_zero()
 * followed by taking the mmap_sem for writing before modifying the
 * vmas or anything the coredump pretends not to change from under it.
 *
<<<<<<< HEAD
=======
 * It also has to be called when mmgrab() is used in the context of
 * the process, but then the mm_count refcount is transferred outside
 * the context of the process to run down_write() on that pinned mm.
 *
>>>>>>> 0ecfebd2
 * NOTE: find_extend_vma() called from GUP context is the only place
 * that can modify the "mm" (notably the vm_start/end) under mmap_sem
 * for reading and outside the context of the process, so it is also
 * the only case that holds the mmap_sem for reading that must call
 * this function. Generally if the mmap_sem is hold for reading
 * there's no need of this check after get_task_mm()/mmget_not_zero().
 *
 * This function can be obsoleted and the check can be removed, after
 * the coredump code will hold the mmap_sem for writing before
 * invoking the ->core_dump methods.
 */
static inline bool mmget_still_valid(struct mm_struct *mm)
{
	return likely(!mm->core_state);
}

/**
 * mmget() - Pin the address space associated with a &struct mm_struct.
 * @mm: The address space to pin.
 *
 * Make sure that the address space of the given &struct mm_struct doesn't
 * go away. This does not protect against parts of the address space being
 * modified or freed, however.
 *
 * Never use this function to pin this address space for an
 * unbounded/indefinite amount of time.
 *
 * Use mmput() to release the reference acquired by mmget().
 *
 * See also <Documentation/vm/active_mm.rst> for an in-depth explanation
 * of &mm_struct.mm_count vs &mm_struct.mm_users.
 */
static inline void mmget(struct mm_struct *mm)
{
	atomic_inc(&mm->mm_users);
}

static inline bool mmget_not_zero(struct mm_struct *mm)
{
	return atomic_inc_not_zero(&mm->mm_users);
}

/* mmput gets rid of the mappings and all user-space */
extern void mmput(struct mm_struct *);
#ifdef CONFIG_MMU
/* same as above but performs the slow path from the async context. Can
 * be called from the atomic context as well
 */
void mmput_async(struct mm_struct *);
#endif

/* Grab a reference to a task's mm, if it is not already going away */
extern struct mm_struct *get_task_mm(struct task_struct *task);
/*
 * Grab a reference to a task's mm, if it is not already going away
 * and ptrace_may_access with the mode parameter passed to it
 * succeeds.
 */
extern struct mm_struct *mm_access(struct task_struct *task, unsigned int mode);
/* Remove the current tasks stale references to the old mm_struct */
extern void mm_release(struct task_struct *, struct mm_struct *);

#ifdef CONFIG_MEMCG
extern void mm_update_next_owner(struct mm_struct *mm);
#else
static inline void mm_update_next_owner(struct mm_struct *mm)
{
}
#endif /* CONFIG_MEMCG */

#ifdef CONFIG_MMU
extern void arch_pick_mmap_layout(struct mm_struct *mm,
				  struct rlimit *rlim_stack);
extern unsigned long
arch_get_unmapped_area(struct file *, unsigned long, unsigned long,
		       unsigned long, unsigned long);
extern unsigned long
arch_get_unmapped_area_topdown(struct file *filp, unsigned long addr,
			  unsigned long len, unsigned long pgoff,
			  unsigned long flags);
#else
static inline void arch_pick_mmap_layout(struct mm_struct *mm,
					 struct rlimit *rlim_stack) {}
#endif

static inline bool in_vfork(struct task_struct *tsk)
{
	bool ret;

	/*
	 * need RCU to access ->real_parent if CLONE_VM was used along with
	 * CLONE_PARENT.
	 *
	 * We check real_parent->mm == tsk->mm because CLONE_VFORK does not
	 * imply CLONE_VM
	 *
	 * CLONE_VFORK can be used with CLONE_PARENT/CLONE_THREAD and thus
	 * ->real_parent is not necessarily the task doing vfork(), so in
	 * theory we can't rely on task_lock() if we want to dereference it.
	 *
	 * And in this case we can't trust the real_parent->mm == tsk->mm
	 * check, it can be false negative. But we do not care, if init or
	 * another oom-unkillable task does this it should blame itself.
	 */
	rcu_read_lock();
	ret = tsk->vfork_done && tsk->real_parent->mm == tsk->mm;
	rcu_read_unlock();

	return ret;
}

/*
 * Applies per-task gfp context to the given allocation flags.
 * PF_MEMALLOC_NOIO implies GFP_NOIO
 * PF_MEMALLOC_NOFS implies GFP_NOFS
 * PF_MEMALLOC_NOCMA implies no allocation from CMA region.
 */
static inline gfp_t current_gfp_context(gfp_t flags)
{
	if (unlikely(current->flags &
		     (PF_MEMALLOC_NOIO | PF_MEMALLOC_NOFS | PF_MEMALLOC_NOCMA))) {
		/*
		 * NOIO implies both NOIO and NOFS and it is a weaker context
		 * so always make sure it makes precedence
		 */
		if (current->flags & PF_MEMALLOC_NOIO)
			flags &= ~(__GFP_IO | __GFP_FS);
		else if (current->flags & PF_MEMALLOC_NOFS)
			flags &= ~__GFP_FS;
#ifdef CONFIG_CMA
		if (current->flags & PF_MEMALLOC_NOCMA)
			flags &= ~__GFP_MOVABLE;
#endif
	}
	return flags;
}

#ifdef CONFIG_LOCKDEP
extern void __fs_reclaim_acquire(void);
extern void __fs_reclaim_release(void);
extern void fs_reclaim_acquire(gfp_t gfp_mask);
extern void fs_reclaim_release(gfp_t gfp_mask);
#else
static inline void __fs_reclaim_acquire(void) { }
static inline void __fs_reclaim_release(void) { }
static inline void fs_reclaim_acquire(gfp_t gfp_mask) { }
static inline void fs_reclaim_release(gfp_t gfp_mask) { }
#endif

/**
 * memalloc_noio_save - Marks implicit GFP_NOIO allocation scope.
 *
 * This functions marks the beginning of the GFP_NOIO allocation scope.
 * All further allocations will implicitly drop __GFP_IO flag and so
 * they are safe for the IO critical section from the allocation recursion
 * point of view. Use memalloc_noio_restore to end the scope with flags
 * returned by this function.
 *
 * This function is safe to be used from any context.
 */
static inline unsigned int memalloc_noio_save(void)
{
	unsigned int flags = current->flags & PF_MEMALLOC_NOIO;
	current->flags |= PF_MEMALLOC_NOIO;
	return flags;
}

/**
 * memalloc_noio_restore - Ends the implicit GFP_NOIO scope.
 * @flags: Flags to restore.
 *
 * Ends the implicit GFP_NOIO scope started by memalloc_noio_save function.
 * Always make sure that that the given flags is the return value from the
 * pairing memalloc_noio_save call.
 */
static inline void memalloc_noio_restore(unsigned int flags)
{
	current->flags = (current->flags & ~PF_MEMALLOC_NOIO) | flags;
}

/**
 * memalloc_nofs_save - Marks implicit GFP_NOFS allocation scope.
 *
 * This functions marks the beginning of the GFP_NOFS allocation scope.
 * All further allocations will implicitly drop __GFP_FS flag and so
 * they are safe for the FS critical section from the allocation recursion
 * point of view. Use memalloc_nofs_restore to end the scope with flags
 * returned by this function.
 *
 * This function is safe to be used from any context.
 */
static inline unsigned int memalloc_nofs_save(void)
{
	unsigned int flags = current->flags & PF_MEMALLOC_NOFS;
	current->flags |= PF_MEMALLOC_NOFS;
	return flags;
}

/**
 * memalloc_nofs_restore - Ends the implicit GFP_NOFS scope.
 * @flags: Flags to restore.
 *
 * Ends the implicit GFP_NOFS scope started by memalloc_nofs_save function.
 * Always make sure that that the given flags is the return value from the
 * pairing memalloc_nofs_save call.
 */
static inline void memalloc_nofs_restore(unsigned int flags)
{
	current->flags = (current->flags & ~PF_MEMALLOC_NOFS) | flags;
}

static inline unsigned int memalloc_noreclaim_save(void)
{
	unsigned int flags = current->flags & PF_MEMALLOC;
	current->flags |= PF_MEMALLOC;
	return flags;
}

static inline void memalloc_noreclaim_restore(unsigned int flags)
{
	current->flags = (current->flags & ~PF_MEMALLOC) | flags;
}

#ifdef CONFIG_CMA
static inline unsigned int memalloc_nocma_save(void)
{
	unsigned int flags = current->flags & PF_MEMALLOC_NOCMA;

	current->flags |= PF_MEMALLOC_NOCMA;
	return flags;
}

static inline void memalloc_nocma_restore(unsigned int flags)
{
	current->flags = (current->flags & ~PF_MEMALLOC_NOCMA) | flags;
}
#else
static inline unsigned int memalloc_nocma_save(void)
{
	return 0;
}

static inline void memalloc_nocma_restore(unsigned int flags)
{
}
#endif

#ifdef CONFIG_MEMCG
/**
 * memalloc_use_memcg - Starts the remote memcg charging scope.
 * @memcg: memcg to charge.
 *
 * This function marks the beginning of the remote memcg charging scope. All the
 * __GFP_ACCOUNT allocations till the end of the scope will be charged to the
 * given memcg.
 *
 * NOTE: This function is not nesting safe.
 */
static inline void memalloc_use_memcg(struct mem_cgroup *memcg)
{
	WARN_ON_ONCE(current->active_memcg);
	current->active_memcg = memcg;
}

/**
 * memalloc_unuse_memcg - Ends the remote memcg charging scope.
 *
 * This function marks the end of the remote memcg charging scope started by
 * memalloc_use_memcg().
 */
static inline void memalloc_unuse_memcg(void)
{
	current->active_memcg = NULL;
}
#else
static inline void memalloc_use_memcg(struct mem_cgroup *memcg)
{
}

static inline void memalloc_unuse_memcg(void)
{
}
#endif

#ifdef CONFIG_MEMBARRIER
enum {
	MEMBARRIER_STATE_PRIVATE_EXPEDITED_READY		= (1U << 0),
	MEMBARRIER_STATE_PRIVATE_EXPEDITED			= (1U << 1),
	MEMBARRIER_STATE_GLOBAL_EXPEDITED_READY			= (1U << 2),
	MEMBARRIER_STATE_GLOBAL_EXPEDITED			= (1U << 3),
	MEMBARRIER_STATE_PRIVATE_EXPEDITED_SYNC_CORE_READY	= (1U << 4),
	MEMBARRIER_STATE_PRIVATE_EXPEDITED_SYNC_CORE		= (1U << 5),
};

enum {
	MEMBARRIER_FLAG_SYNC_CORE	= (1U << 0),
};

#ifdef CONFIG_ARCH_HAS_MEMBARRIER_CALLBACKS
#include <asm/membarrier.h>
#endif

static inline void membarrier_mm_sync_core_before_usermode(struct mm_struct *mm)
{
	if (likely(!(atomic_read(&mm->membarrier_state) &
		     MEMBARRIER_STATE_PRIVATE_EXPEDITED_SYNC_CORE)))
		return;
	sync_core_before_usermode();
}

static inline void membarrier_execve(struct task_struct *t)
{
	atomic_set(&t->mm->membarrier_state, 0);
}
#else
#ifdef CONFIG_ARCH_HAS_MEMBARRIER_CALLBACKS
static inline void membarrier_arch_switch_mm(struct mm_struct *prev,
					     struct mm_struct *next,
					     struct task_struct *tsk)
{
}
#endif
static inline void membarrier_execve(struct task_struct *t)
{
}
static inline void membarrier_mm_sync_core_before_usermode(struct mm_struct *mm)
{
}
#endif

#endif /* _LINUX_SCHED_MM_H */<|MERGE_RESOLUTION|>--- conflicted
+++ resolved
@@ -54,13 +54,10 @@
  * followed by taking the mmap_sem for writing before modifying the
  * vmas or anything the coredump pretends not to change from under it.
  *
-<<<<<<< HEAD
-=======
  * It also has to be called when mmgrab() is used in the context of
  * the process, but then the mm_count refcount is transferred outside
  * the context of the process to run down_write() on that pinned mm.
  *
->>>>>>> 0ecfebd2
  * NOTE: find_extend_vma() called from GUP context is the only place
  * that can modify the "mm" (notably the vm_start/end) under mmap_sem
  * for reading and outside the context of the process, so it is also
