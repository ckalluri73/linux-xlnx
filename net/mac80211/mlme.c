--- conflicted
+++ resolved
@@ -1942,28 +1942,8 @@
 
 		rcu_read_unlock();
 
-		/*
-		 * Whenever the AP announces the HT mode change that can be
-		 * 40MHz intolerant or etc., it would be safer to stop tx
-		 * queues before doing hw config to avoid buffer overflow.
-		 */
-		ieee80211_stop_queues_by_reason(&sdata->local->hw,
-				IEEE80211_QUEUE_STOP_REASON_CHTYPE_CHANGE);
-
-		/* flush out all packets */
-		synchronize_net();
-
-		drv_flush(local, false);
-
 		changed |= ieee80211_enable_ht(sdata, elems.ht_info_elem,
-<<<<<<< HEAD
-					       bssid, ap_ht_cap_flags);
-
-		ieee80211_wake_queues_by_reason(&sdata->local->hw,
-				IEEE80211_QUEUE_STOP_REASON_CHTYPE_CHANGE);
-=======
 					       bssid, ap_ht_cap_flags, true);
->>>>>>> 08740735
 	}
 
 	/* Note: country IE parsing is done for us by cfg80211 */
