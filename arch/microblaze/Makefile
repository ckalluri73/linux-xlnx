--- conflicted
+++ resolved
@@ -56,12 +56,6 @@
 # Are we making a simpleImage.<boardname> target? If so, crack out the boardname
 DTB:=$(subst simpleImage.,,$(filter simpleImage.%, $(MAKECMDGOALS)))
 
-<<<<<<< HEAD
-# Are we making a simpleImage.<boardname> target? If so, crack out the boardname
-DTB:=$(subst simpleImage.,,$(filter simpleImage.%, $(MAKECMDGOALS)))
-
-=======
->>>>>>> 22763c5c
 ifneq ($(DTB),)
 	core-y	+= $(boot)/
 endif
@@ -70,10 +64,7 @@
 ifeq ($(CONFIG_MMU),)
 MMU := -nommu
 endif
-<<<<<<< HEAD
-=======
 
->>>>>>> 22763c5c
 export MMU DTB
 
 all: linux.bin
@@ -87,26 +78,16 @@
 	$(Q)$(MAKE) $(build)=$(boot) $(boot)/$@
 
 define archhelp
-<<<<<<< HEAD
-  echo '* linux.bin        - Create raw binary'
-  echo '  linux.bin.gz     - Create compressed raw binary'
-  echo '  simpleImage.<dt> - ELF image with $(arch)/boot/dts/<dt>.dts linked in'
-=======
   echo '* linux.bin    - Create raw binary'
   echo '  linux.bin.gz - Create compressed raw binary'
   echo '  simpleImage.<dt> - ELF image with $(arch)/boot/dts/<dt>.dts linked in'
   echo '                   - stripped elf with fdt blob
   echo '  simpleImage.<dt>.unstrip - full ELF image with fdt blob'
->>>>>>> 22763c5c
   echo '  *_defconfig      - Select default config from arch/microblaze/configs'
   echo ''
   echo '  Targets with <dt> embed a device tree blob inside the image'
   echo '  These targets support board with firmware that does not'
-<<<<<<< HEAD
-  echo '  support passing a device tree directly.  Replace <dt> with the'
-=======
   echo '  support passing a device tree directly. Replace <dt> with the'
->>>>>>> 22763c5c
   echo '  name of a dts file from the arch/microblaze/boot/dts/ directory'
   echo '  (minus the .dts extension).'
 endef