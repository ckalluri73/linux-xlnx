/*
 * Kernel execution entry point code.
 *
 *    Copyright (c) 1995-1996 Gary Thomas <gdt@linuxppc.org>
 *      Initial PowerPC version.
 *    Copyright (c) 1996 Cort Dougan <cort@cs.nmt.edu>
 *      Rewritten for PReP
 *    Copyright (c) 1996 Paul Mackerras <paulus@cs.anu.edu.au>
 *      Low-level exception handers, MMU support, and rewrite.
 *    Copyright (c) 1997 Dan Malek <dmalek@jlc.net>
 *      PowerPC 8xx modifications.
 *    Copyright (c) 1998-1999 TiVo, Inc.
 *      PowerPC 403GCX modifications.
 *    Copyright (c) 1999 Grant Erickson <grant@lcse.umn.edu>
 *      PowerPC 403GCX/405GP modifications.
 *    Copyright 2000 MontaVista Software Inc.
 *	PPC405 modifications
 *      PowerPC 403GCX/405GP modifications.
 * 	Author: MontaVista Software, Inc.
 *         	frank_rowand@mvista.com or source@mvista.com
 * 	   	debbie_chu@mvista.com
 *    Copyright 2002-2005 MontaVista Software, Inc.
 *      PowerPC 44x support, Matt Porter <mporter@kernel.crashing.org>
 *
 * This program is free software; you can redistribute  it and/or modify it
 * under  the terms of  the GNU General  Public License as published by the
 * Free Software Foundation;  either version 2 of the  License, or (at your
 * option) any later version.
 */

#include <linux/init.h>
#include <asm/processor.h>
#include <asm/page.h>
#include <asm/mmu.h>
#include <asm/pgtable.h>
#include <asm/cputable.h>
#include <asm/thread_info.h>
#include <asm/ppc_asm.h>
#include <asm/asm-offsets.h>
#include <asm/synch.h>
#include "head_booke.h"


/* As with the other PowerPC ports, it is expected that when code
 * execution begins here, the following registers contain valid, yet
 * optional, information:
 *
 *   r3 - Board info structure pointer (DRAM, frequency, MAC address, etc.)
 *   r4 - Starting address of the init RAM disk
 *   r5 - Ending address of the init RAM disk
 *   r6 - Start of kernel command line string (e.g. "mem=128")
 *   r7 - End of kernel command line string
 *
 */
	__HEAD
_ENTRY(_stext);
_ENTRY(_start);
	/*
	 * Reserve a word at a fixed location to store the address
	 * of abatron_pteptrs
	 */
	nop
/*
 * Save parameters we are passed
 */
	mr	r31,r3
	mr	r30,r4
	mr	r29,r5
	mr	r28,r6
	mr	r27,r7
	li	r24,0		/* CPU number */

<<<<<<< HEAD
/*
 * In case the firmware didn't do it, we apply some workarounds
 * that are good for all 440 core variants here
 */
	mfspr	r3,SPRN_CCR0
	rlwinm	r3,r3,0,0,27	/* disable icache prefetch */
	isync
	mtspr	SPRN_CCR0,r3
	isync
	sync

/*
 * Set up the initial MMU state
 *
 * We are still executing code at the virtual address
 * mappings set by the firmware for the base of RAM.
 *
 * We first invalidate all TLB entries but the one
 * we are running from.  We then load the KERNELBASE
 * mappings so we can begin to use kernel addresses
 * natively and so the interrupt vector locations are
 * permanently pinned (necessary since Book E
 * implementations always have translation enabled).
 *
 * TODO: Use the known TLB entry we are running from to
 *	 determine which physical region we are located
 *	 in.  This can be used to determine where in RAM
 *	 (on a shared CPU system) or PCI memory space
 *	 (on a DRAMless system) we are located.
 *       For now, we assume a perfect world which means
 *	 we are located at the base of DRAM (physical 0).
 */

/*
 * Search TLB for entry that we are currently using.
 * Invalidate all entries but the one we are using.
 */
	/* Load our current PID->MMUCR TID and MSR IS->MMUCR STS */
	mfspr	r3,SPRN_PID			/* Get PID */
	mfmsr	r4				/* Get MSR */
	andi.	r4,r4,MSR_IS@l			/* TS=1? */
	beq	wmmucr				/* If not, leave STS=0 */
	oris	r3,r3,PPC44x_MMUCR_STS@h	/* Set STS=1 */
wmmucr:	mtspr	SPRN_MMUCR,r3			/* Put MMUCR */
	sync

	bl	invstr				/* Find our address */
invstr:	mflr	r5				/* Make it accessible */
	tlbsx	r23,0,r5			/* Find entry we are in */
	li	r4,0				/* Start at TLB entry 0 */
	li	r3,0				/* Set PAGEID inval value */
1:	cmpw	r23,r4				/* Is this our entry? */
	beq	skpinv				/* If so, skip the inval */
	tlbwe	r3,r4,PPC44x_TLB_PAGEID		/* If not, inval the entry */
skpinv:	addi	r4,r4,1				/* Increment */
	cmpwi	r4,64				/* Are we done? */
	bne	1b				/* If not, repeat */
	isync					/* If so, context change */

/*
 * Configure and load pinned entry into TLB slot 63.
 */

	lis	r3,PAGE_OFFSET@h
	ori	r3,r3,PAGE_OFFSET@l

	/* Kernel is at the base of RAM */
	li r4, 0			/* Load the kernel physical address */

	/* Load the kernel PID = 0 */
	li	r0,0
	mtspr	SPRN_PID,r0
	sync

	/* Initialize MMUCR */
	li	r5,0
	mtspr	SPRN_MMUCR,r5
	sync

 	/* pageid fields */
	clrrwi	r3,r3,10		/* Mask off the effective page number */
	ori	r3,r3,PPC44x_TLB_VALID | PPC44x_TLB_256M

	/* xlat fields */
	clrrwi	r4,r4,10		/* Mask off the real page number */
					/* ERPN is 0 for first 4GB page */

	/* attrib fields */
	/* Added guarded bit to protect against speculative loads/stores */
	li	r5,0
	ori	r5,r5,(PPC44x_TLB_SW | PPC44x_TLB_SR | PPC44x_TLB_SX | PPC44x_TLB_G)

        li      r0,63                    /* TLB slot 63 */

	tlbwe	r3,r0,PPC44x_TLB_PAGEID	/* Load the pageid fields */
	tlbwe	r4,r0,PPC44x_TLB_XLAT	/* Load the translation fields */
	tlbwe	r5,r0,PPC44x_TLB_ATTRIB	/* Load the attrib/access fields */

	/* Force context change */
#ifdef CONFIG_XILINX_VIRTEX_5_FXT
	/* We can not use the content of the MSR register when we are using XMD
	 * to connect to a ml5xx board as XMD changes the contents of the MSR
	 * register. We load the default value instead. 
	 *
	 * EDK 10.1 fixes this issue so this should be removed once the automated 
	 * testing is updated to 10.1 tools.
	 */
        lis     r0,MSR_KERNEL@h
        ori     r0,r0,MSR_KERNEL@l
#else
	mfmsr	r0
#endif
	mtspr	SPRN_SRR1, r0
	lis	r0,3f@h
	ori	r0,r0,3f@l
	mtspr	SPRN_SRR0,r0
	sync
	rfi

	/* If necessary, invalidate original entry we used */
3:	cmpwi	r23,63
	beq	4f
	li	r6,0
	tlbwe   r6,r23,PPC44x_TLB_PAGEID
	isync

4:
#ifdef CONFIG_PPC_EARLY_DEBUG_44x
	/* Add UART mapping for early debug. */

 	/* pageid fields */
	lis	r3,PPC44x_EARLY_DEBUG_VIRTADDR@h
	ori	r3,r3,PPC44x_TLB_VALID|PPC44x_TLB_TS|PPC44x_TLB_64K

	/* xlat fields */
	lis	r4,CONFIG_PPC_EARLY_DEBUG_44x_PHYSLOW@h
	ori	r4,r4,CONFIG_PPC_EARLY_DEBUG_44x_PHYSHIGH

	/* attrib fields */
	li	r5,(PPC44x_TLB_SW|PPC44x_TLB_SR|PPC44x_TLB_I|PPC44x_TLB_G)
        li      r0,62                    /* TLB slot 0 */

	tlbwe	r3,r0,PPC44x_TLB_PAGEID
	tlbwe	r4,r0,PPC44x_TLB_XLAT
	tlbwe	r5,r0,PPC44x_TLB_ATTRIB

	/* Force context change */
	isync
#endif /* CONFIG_PPC_EARLY_DEBUG_44x */

	/* Establish the interrupt vector offsets */
	SET_IVOR(0,  CriticalInput);
	SET_IVOR(1,  MachineCheck);
	SET_IVOR(2,  DataStorage);
	SET_IVOR(3,  InstructionStorage);
	SET_IVOR(4,  ExternalInput);
	SET_IVOR(5,  Alignment);
	SET_IVOR(6,  Program);
	SET_IVOR(7,  FloatingPointUnavailable);
	SET_IVOR(8,  SystemCall);
	SET_IVOR(9,  AuxillaryProcessorUnavailable);
	SET_IVOR(10, Decrementer);
	SET_IVOR(11, FixedIntervalTimer);
	SET_IVOR(12, WatchdogTimer);
	SET_IVOR(13, DataTLBError);
	SET_IVOR(14, InstructionTLBError);
	SET_IVOR(15, DebugCrit);

	/* Establish the interrupt vector base */
	lis	r4,interrupt_base@h	/* IVPR only uses the high 16-bits */
	mtspr	SPRN_IVPR,r4
=======
	bl	init_cpu_state
>>>>>>> 9fe6206f

	/*
	 * The following code is needed to make GDB work with soft breakpoints.
	 * This patch was provided by Brian Hill. 
	 */ 
	lis     r2,DBCR0_IDM@h
	mtspr   SPRN_DBCR0,r2
	isync

	/* clear any residual debug events */
	li      r2,-1
	mtspr   SPRN_DBSR,r2

	/*
	 * This is where the main kernel code starts.
	 */

	/* ptr to current */
	lis	r2,init_task@h
	ori	r2,r2,init_task@l

	/* ptr to current thread */
	addi	r4,r2,THREAD	/* init task's THREAD */
	mtspr	SPRN_SPRG_THREAD,r4

	/* stack */
	lis	r1,init_thread_union@h
	ori	r1,r1,init_thread_union@l
	li	r0,0
	stwu	r0,THREAD_SIZE-STACK_FRAME_OVERHEAD(r1)

	bl	early_init

/*
 * Decide what sort of machine this is and initialize the MMU.
 */
	mr	r3,r31
	mr	r4,r30
	mr	r5,r29
	mr	r6,r28
	mr	r7,r27
	bl	machine_init
	bl	MMU_init

	/* Setup PTE pointers for the Abatron bdiGDB */
	lis	r6, swapper_pg_dir@h
	ori	r6, r6, swapper_pg_dir@l
	lis	r5, abatron_pteptrs@h
	ori	r5, r5, abatron_pteptrs@l
	lis	r4, KERNELBASE@h
	ori	r4, r4, KERNELBASE@l
	stw	r5, 0(r4)	/* Save abatron_pteptrs at a fixed location */
	stw	r6, 0(r5)

	/* Let's move on */
	lis	r4,start_kernel@h
	ori	r4,r4,start_kernel@l
	lis	r3,MSR_KERNEL@h
	ori	r3,r3,MSR_KERNEL@l
	mtspr	SPRN_SRR0,r4
	mtspr	SPRN_SRR1,r3
	rfi			/* change context and jump to start_kernel */

/*
 * Interrupt vector entry code
 *
 * The Book E MMUs are always on so we don't need to handle
 * interrupts in real mode as with previous PPC processors. In
 * this case we handle interrupts in the kernel virtual address
 * space.
 *
 * Interrupt vectors are dynamically placed relative to the
 * interrupt prefix as determined by the address of interrupt_base.
 * The interrupt vectors offsets are programmed using the labels
 * for each interrupt vector entry.
 *
 * Interrupt vectors must be aligned on a 16 byte boundary.
 * We align on a 32 byte cache line boundary for good measure.
 */

interrupt_base:
	/* Critical Input Interrupt */
	CRITICAL_EXCEPTION(0x0100, CriticalInput, unknown_exception)

	/* Machine Check Interrupt */
	CRITICAL_EXCEPTION(0x0200, MachineCheck, machine_check_exception)
	MCHECK_EXCEPTION(0x0210, MachineCheckA, machine_check_exception)

	/* Data Storage Interrupt */
	DATA_STORAGE_EXCEPTION

		/* Instruction Storage Interrupt */
	INSTRUCTION_STORAGE_EXCEPTION

	/* External Input Interrupt */
	EXCEPTION(0x0500, ExternalInput, do_IRQ, EXC_XFER_LITE)

	/* Alignment Interrupt */
	ALIGNMENT_EXCEPTION

	/* Program Interrupt */
	PROGRAM_EXCEPTION

	/* Floating Point Unavailable Interrupt */
#ifdef CONFIG_PPC_FPU
	FP_UNAVAILABLE_EXCEPTION
#else
	EXCEPTION(0x2010, FloatingPointUnavailable, unknown_exception, EXC_XFER_EE)
#endif
	/* System Call Interrupt */
	START_EXCEPTION(SystemCall)
	NORMAL_EXCEPTION_PROLOG
	EXC_XFER_EE_LITE(0x0c00, DoSyscall)

	/* Auxillary Processor Unavailable Interrupt */
	EXCEPTION(0x2020, AuxillaryProcessorUnavailable, unknown_exception, EXC_XFER_EE)

	/* Decrementer Interrupt */
	DECREMENTER_EXCEPTION

	/* Fixed Internal Timer Interrupt */
	/* TODO: Add FIT support */
	EXCEPTION(0x1010, FixedIntervalTimer, unknown_exception, EXC_XFER_EE)

	/* Watchdog Timer Interrupt */
	/* TODO: Add watchdog support */
#ifdef CONFIG_BOOKE_WDT
	CRITICAL_EXCEPTION(0x1020, WatchdogTimer, WatchdogException)
#else
	CRITICAL_EXCEPTION(0x1020, WatchdogTimer, unknown_exception)
#endif

	/* Data TLB Error Interrupt */
	START_EXCEPTION(DataTLBError44x)
	mtspr	SPRN_SPRG_WSCRATCH0, r10		/* Save some working registers */
	mtspr	SPRN_SPRG_WSCRATCH1, r11
	mtspr	SPRN_SPRG_WSCRATCH2, r12
	mtspr	SPRN_SPRG_WSCRATCH3, r13
	mfcr	r11
	mtspr	SPRN_SPRG_WSCRATCH4, r11
	mfspr	r10, SPRN_DEAR		/* Get faulting address */

	/* If we are faulting a kernel address, we have to use the
	 * kernel page tables.
	 */
	lis	r11, PAGE_OFFSET@h
	cmplw	r10, r11
	blt+	3f
	lis	r11, swapper_pg_dir@h
	ori	r11, r11, swapper_pg_dir@l

	mfspr	r12,SPRN_MMUCR
	rlwinm	r12,r12,0,0,23		/* Clear TID */

	b	4f

	/* Get the PGD for the current thread */
3:
	mfspr	r11,SPRN_SPRG_THREAD
	lwz	r11,PGDIR(r11)

	/* Load PID into MMUCR TID */
	mfspr	r12,SPRN_MMUCR
	mfspr   r13,SPRN_PID		/* Get PID */
	rlwimi	r12,r13,0,24,31		/* Set TID */

4:
	mtspr	SPRN_MMUCR,r12

	/* Mask of required permission bits. Note that while we
	 * do copy ESR:ST to _PAGE_RW position as trying to write
	 * to an RO page is pretty common, we don't do it with
	 * _PAGE_DIRTY. We could do it, but it's a fairly rare
	 * event so I'd rather take the overhead when it happens
	 * rather than adding an instruction here. We should measure
	 * whether the whole thing is worth it in the first place
	 * as we could avoid loading SPRN_ESR completely in the first
	 * place...
	 *
	 * TODO: Is it worth doing that mfspr & rlwimi in the first
	 *       place or can we save a couple of instructions here ?
	 */
	mfspr	r12,SPRN_ESR
	li	r13,_PAGE_PRESENT|_PAGE_ACCESSED
	rlwimi	r13,r12,10,30,30

	/* Load the PTE */
	/* Compute pgdir/pmd offset */
	rlwinm  r12, r10, PPC44x_PGD_OFF_SHIFT, PPC44x_PGD_OFF_MASK_BIT, 29
	lwzx	r11, r12, r11		/* Get pgd/pmd entry */
	rlwinm.	r12, r11, 0, 0, 20	/* Extract pt base address */
	beq	2f			/* Bail if no table */

	/* Compute pte address */
	rlwimi  r12, r10, PPC44x_PTE_ADD_SHIFT, PPC44x_PTE_ADD_MASK_BIT, 28
	lwz	r11, 0(r12)		/* Get high word of pte entry */
	lwz	r12, 4(r12)		/* Get low word of pte entry */

	lis	r10,tlb_44x_index@ha

	andc.	r13,r13,r12		/* Check permission */

	/* Load the next available TLB index */
	lwz	r13,tlb_44x_index@l(r10)

	bne	2f			/* Bail if permission mismach */

	/* Increment, rollover, and store TLB index */
	addi	r13,r13,1

	/* Compare with watermark (instruction gets patched) */
	.globl tlb_44x_patch_hwater_D
tlb_44x_patch_hwater_D:
	cmpwi	0,r13,1			/* reserve entries */
	ble	5f
	li	r13,0
5:
	/* Store the next available TLB index */
	stw	r13,tlb_44x_index@l(r10)

	/* Re-load the faulting address */
	mfspr	r10,SPRN_DEAR

	 /* Jump to common tlb load */
	b	finish_tlb_load_44x

2:
	/* The bailout.  Restore registers to pre-exception conditions
	 * and call the heavyweights to help us out.
	 */
	mfspr	r11, SPRN_SPRG_RSCRATCH4
	mtcr	r11
	mfspr	r13, SPRN_SPRG_RSCRATCH3
	mfspr	r12, SPRN_SPRG_RSCRATCH2
	mfspr	r11, SPRN_SPRG_RSCRATCH1
	mfspr	r10, SPRN_SPRG_RSCRATCH0
	b	DataStorage

	/* Instruction TLB Error Interrupt */
	/*
	 * Nearly the same as above, except we get our
	 * information from different registers and bailout
	 * to a different point.
	 */
	START_EXCEPTION(InstructionTLBError44x)
	mtspr	SPRN_SPRG_WSCRATCH0, r10 /* Save some working registers */
	mtspr	SPRN_SPRG_WSCRATCH1, r11
	mtspr	SPRN_SPRG_WSCRATCH2, r12
	mtspr	SPRN_SPRG_WSCRATCH3, r13
	mfcr	r11
	mtspr	SPRN_SPRG_WSCRATCH4, r11
	mfspr	r10, SPRN_SRR0		/* Get faulting address */

	/* If we are faulting a kernel address, we have to use the
	 * kernel page tables.
	 */
	lis	r11, PAGE_OFFSET@h
	cmplw	r10, r11
	blt+	3f
	lis	r11, swapper_pg_dir@h
	ori	r11, r11, swapper_pg_dir@l

	mfspr	r12,SPRN_MMUCR
	rlwinm	r12,r12,0,0,23		/* Clear TID */

	b	4f

	/* Get the PGD for the current thread */
3:
	mfspr	r11,SPRN_SPRG_THREAD
	lwz	r11,PGDIR(r11)

	/* Load PID into MMUCR TID */
	mfspr	r12,SPRN_MMUCR
	mfspr   r13,SPRN_PID		/* Get PID */
	rlwimi	r12,r13,0,24,31		/* Set TID */

4:
	mtspr	SPRN_MMUCR,r12

	/* Make up the required permissions */
	li	r13,_PAGE_PRESENT | _PAGE_ACCESSED | _PAGE_EXEC

	/* Compute pgdir/pmd offset */
	rlwinm 	r12, r10, PPC44x_PGD_OFF_SHIFT, PPC44x_PGD_OFF_MASK_BIT, 29
	lwzx	r11, r12, r11		/* Get pgd/pmd entry */
	rlwinm.	r12, r11, 0, 0, 20	/* Extract pt base address */
	beq	2f			/* Bail if no table */

	/* Compute pte address */
	rlwimi	r12, r10, PPC44x_PTE_ADD_SHIFT, PPC44x_PTE_ADD_MASK_BIT, 28
	lwz	r11, 0(r12)		/* Get high word of pte entry */
	lwz	r12, 4(r12)		/* Get low word of pte entry */

	lis	r10,tlb_44x_index@ha

	andc.	r13,r13,r12		/* Check permission */

	/* Load the next available TLB index */
	lwz	r13,tlb_44x_index@l(r10)

	bne	2f			/* Bail if permission mismach */

	/* Increment, rollover, and store TLB index */
	addi	r13,r13,1

	/* Compare with watermark (instruction gets patched) */
	.globl tlb_44x_patch_hwater_I
tlb_44x_patch_hwater_I:
	cmpwi	0,r13,1			/* reserve entries */
	ble	5f
	li	r13,0
5:
	/* Store the next available TLB index */
	stw	r13,tlb_44x_index@l(r10)

	/* Re-load the faulting address */
	mfspr	r10,SPRN_SRR0

	/* Jump to common TLB load point */
	b	finish_tlb_load_44x

2:
	/* The bailout.  Restore registers to pre-exception conditions
	 * and call the heavyweights to help us out.
	 */
	mfspr	r11, SPRN_SPRG_RSCRATCH4
	mtcr	r11
	mfspr	r13, SPRN_SPRG_RSCRATCH3
	mfspr	r12, SPRN_SPRG_RSCRATCH2
	mfspr	r11, SPRN_SPRG_RSCRATCH1
	mfspr	r10, SPRN_SPRG_RSCRATCH0
	b	InstructionStorage

/*
 * Both the instruction and data TLB miss get to this
 * point to load the TLB.
 * 	r10 - EA of fault
 * 	r11 - PTE high word value
 *	r12 - PTE low word value
 *	r13 - TLB index
 *	MMUCR - loaded with proper value when we get here
 *	Upon exit, we reload everything and RFI.
 */
finish_tlb_load_44x:
	/* Combine RPN & ERPN an write WS 0 */
	rlwimi	r11,r12,0,0,31-PAGE_SHIFT
	tlbwe	r11,r13,PPC44x_TLB_XLAT

	/*
	 * Create WS1. This is the faulting address (EPN),
	 * page size, and valid flag.
	 */
	li	r11,PPC44x_TLB_VALID | PPC44x_TLBE_SIZE
	/* Insert valid and page size */
	rlwimi	r10,r11,0,PPC44x_PTE_ADD_MASK_BIT,31
	tlbwe	r10,r13,PPC44x_TLB_PAGEID	/* Write PAGEID */

	/* And WS 2 */
	li	r10,0xf85			/* Mask to apply from PTE */
	rlwimi	r10,r12,29,30,30		/* DIRTY -> SW position */
	and	r11,r12,r10			/* Mask PTE bits to keep */
	andi.	r10,r12,_PAGE_USER		/* User page ? */
	beq	1f				/* nope, leave U bits empty */
	rlwimi	r11,r11,3,26,28			/* yes, copy S bits to U */
1:	tlbwe	r11,r13,PPC44x_TLB_ATTRIB	/* Write ATTRIB */

	/* Done...restore registers and get out of here.
	*/
	mfspr	r11, SPRN_SPRG_RSCRATCH4
	mtcr	r11
	mfspr	r13, SPRN_SPRG_RSCRATCH3
	mfspr	r12, SPRN_SPRG_RSCRATCH2
	mfspr	r11, SPRN_SPRG_RSCRATCH1
	mfspr	r10, SPRN_SPRG_RSCRATCH0
	rfi					/* Force context change */

/* TLB error interrupts for 476
 */
#ifdef CONFIG_PPC_47x
	START_EXCEPTION(DataTLBError47x)
	mtspr	SPRN_SPRG_WSCRATCH0,r10	/* Save some working registers */
	mtspr	SPRN_SPRG_WSCRATCH1,r11
	mtspr	SPRN_SPRG_WSCRATCH2,r12
	mtspr	SPRN_SPRG_WSCRATCH3,r13
	mfcr	r11
	mtspr	SPRN_SPRG_WSCRATCH4,r11
	mfspr	r10,SPRN_DEAR		/* Get faulting address */

	/* If we are faulting a kernel address, we have to use the
	 * kernel page tables.
	 */
	lis	r11,PAGE_OFFSET@h
	cmplw	cr0,r10,r11
	blt+	3f
	lis	r11,swapper_pg_dir@h
	ori	r11,r11, swapper_pg_dir@l
	li	r12,0			/* MMUCR = 0 */
	b	4f

	/* Get the PGD for the current thread and setup MMUCR */
3:	mfspr	r11,SPRN_SPRG3
	lwz	r11,PGDIR(r11)
	mfspr   r12,SPRN_PID		/* Get PID */
4:	mtspr	SPRN_MMUCR,r12		/* Set MMUCR */

	/* Mask of required permission bits. Note that while we
	 * do copy ESR:ST to _PAGE_RW position as trying to write
	 * to an RO page is pretty common, we don't do it with
	 * _PAGE_DIRTY. We could do it, but it's a fairly rare
	 * event so I'd rather take the overhead when it happens
	 * rather than adding an instruction here. We should measure
	 * whether the whole thing is worth it in the first place
	 * as we could avoid loading SPRN_ESR completely in the first
	 * place...
	 *
	 * TODO: Is it worth doing that mfspr & rlwimi in the first
	 *       place or can we save a couple of instructions here ?
	 */
	mfspr	r12,SPRN_ESR
	li	r13,_PAGE_PRESENT|_PAGE_ACCESSED
	rlwimi	r13,r12,10,30,30

	/* Load the PTE */
	/* Compute pgdir/pmd offset */
	rlwinm  r12,r10,PPC44x_PGD_OFF_SHIFT,PPC44x_PGD_OFF_MASK_BIT,29
	lwzx	r11,r12,r11		/* Get pgd/pmd entry */

	/* Word 0 is EPN,V,TS,DSIZ */
	li	r12,PPC47x_TLB0_VALID | PPC47x_TLBE_SIZE
	rlwimi	r10,r12,0,32-PAGE_SHIFT,31	/* Insert valid and page size*/
	li	r12,0
	tlbwe	r10,r12,0

	/* XXX can we do better ? Need to make sure tlbwe has established
	 * latch V bit in MMUCR0 before the PTE is loaded further down */
#ifdef CONFIG_SMP
	isync
#endif

	rlwinm.	r12,r11,0,0,20		/* Extract pt base address */
	/* Compute pte address */
	rlwimi  r12,r10,PPC44x_PTE_ADD_SHIFT,PPC44x_PTE_ADD_MASK_BIT,28
	beq	2f			/* Bail if no table */
	lwz	r11,0(r12)		/* Get high word of pte entry */

	/* XXX can we do better ? maybe insert a known 0 bit from r11 into the
	 * bottom of r12 to create a data dependency... We can also use r10
	 * as destination nowadays
	 */
#ifdef CONFIG_SMP
	lwsync
#endif
	lwz	r12,4(r12)		/* Get low word of pte entry */

	andc.	r13,r13,r12		/* Check permission */

	 /* Jump to common tlb load */
	beq	finish_tlb_load_47x

2:	/* The bailout.  Restore registers to pre-exception conditions
	 * and call the heavyweights to help us out.
	 */
	mfspr	r11,SPRN_SPRG_RSCRATCH4
	mtcr	r11
	mfspr	r13,SPRN_SPRG_RSCRATCH3
	mfspr	r12,SPRN_SPRG_RSCRATCH2
	mfspr	r11,SPRN_SPRG_RSCRATCH1
	mfspr	r10,SPRN_SPRG_RSCRATCH0
	b	DataStorage

	/* Instruction TLB Error Interrupt */
	/*
	 * Nearly the same as above, except we get our
	 * information from different registers and bailout
	 * to a different point.
	 */
	START_EXCEPTION(InstructionTLBError47x)
	mtspr	SPRN_SPRG_WSCRATCH0,r10	/* Save some working registers */
	mtspr	SPRN_SPRG_WSCRATCH1,r11
	mtspr	SPRN_SPRG_WSCRATCH2,r12
	mtspr	SPRN_SPRG_WSCRATCH3,r13
	mfcr	r11
	mtspr	SPRN_SPRG_WSCRATCH4,r11
	mfspr	r10,SPRN_SRR0		/* Get faulting address */

	/* If we are faulting a kernel address, we have to use the
	 * kernel page tables.
	 */
	lis	r11,PAGE_OFFSET@h
	cmplw	cr0,r10,r11
	blt+	3f
	lis	r11,swapper_pg_dir@h
	ori	r11,r11, swapper_pg_dir@l
	li	r12,0			/* MMUCR = 0 */
	b	4f

	/* Get the PGD for the current thread and setup MMUCR */
3:	mfspr	r11,SPRN_SPRG_THREAD
	lwz	r11,PGDIR(r11)
	mfspr   r12,SPRN_PID		/* Get PID */
4:	mtspr	SPRN_MMUCR,r12		/* Set MMUCR */

	/* Make up the required permissions */
	li	r13,_PAGE_PRESENT | _PAGE_ACCESSED | _PAGE_EXEC

	/* Load PTE */
	/* Compute pgdir/pmd offset */
	rlwinm  r12,r10,PPC44x_PGD_OFF_SHIFT,PPC44x_PGD_OFF_MASK_BIT,29
	lwzx	r11,r12,r11		/* Get pgd/pmd entry */

	/* Word 0 is EPN,V,TS,DSIZ */
	li	r12,PPC47x_TLB0_VALID | PPC47x_TLBE_SIZE
	rlwimi	r10,r12,0,32-PAGE_SHIFT,31	/* Insert valid and page size*/
	li	r12,0
	tlbwe	r10,r12,0

	/* XXX can we do better ? Need to make sure tlbwe has established
	 * latch V bit in MMUCR0 before the PTE is loaded further down */
#ifdef CONFIG_SMP
	isync
#endif

	rlwinm.	r12,r11,0,0,20		/* Extract pt base address */
	/* Compute pte address */
	rlwimi  r12,r10,PPC44x_PTE_ADD_SHIFT,PPC44x_PTE_ADD_MASK_BIT,28
	beq	2f			/* Bail if no table */

	lwz	r11,0(r12)		/* Get high word of pte entry */
	/* XXX can we do better ? maybe insert a known 0 bit from r11 into the
	 * bottom of r12 to create a data dependency... We can also use r10
	 * as destination nowadays
	 */
#ifdef CONFIG_SMP
	lwsync
#endif
	lwz	r12,4(r12)		/* Get low word of pte entry */

	andc.	r13,r13,r12		/* Check permission */

	/* Jump to common TLB load point */
	beq	finish_tlb_load_47x

2:	/* The bailout.  Restore registers to pre-exception conditions
	 * and call the heavyweights to help us out.
	 */
	mfspr	r11, SPRN_SPRG_RSCRATCH4
	mtcr	r11
	mfspr	r13, SPRN_SPRG_RSCRATCH3
	mfspr	r12, SPRN_SPRG_RSCRATCH2
	mfspr	r11, SPRN_SPRG_RSCRATCH1
	mfspr	r10, SPRN_SPRG_RSCRATCH0
	b	InstructionStorage

/*
 * Both the instruction and data TLB miss get to this
 * point to load the TLB.
 * 	r10 - free to use
 * 	r11 - PTE high word value
 *	r12 - PTE low word value
 *      r13 - free to use
 *	MMUCR - loaded with proper value when we get here
 *	Upon exit, we reload everything and RFI.
 */
finish_tlb_load_47x:
	/* Combine RPN & ERPN an write WS 1 */
	rlwimi	r11,r12,0,0,31-PAGE_SHIFT
	tlbwe	r11,r13,1

	/* And make up word 2 */
	li	r10,0xf85			/* Mask to apply from PTE */
	rlwimi	r10,r12,29,30,30		/* DIRTY -> SW position */
	and	r11,r12,r10			/* Mask PTE bits to keep */
	andi.	r10,r12,_PAGE_USER		/* User page ? */
	beq	1f				/* nope, leave U bits empty */
	rlwimi	r11,r11,3,26,28			/* yes, copy S bits to U */
1:	tlbwe	r11,r13,2

	/* Done...restore registers and get out of here.
	*/
	mfspr	r11, SPRN_SPRG_RSCRATCH4
	mtcr	r11
	mfspr	r13, SPRN_SPRG_RSCRATCH3
	mfspr	r12, SPRN_SPRG_RSCRATCH2
	mfspr	r11, SPRN_SPRG_RSCRATCH1
	mfspr	r10, SPRN_SPRG_RSCRATCH0
	rfi

#endif /* CONFIG_PPC_47x */

	/* Debug Interrupt */
	/*
	 * This statement needs to exist at the end of the IVPR
	 * definition just in case you end up taking a debug
	 * exception within another exception.
	 */
	DEBUG_CRIT_EXCEPTION

/*
 * Global functions
 */

/*
 * Adjust the machine check IVOR on 440A cores
 */
_GLOBAL(__fixup_440A_mcheck)
	li	r3,MachineCheckA@l
	mtspr	SPRN_IVOR1,r3
	sync
	blr

/*
 * extern void giveup_altivec(struct task_struct *prev)
 *
 * The 44x core does not have an AltiVec unit.
 */
_GLOBAL(giveup_altivec)
	blr

/*
 * extern void giveup_fpu(struct task_struct *prev)
 *
 * The 44x core does not have an FPU.
 */
#ifndef CONFIG_PPC_FPU
_GLOBAL(giveup_fpu)
	blr
#endif

_GLOBAL(set_context)

#ifdef CONFIG_BDI_SWITCH
	/* Context switch the PTE pointer for the Abatron BDI2000.
	 * The PGDIR is the second parameter.
	 */
	lis	r5, abatron_pteptrs@h
	ori	r5, r5, abatron_pteptrs@l
	stw	r4, 0x4(r5)
#endif
	mtspr	SPRN_PID,r3
	isync			/* Force context change */
	blr

/*
 * Init CPU state. This is called at boot time or for secondary CPUs
 * to setup initial TLB entries, setup IVORs, etc...
 *
 */
_GLOBAL(init_cpu_state)
	mflr	r22
#ifdef CONFIG_PPC_47x
	/* We use the PVR to differenciate 44x cores from 476 */
	mfspr	r3,SPRN_PVR
	srwi	r3,r3,16
	cmplwi	cr0,r3,PVR_476@h
	beq	head_start_47x
	cmplwi	cr0,r3,PVR_476_ISS@h
	beq	head_start_47x
#endif /* CONFIG_PPC_47x */

/*
 * In case the firmware didn't do it, we apply some workarounds
 * that are good for all 440 core variants here
 */
	mfspr	r3,SPRN_CCR0
	rlwinm	r3,r3,0,0,27	/* disable icache prefetch */
	isync
	mtspr	SPRN_CCR0,r3
	isync
	sync

/*
 * Set up the initial MMU state for 44x
 *
 * We are still executing code at the virtual address
 * mappings set by the firmware for the base of RAM.
 *
 * We first invalidate all TLB entries but the one
 * we are running from.  We then load the KERNELBASE
 * mappings so we can begin to use kernel addresses
 * natively and so the interrupt vector locations are
 * permanently pinned (necessary since Book E
 * implementations always have translation enabled).
 *
 * TODO: Use the known TLB entry we are running from to
 *	 determine which physical region we are located
 *	 in.  This can be used to determine where in RAM
 *	 (on a shared CPU system) or PCI memory space
 *	 (on a DRAMless system) we are located.
 *       For now, we assume a perfect world which means
 *	 we are located at the base of DRAM (physical 0).
 */

/*
 * Search TLB for entry that we are currently using.
 * Invalidate all entries but the one we are using.
 */
	/* Load our current PID->MMUCR TID and MSR IS->MMUCR STS */
	mfspr	r3,SPRN_PID			/* Get PID */
	mfmsr	r4				/* Get MSR */
	andi.	r4,r4,MSR_IS@l			/* TS=1? */
	beq	wmmucr				/* If not, leave STS=0 */
	oris	r3,r3,PPC44x_MMUCR_STS@h	/* Set STS=1 */
wmmucr:	mtspr	SPRN_MMUCR,r3			/* Put MMUCR */
	sync

	bl	invstr				/* Find our address */
invstr:	mflr	r5				/* Make it accessible */
	tlbsx	r23,0,r5			/* Find entry we are in */
	li	r4,0				/* Start at TLB entry 0 */
	li	r3,0				/* Set PAGEID inval value */
1:	cmpw	r23,r4				/* Is this our entry? */
	beq	skpinv				/* If so, skip the inval */
	tlbwe	r3,r4,PPC44x_TLB_PAGEID		/* If not, inval the entry */
skpinv:	addi	r4,r4,1				/* Increment */
	cmpwi	r4,64				/* Are we done? */
	bne	1b				/* If not, repeat */
	isync					/* If so, context change */

/*
 * Configure and load pinned entry into TLB slot 63.
 */

	lis	r3,PAGE_OFFSET@h
	ori	r3,r3,PAGE_OFFSET@l

	/* Kernel is at the base of RAM */
	li r4, 0			/* Load the kernel physical address */

	/* Load the kernel PID = 0 */
	li	r0,0
	mtspr	SPRN_PID,r0
	sync

	/* Initialize MMUCR */
	li	r5,0
	mtspr	SPRN_MMUCR,r5
	sync

	/* pageid fields */
	clrrwi	r3,r3,10		/* Mask off the effective page number */
	ori	r3,r3,PPC44x_TLB_VALID | PPC44x_TLB_256M

	/* xlat fields */
	clrrwi	r4,r4,10		/* Mask off the real page number */
					/* ERPN is 0 for first 4GB page */

	/* attrib fields */
	/* Added guarded bit to protect against speculative loads/stores */
	li	r5,0
	ori	r5,r5,(PPC44x_TLB_SW | PPC44x_TLB_SR | PPC44x_TLB_SX | PPC44x_TLB_G)

        li      r0,63                    /* TLB slot 63 */

	tlbwe	r3,r0,PPC44x_TLB_PAGEID	/* Load the pageid fields */
	tlbwe	r4,r0,PPC44x_TLB_XLAT	/* Load the translation fields */
	tlbwe	r5,r0,PPC44x_TLB_ATTRIB	/* Load the attrib/access fields */

	/* Force context change */
	mfmsr	r0
	mtspr	SPRN_SRR1, r0
	lis	r0,3f@h
	ori	r0,r0,3f@l
	mtspr	SPRN_SRR0,r0
	sync
	rfi

	/* If necessary, invalidate original entry we used */
3:	cmpwi	r23,63
	beq	4f
	li	r6,0
	tlbwe   r6,r23,PPC44x_TLB_PAGEID
	isync

4:
#ifdef CONFIG_PPC_EARLY_DEBUG_44x
	/* Add UART mapping for early debug. */

	/* pageid fields */
	lis	r3,PPC44x_EARLY_DEBUG_VIRTADDR@h
	ori	r3,r3,PPC44x_TLB_VALID|PPC44x_TLB_TS|PPC44x_TLB_64K

	/* xlat fields */
	lis	r4,CONFIG_PPC_EARLY_DEBUG_44x_PHYSLOW@h
	ori	r4,r4,CONFIG_PPC_EARLY_DEBUG_44x_PHYSHIGH

	/* attrib fields */
	li	r5,(PPC44x_TLB_SW|PPC44x_TLB_SR|PPC44x_TLB_I|PPC44x_TLB_G)
        li      r0,62                    /* TLB slot 0 */

	tlbwe	r3,r0,PPC44x_TLB_PAGEID
	tlbwe	r4,r0,PPC44x_TLB_XLAT
	tlbwe	r5,r0,PPC44x_TLB_ATTRIB

	/* Force context change */
	isync
#endif /* CONFIG_PPC_EARLY_DEBUG_44x */

	/* Establish the interrupt vector offsets */
	SET_IVOR(0,  CriticalInput);
	SET_IVOR(1,  MachineCheck);
	SET_IVOR(2,  DataStorage);
	SET_IVOR(3,  InstructionStorage);
	SET_IVOR(4,  ExternalInput);
	SET_IVOR(5,  Alignment);
	SET_IVOR(6,  Program);
	SET_IVOR(7,  FloatingPointUnavailable);
	SET_IVOR(8,  SystemCall);
	SET_IVOR(9,  AuxillaryProcessorUnavailable);
	SET_IVOR(10, Decrementer);
	SET_IVOR(11, FixedIntervalTimer);
	SET_IVOR(12, WatchdogTimer);
	SET_IVOR(13, DataTLBError44x);
	SET_IVOR(14, InstructionTLBError44x);
	SET_IVOR(15, DebugCrit);

	b	head_start_common


#ifdef CONFIG_PPC_47x

#ifdef CONFIG_SMP

/* Entry point for secondary 47x processors */
_GLOBAL(start_secondary_47x)
        mr      r24,r3          /* CPU number */

	bl	init_cpu_state

	/* Now we need to bolt the rest of kernel memory which
	 * is done in C code. We must be careful because our task
	 * struct or our stack can (and will probably) be out
	 * of reach of the initial 256M TLB entry, so we use a
	 * small temporary stack in .bss for that. This works
	 * because only one CPU at a time can be in this code
	 */
	lis	r1,temp_boot_stack@h
	ori	r1,r1,temp_boot_stack@l
	addi	r1,r1,1024-STACK_FRAME_OVERHEAD
	li	r0,0
	stw	r0,0(r1)
	bl	mmu_init_secondary

	/* Now we can get our task struct and real stack pointer */

	/* Get current_thread_info and current */
	lis	r1,secondary_ti@ha
	lwz	r1,secondary_ti@l(r1)
	lwz	r2,TI_TASK(r1)

	/* Current stack pointer */
	addi	r1,r1,THREAD_SIZE-STACK_FRAME_OVERHEAD
	li	r0,0
	stw	r0,0(r1)

	/* Kernel stack for exception entry in SPRG3 */
	addi	r4,r2,THREAD	/* init task's THREAD */
	mtspr	SPRN_SPRG3,r4

	b	start_secondary

#endif /* CONFIG_SMP */

/*
 * Set up the initial MMU state for 44x
 *
 * We are still executing code at the virtual address
 * mappings set by the firmware for the base of RAM.
 */

head_start_47x:
	/* Load our current PID->MMUCR TID and MSR IS->MMUCR STS */
	mfspr	r3,SPRN_PID			/* Get PID */
	mfmsr	r4				/* Get MSR */
	andi.	r4,r4,MSR_IS@l			/* TS=1? */
	beq	1f				/* If not, leave STS=0 */
	oris	r3,r3,PPC47x_MMUCR_STS@h	/* Set STS=1 */
1:	mtspr	SPRN_MMUCR,r3			/* Put MMUCR */
	sync

	/* Find the entry we are running from */
	bl	1f
1:	mflr	r23
	tlbsx	r23,0,r23
	tlbre	r24,r23,0
	tlbre	r25,r23,1
	tlbre	r26,r23,2

/*
 * Cleanup time
 */

	/* Initialize MMUCR */
	li	r5,0
	mtspr	SPRN_MMUCR,r5
	sync

clear_all_utlb_entries:

	#; Set initial values.

	addis		r3,0,0x8000
	addi		r4,0,0
	addi		r5,0,0
	b		clear_utlb_entry

	#; Align the loop to speed things up.

	.align		6

clear_utlb_entry:

	tlbwe		r4,r3,0
	tlbwe		r5,r3,1
	tlbwe		r5,r3,2
	addis		r3,r3,0x2000
	cmpwi		r3,0
	bne		clear_utlb_entry
	addis		r3,0,0x8000
	addis		r4,r4,0x100
	cmpwi		r4,0
	bne		clear_utlb_entry

	#; Restore original entry.

	oris	r23,r23,0x8000  /* specify the way */
	tlbwe		r24,r23,0
	tlbwe		r25,r23,1
	tlbwe		r26,r23,2

/*
 * Configure and load pinned entry into TLB for the kernel core
 */

	lis	r3,PAGE_OFFSET@h
	ori	r3,r3,PAGE_OFFSET@l

	/* Kernel is at the base of RAM */
	li r4, 0			/* Load the kernel physical address */

	/* Load the kernel PID = 0 */
	li	r0,0
	mtspr	SPRN_PID,r0
	sync

	/* Word 0 */
	clrrwi	r3,r3,12		/* Mask off the effective page number */
	ori	r3,r3,PPC47x_TLB0_VALID | PPC47x_TLB0_256M

	/* Word 1 */
	clrrwi	r4,r4,12		/* Mask off the real page number */
					/* ERPN is 0 for first 4GB page */
	/* Word 2 */
	li	r5,0
	ori	r5,r5,PPC47x_TLB2_S_RWX
#ifdef CONFIG_SMP
	ori	r5,r5,PPC47x_TLB2_M
#endif

	/* We write to way 0 and bolted 0 */
	lis	r0,0x8800
	tlbwe	r3,r0,0
	tlbwe	r4,r0,1
	tlbwe	r5,r0,2

/*
 * Configure SSPCR, ISPCR and USPCR for now to search everything, we can fix
 * them up later
 */
	LOAD_REG_IMMEDIATE(r3, 0x9abcdef0)
	mtspr	SPRN_SSPCR,r3
	mtspr	SPRN_USPCR,r3
	LOAD_REG_IMMEDIATE(r3, 0x12345670)
	mtspr	SPRN_ISPCR,r3

	/* Force context change */
	mfmsr	r0
	mtspr	SPRN_SRR1, r0
	lis	r0,3f@h
	ori	r0,r0,3f@l
	mtspr	SPRN_SRR0,r0
	sync
	rfi

	/* Invalidate original entry we used */
3:
	rlwinm	r24,r24,0,21,19 /* clear the "valid" bit */
	tlbwe	r24,r23,0
	addi	r24,0,0
	tlbwe	r24,r23,1
	tlbwe	r24,r23,2
	isync                   /* Clear out the shadow TLB entries */

#ifdef CONFIG_PPC_EARLY_DEBUG_44x
	/* Add UART mapping for early debug. */

	/* Word 0 */
	lis	r3,PPC44x_EARLY_DEBUG_VIRTADDR@h
	ori	r3,r3,PPC47x_TLB0_VALID | PPC47x_TLB0_TS | PPC47x_TLB0_1M

	/* Word 1 */
	lis	r4,CONFIG_PPC_EARLY_DEBUG_44x_PHYSLOW@h
	ori	r4,r4,CONFIG_PPC_EARLY_DEBUG_44x_PHYSHIGH

	/* Word 2 */
	li	r5,(PPC47x_TLB2_S_RW | PPC47x_TLB2_IMG)

	/* Bolted in way 0, bolt slot 5, we -hope- we don't hit the same
	 * congruence class as the kernel, we need to make sure of it at
	 * some point
	 */
        lis	r0,0x8d00
	tlbwe	r3,r0,0
	tlbwe	r4,r0,1
	tlbwe	r5,r0,2

	/* Force context change */
	isync
#endif /* CONFIG_PPC_EARLY_DEBUG_44x */

	/* Establish the interrupt vector offsets */
	SET_IVOR(0,  CriticalInput);
	SET_IVOR(1,  MachineCheckA);
	SET_IVOR(2,  DataStorage);
	SET_IVOR(3,  InstructionStorage);
	SET_IVOR(4,  ExternalInput);
	SET_IVOR(5,  Alignment);
	SET_IVOR(6,  Program);
	SET_IVOR(7,  FloatingPointUnavailable);
	SET_IVOR(8,  SystemCall);
	SET_IVOR(9,  AuxillaryProcessorUnavailable);
	SET_IVOR(10, Decrementer);
	SET_IVOR(11, FixedIntervalTimer);
	SET_IVOR(12, WatchdogTimer);
	SET_IVOR(13, DataTLBError47x);
	SET_IVOR(14, InstructionTLBError47x);
	SET_IVOR(15, DebugCrit);

	/* We configure icbi to invalidate 128 bytes at a time since the
	 * current 32-bit kernel code isn't too happy with icache != dcache
	 * block size
	 */
	mfspr	r3,SPRN_CCR0
	oris	r3,r3,0x0020
	mtspr	SPRN_CCR0,r3
	isync

#endif /* CONFIG_PPC_47x */

/*
 * Here we are back to code that is common between 44x and 47x
 *
 * We proceed to further kernel initialization and return to the
 * main kernel entry
 */
head_start_common:
	/* Establish the interrupt vector base */
	lis	r4,interrupt_base@h	/* IVPR only uses the high 16-bits */
	mtspr	SPRN_IVPR,r4

	addis	r22,r22,KERNELBASE@h
	mtlr	r22
	isync
	blr

/*
 * We put a few things here that have to be page-aligned. This stuff
 * goes at the beginning of the data segment, which is page-aligned.
 */
	.data
	.align	PAGE_SHIFT
	.globl	sdata
sdata:
	.globl	empty_zero_page
empty_zero_page:
	.space	PAGE_SIZE

/*
 * To support >32-bit physical addresses, we use an 8KB pgdir.
 */
	.globl	swapper_pg_dir
swapper_pg_dir:
	.space	PGD_TABLE_SIZE

/*
 * Room for two PTE pointers, usually the kernel and current user pointers
 * to their respective root page table.
 */
abatron_pteptrs:
	.space	8

#ifdef CONFIG_SMP
	.align	12
temp_boot_stack:
	.space	1024
#endif /* CONFIG_SMP */<|MERGE_RESOLUTION|>--- conflicted
+++ resolved
@@ -70,181 +70,7 @@
 	mr	r27,r7
 	li	r24,0		/* CPU number */
 
-<<<<<<< HEAD
-/*
- * In case the firmware didn't do it, we apply some workarounds
- * that are good for all 440 core variants here
- */
-	mfspr	r3,SPRN_CCR0
-	rlwinm	r3,r3,0,0,27	/* disable icache prefetch */
-	isync
-	mtspr	SPRN_CCR0,r3
-	isync
-	sync
-
-/*
- * Set up the initial MMU state
- *
- * We are still executing code at the virtual address
- * mappings set by the firmware for the base of RAM.
- *
- * We first invalidate all TLB entries but the one
- * we are running from.  We then load the KERNELBASE
- * mappings so we can begin to use kernel addresses
- * natively and so the interrupt vector locations are
- * permanently pinned (necessary since Book E
- * implementations always have translation enabled).
- *
- * TODO: Use the known TLB entry we are running from to
- *	 determine which physical region we are located
- *	 in.  This can be used to determine where in RAM
- *	 (on a shared CPU system) or PCI memory space
- *	 (on a DRAMless system) we are located.
- *       For now, we assume a perfect world which means
- *	 we are located at the base of DRAM (physical 0).
- */
-
-/*
- * Search TLB for entry that we are currently using.
- * Invalidate all entries but the one we are using.
- */
-	/* Load our current PID->MMUCR TID and MSR IS->MMUCR STS */
-	mfspr	r3,SPRN_PID			/* Get PID */
-	mfmsr	r4				/* Get MSR */
-	andi.	r4,r4,MSR_IS@l			/* TS=1? */
-	beq	wmmucr				/* If not, leave STS=0 */
-	oris	r3,r3,PPC44x_MMUCR_STS@h	/* Set STS=1 */
-wmmucr:	mtspr	SPRN_MMUCR,r3			/* Put MMUCR */
-	sync
-
-	bl	invstr				/* Find our address */
-invstr:	mflr	r5				/* Make it accessible */
-	tlbsx	r23,0,r5			/* Find entry we are in */
-	li	r4,0				/* Start at TLB entry 0 */
-	li	r3,0				/* Set PAGEID inval value */
-1:	cmpw	r23,r4				/* Is this our entry? */
-	beq	skpinv				/* If so, skip the inval */
-	tlbwe	r3,r4,PPC44x_TLB_PAGEID		/* If not, inval the entry */
-skpinv:	addi	r4,r4,1				/* Increment */
-	cmpwi	r4,64				/* Are we done? */
-	bne	1b				/* If not, repeat */
-	isync					/* If so, context change */
-
-/*
- * Configure and load pinned entry into TLB slot 63.
- */
-
-	lis	r3,PAGE_OFFSET@h
-	ori	r3,r3,PAGE_OFFSET@l
-
-	/* Kernel is at the base of RAM */
-	li r4, 0			/* Load the kernel physical address */
-
-	/* Load the kernel PID = 0 */
-	li	r0,0
-	mtspr	SPRN_PID,r0
-	sync
-
-	/* Initialize MMUCR */
-	li	r5,0
-	mtspr	SPRN_MMUCR,r5
-	sync
-
- 	/* pageid fields */
-	clrrwi	r3,r3,10		/* Mask off the effective page number */
-	ori	r3,r3,PPC44x_TLB_VALID | PPC44x_TLB_256M
-
-	/* xlat fields */
-	clrrwi	r4,r4,10		/* Mask off the real page number */
-					/* ERPN is 0 for first 4GB page */
-
-	/* attrib fields */
-	/* Added guarded bit to protect against speculative loads/stores */
-	li	r5,0
-	ori	r5,r5,(PPC44x_TLB_SW | PPC44x_TLB_SR | PPC44x_TLB_SX | PPC44x_TLB_G)
-
-        li      r0,63                    /* TLB slot 63 */
-
-	tlbwe	r3,r0,PPC44x_TLB_PAGEID	/* Load the pageid fields */
-	tlbwe	r4,r0,PPC44x_TLB_XLAT	/* Load the translation fields */
-	tlbwe	r5,r0,PPC44x_TLB_ATTRIB	/* Load the attrib/access fields */
-
-	/* Force context change */
-#ifdef CONFIG_XILINX_VIRTEX_5_FXT
-	/* We can not use the content of the MSR register when we are using XMD
-	 * to connect to a ml5xx board as XMD changes the contents of the MSR
-	 * register. We load the default value instead. 
-	 *
-	 * EDK 10.1 fixes this issue so this should be removed once the automated 
-	 * testing is updated to 10.1 tools.
-	 */
-        lis     r0,MSR_KERNEL@h
-        ori     r0,r0,MSR_KERNEL@l
-#else
-	mfmsr	r0
-#endif
-	mtspr	SPRN_SRR1, r0
-	lis	r0,3f@h
-	ori	r0,r0,3f@l
-	mtspr	SPRN_SRR0,r0
-	sync
-	rfi
-
-	/* If necessary, invalidate original entry we used */
-3:	cmpwi	r23,63
-	beq	4f
-	li	r6,0
-	tlbwe   r6,r23,PPC44x_TLB_PAGEID
-	isync
-
-4:
-#ifdef CONFIG_PPC_EARLY_DEBUG_44x
-	/* Add UART mapping for early debug. */
-
- 	/* pageid fields */
-	lis	r3,PPC44x_EARLY_DEBUG_VIRTADDR@h
-	ori	r3,r3,PPC44x_TLB_VALID|PPC44x_TLB_TS|PPC44x_TLB_64K
-
-	/* xlat fields */
-	lis	r4,CONFIG_PPC_EARLY_DEBUG_44x_PHYSLOW@h
-	ori	r4,r4,CONFIG_PPC_EARLY_DEBUG_44x_PHYSHIGH
-
-	/* attrib fields */
-	li	r5,(PPC44x_TLB_SW|PPC44x_TLB_SR|PPC44x_TLB_I|PPC44x_TLB_G)
-        li      r0,62                    /* TLB slot 0 */
-
-	tlbwe	r3,r0,PPC44x_TLB_PAGEID
-	tlbwe	r4,r0,PPC44x_TLB_XLAT
-	tlbwe	r5,r0,PPC44x_TLB_ATTRIB
-
-	/* Force context change */
-	isync
-#endif /* CONFIG_PPC_EARLY_DEBUG_44x */
-
-	/* Establish the interrupt vector offsets */
-	SET_IVOR(0,  CriticalInput);
-	SET_IVOR(1,  MachineCheck);
-	SET_IVOR(2,  DataStorage);
-	SET_IVOR(3,  InstructionStorage);
-	SET_IVOR(4,  ExternalInput);
-	SET_IVOR(5,  Alignment);
-	SET_IVOR(6,  Program);
-	SET_IVOR(7,  FloatingPointUnavailable);
-	SET_IVOR(8,  SystemCall);
-	SET_IVOR(9,  AuxillaryProcessorUnavailable);
-	SET_IVOR(10, Decrementer);
-	SET_IVOR(11, FixedIntervalTimer);
-	SET_IVOR(12, WatchdogTimer);
-	SET_IVOR(13, DataTLBError);
-	SET_IVOR(14, InstructionTLBError);
-	SET_IVOR(15, DebugCrit);
-
-	/* Establish the interrupt vector base */
-	lis	r4,interrupt_base@h	/* IVPR only uses the high 16-bits */
-	mtspr	SPRN_IVPR,r4
-=======
 	bl	init_cpu_state
->>>>>>> 9fe6206f
 
 	/*
 	 * The following code is needed to make GDB work with soft breakpoints.
