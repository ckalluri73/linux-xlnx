--- conflicted
+++ resolved
@@ -45,11 +45,7 @@
 #define NAPPING_NOVCPU	2
 
 /* Stack frame offsets for kvmppc_hv_entry */
-<<<<<<< HEAD
-#define SFS			144
-=======
 #define SFS			160
->>>>>>> 1372324b
 #define STACK_SLOT_TRAP		(SFS-4)
 #define STACK_SLOT_TID		(SFS-16)
 #define STACK_SLOT_PSSCR	(SFS-24)
@@ -58,10 +54,7 @@
 #define STACK_SLOT_CIABR	(SFS-48)
 #define STACK_SLOT_DAWR		(SFS-56)
 #define STACK_SLOT_DAWRX	(SFS-64)
-<<<<<<< HEAD
-=======
 #define STACK_SLOT_HFSCR	(SFS-72)
->>>>>>> 1372324b
 
 /*
  * Call kvmppc_hv_entry in real mode.
@@ -740,11 +733,8 @@
 	std	r6, STACK_SLOT_PSSCR(r1)
 	std	r7, STACK_SLOT_PID(r1)
 	std	r8, STACK_SLOT_IAMR(r1)
-<<<<<<< HEAD
-=======
 	mfspr	r5, SPRN_HFSCR
 	std	r5, STACK_SLOT_HFSCR(r1)
->>>>>>> 1372324b
 END_FTR_SECTION_IFSET(CPU_FTR_ARCH_300)
 BEGIN_FTR_SECTION
 	mfspr	r5, SPRN_CIABR
@@ -2428,10 +2418,6 @@
 	mfspr	r3, SPRN_DEC
 	mfspr	r4, SPRN_HDEC
 	mftb	r5
-<<<<<<< HEAD
-	extsw	r3, r3
-	EXTEND_HDEC(r4)
-=======
 BEGIN_FTR_SECTION
 	/* On P9 check whether the guest has large decrementer mode enabled */
 	ld	r6, HSTATE_KVM_VCORE(r13)
@@ -2441,7 +2427,6 @@
 END_FTR_SECTION_IFSET(CPU_FTR_ARCH_300)
 	extsw	r3, r3
 68:	EXTEND_HDEC(r4)
->>>>>>> 1372324b
 	cmpd	r3, r4
 	ble	67f
 	mtspr	SPRN_DEC, r4
