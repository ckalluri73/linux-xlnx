// SPDX-License-Identifier: GPL-2.0-only
/******************************************************************************
 * emulate.c
 *
 * Generic x86 (32-bit and 64-bit) instruction decoder and emulator.
 *
 * Copyright (c) 2005 Keir Fraser
 *
 * Linux coding style, mod r/m decoder, segment base fixes, real-mode
 * privileged instructions:
 *
 * Copyright (C) 2006 Qumranet
 * Copyright 2010 Red Hat, Inc. and/or its affiliates.
 *
 *   Avi Kivity <avi@qumranet.com>
 *   Yaniv Kamay <yaniv@qumranet.com>
 *
 * From: xen-unstable 10676:af9809f51f81a3c43f276f00c81a52ef558afda4
 */

#include <linux/kvm_host.h>
#include "kvm_cache_regs.h"
#include <asm/kvm_emulate.h>
#include <linux/stringify.h>
#include <asm/fpu/api.h>
#include <asm/debugreg.h>
#include <asm/nospec-branch.h>

#include "x86.h"
#include "tss.h"
#include "mmu.h"
#include "pmu.h"

/*
 * Operand types
 */
#define OpNone             0ull
#define OpImplicit         1ull  /* No generic decode */
#define OpReg              2ull  /* Register */
#define OpMem              3ull  /* Memory */
#define OpAcc              4ull  /* Accumulator: AL/AX/EAX/RAX */
#define OpDI               5ull  /* ES:DI/EDI/RDI */
#define OpMem64            6ull  /* Memory, 64-bit */
#define OpImmUByte         7ull  /* Zero-extended 8-bit immediate */
#define OpDX               8ull  /* DX register */
#define OpCL               9ull  /* CL register (for shifts) */
#define OpImmByte         10ull  /* 8-bit sign extended immediate */
#define OpOne             11ull  /* Implied 1 */
#define OpImm             12ull  /* Sign extended up to 32-bit immediate */
#define OpMem16           13ull  /* Memory operand (16-bit). */
#define OpMem32           14ull  /* Memory operand (32-bit). */
#define OpImmU            15ull  /* Immediate operand, zero extended */
#define OpSI              16ull  /* SI/ESI/RSI */
#define OpImmFAddr        17ull  /* Immediate far address */
#define OpMemFAddr        18ull  /* Far address in memory */
#define OpImmU16          19ull  /* Immediate operand, 16 bits, zero extended */
#define OpES              20ull  /* ES */
#define OpCS              21ull  /* CS */
#define OpSS              22ull  /* SS */
#define OpDS              23ull  /* DS */
#define OpFS              24ull  /* FS */
#define OpGS              25ull  /* GS */
#define OpMem8            26ull  /* 8-bit zero extended memory operand */
#define OpImm64           27ull  /* Sign extended 16/32/64-bit immediate */
#define OpXLat            28ull  /* memory at BX/EBX/RBX + zero-extended AL */
#define OpAccLo           29ull  /* Low part of extended acc (AX/AX/EAX/RAX) */
#define OpAccHi           30ull  /* High part of extended acc (-/DX/EDX/RDX) */

#define OpBits             5  /* Width of operand field */
#define OpMask             ((1ull << OpBits) - 1)

/*
 * Opcode effective-address decode tables.
 * Note that we only emulate instructions that have at least one memory
 * operand (excluding implicit stack references). We assume that stack
 * references and instruction fetches will never occur in special memory
 * areas that require emulation. So, for example, 'mov <imm>,<reg>' need
 * not be handled.
 */

/* Operand sizes: 8-bit operands or specified/overridden size. */
#define ByteOp      (1<<0)	/* 8-bit operands. */
/* Destination operand type. */
#define DstShift    1
#define ImplicitOps (OpImplicit << DstShift)
#define DstReg      (OpReg << DstShift)
#define DstMem      (OpMem << DstShift)
#define DstAcc      (OpAcc << DstShift)
#define DstDI       (OpDI << DstShift)
#define DstMem64    (OpMem64 << DstShift)
#define DstMem16    (OpMem16 << DstShift)
#define DstImmUByte (OpImmUByte << DstShift)
#define DstDX       (OpDX << DstShift)
#define DstAccLo    (OpAccLo << DstShift)
#define DstMask     (OpMask << DstShift)
/* Source operand type. */
#define SrcShift    6
#define SrcNone     (OpNone << SrcShift)
#define SrcReg      (OpReg << SrcShift)
#define SrcMem      (OpMem << SrcShift)
#define SrcMem16    (OpMem16 << SrcShift)
#define SrcMem32    (OpMem32 << SrcShift)
#define SrcImm      (OpImm << SrcShift)
#define SrcImmByte  (OpImmByte << SrcShift)
#define SrcOne      (OpOne << SrcShift)
#define SrcImmUByte (OpImmUByte << SrcShift)
#define SrcImmU     (OpImmU << SrcShift)
#define SrcSI       (OpSI << SrcShift)
#define SrcXLat     (OpXLat << SrcShift)
#define SrcImmFAddr (OpImmFAddr << SrcShift)
#define SrcMemFAddr (OpMemFAddr << SrcShift)
#define SrcAcc      (OpAcc << SrcShift)
#define SrcImmU16   (OpImmU16 << SrcShift)
#define SrcImm64    (OpImm64 << SrcShift)
#define SrcDX       (OpDX << SrcShift)
#define SrcMem8     (OpMem8 << SrcShift)
#define SrcAccHi    (OpAccHi << SrcShift)
#define SrcMask     (OpMask << SrcShift)
#define BitOp       (1<<11)
#define MemAbs      (1<<12)      /* Memory operand is absolute displacement */
#define String      (1<<13)     /* String instruction (rep capable) */
#define Stack       (1<<14)     /* Stack instruction (push/pop) */
#define GroupMask   (7<<15)     /* Opcode uses one of the group mechanisms */
#define Group       (1<<15)     /* Bits 3:5 of modrm byte extend opcode */
#define GroupDual   (2<<15)     /* Alternate decoding of mod == 3 */
#define Prefix      (3<<15)     /* Instruction varies with 66/f2/f3 prefix */
#define RMExt       (4<<15)     /* Opcode extension in ModRM r/m if mod == 3 */
#define Escape      (5<<15)     /* Escape to coprocessor instruction */
#define InstrDual   (6<<15)     /* Alternate instruction decoding of mod == 3 */
#define ModeDual    (7<<15)     /* Different instruction for 32/64 bit */
#define Sse         (1<<18)     /* SSE Vector instruction */
/* Generic ModRM decode. */
#define ModRM       (1<<19)
/* Destination is only written; never read. */
#define Mov         (1<<20)
/* Misc flags */
#define Prot        (1<<21) /* instruction generates #UD if not in prot-mode */
#define EmulateOnUD (1<<22) /* Emulate if unsupported by the host */
#define NoAccess    (1<<23) /* Don't access memory (lea/invlpg/verr etc) */
#define Op3264      (1<<24) /* Operand is 64b in long mode, 32b otherwise */
#define Undefined   (1<<25) /* No Such Instruction */
#define Lock        (1<<26) /* lock prefix is allowed for the instruction */
#define Priv        (1<<27) /* instruction generates #GP if current CPL != 0 */
#define No64	    (1<<28)
#define PageTable   (1 << 29)   /* instruction used to write page table */
#define NotImpl     (1 << 30)   /* instruction is not implemented */
/* Source 2 operand type */
#define Src2Shift   (31)
#define Src2None    (OpNone << Src2Shift)
#define Src2Mem     (OpMem << Src2Shift)
#define Src2CL      (OpCL << Src2Shift)
#define Src2ImmByte (OpImmByte << Src2Shift)
#define Src2One     (OpOne << Src2Shift)
#define Src2Imm     (OpImm << Src2Shift)
#define Src2ES      (OpES << Src2Shift)
#define Src2CS      (OpCS << Src2Shift)
#define Src2SS      (OpSS << Src2Shift)
#define Src2DS      (OpDS << Src2Shift)
#define Src2FS      (OpFS << Src2Shift)
#define Src2GS      (OpGS << Src2Shift)
#define Src2Mask    (OpMask << Src2Shift)
#define Mmx         ((u64)1 << 40)  /* MMX Vector instruction */
#define AlignMask   ((u64)7 << 41)
#define Aligned     ((u64)1 << 41)  /* Explicitly aligned (e.g. MOVDQA) */
#define Unaligned   ((u64)2 << 41)  /* Explicitly unaligned (e.g. MOVDQU) */
#define Avx         ((u64)3 << 41)  /* Advanced Vector Extensions */
#define Aligned16   ((u64)4 << 41)  /* Aligned to 16 byte boundary (e.g. FXSAVE) */
#define Fastop      ((u64)1 << 44)  /* Use opcode::u.fastop */
#define NoWrite     ((u64)1 << 45)  /* No writeback */
#define SrcWrite    ((u64)1 << 46)  /* Write back src operand */
#define NoMod	    ((u64)1 << 47)  /* Mod field is ignored */
#define Intercept   ((u64)1 << 48)  /* Has valid intercept field */
#define CheckPerm   ((u64)1 << 49)  /* Has valid check_perm field */
#define PrivUD      ((u64)1 << 51)  /* #UD instead of #GP on CPL > 0 */
#define NearBranch  ((u64)1 << 52)  /* Near branches */
#define No16	    ((u64)1 << 53)  /* No 16 bit operand */
#define IncSP       ((u64)1 << 54)  /* SP is incremented before ModRM calc */
#define TwoMemOp    ((u64)1 << 55)  /* Instruction has two memory operand */

#define DstXacc     (DstAccLo | SrcAccHi | SrcWrite)

#define X2(x...) x, x
#define X3(x...) X2(x), x
#define X4(x...) X2(x), X2(x)
#define X5(x...) X4(x), x
#define X6(x...) X4(x), X2(x)
#define X7(x...) X4(x), X3(x)
#define X8(x...) X4(x), X4(x)
#define X16(x...) X8(x), X8(x)

#define NR_FASTOP (ilog2(sizeof(ulong)) + 1)
#define FASTOP_SIZE 8

struct opcode {
	u64 flags : 56;
	u64 intercept : 8;
	union {
		int (*execute)(struct x86_emulate_ctxt *ctxt);
		const struct opcode *group;
		const struct group_dual *gdual;
		const struct gprefix *gprefix;
		const struct escape *esc;
		const struct instr_dual *idual;
		const struct mode_dual *mdual;
		void (*fastop)(struct fastop *fake);
	} u;
	int (*check_perm)(struct x86_emulate_ctxt *ctxt);
};

struct group_dual {
	struct opcode mod012[8];
	struct opcode mod3[8];
};

struct gprefix {
	struct opcode pfx_no;
	struct opcode pfx_66;
	struct opcode pfx_f2;
	struct opcode pfx_f3;
};

struct escape {
	struct opcode op[8];
	struct opcode high[64];
};

struct instr_dual {
	struct opcode mod012;
	struct opcode mod3;
};

struct mode_dual {
	struct opcode mode32;
	struct opcode mode64;
};

#define EFLG_RESERVED_ZEROS_MASK 0xffc0802a

enum x86_transfer_type {
	X86_TRANSFER_NONE,
	X86_TRANSFER_CALL_JMP,
	X86_TRANSFER_RET,
	X86_TRANSFER_TASK_SWITCH,
};

static ulong reg_read(struct x86_emulate_ctxt *ctxt, unsigned nr)
{
	if (!(ctxt->regs_valid & (1 << nr))) {
		ctxt->regs_valid |= 1 << nr;
		ctxt->_regs[nr] = ctxt->ops->read_gpr(ctxt, nr);
	}
	return ctxt->_regs[nr];
}

static ulong *reg_write(struct x86_emulate_ctxt *ctxt, unsigned nr)
{
	ctxt->regs_valid |= 1 << nr;
	ctxt->regs_dirty |= 1 << nr;
	return &ctxt->_regs[nr];
}

static ulong *reg_rmw(struct x86_emulate_ctxt *ctxt, unsigned nr)
{
	reg_read(ctxt, nr);
	return reg_write(ctxt, nr);
}

static void writeback_registers(struct x86_emulate_ctxt *ctxt)
{
	unsigned reg;

	for_each_set_bit(reg, (ulong *)&ctxt->regs_dirty, 16)
		ctxt->ops->write_gpr(ctxt, reg, ctxt->_regs[reg]);
}

static void invalidate_registers(struct x86_emulate_ctxt *ctxt)
{
	ctxt->regs_dirty = 0;
	ctxt->regs_valid = 0;
}

/*
 * These EFLAGS bits are restored from saved value during emulation, and
 * any changes are written back to the saved value after emulation.
 */
#define EFLAGS_MASK (X86_EFLAGS_OF|X86_EFLAGS_SF|X86_EFLAGS_ZF|X86_EFLAGS_AF|\
		     X86_EFLAGS_PF|X86_EFLAGS_CF)

#ifdef CONFIG_X86_64
#define ON64(x) x
#else
#define ON64(x)
#endif

<<<<<<< HEAD
typedef void (*fastop_t)(struct fastop *);

=======
/*
 * fastop functions have a special calling convention:
 *
 * dst:    rax        (in/out)
 * src:    rdx        (in/out)
 * src2:   rcx        (in)
 * flags:  rflags     (in/out)
 * ex:     rsi        (in:fastop pointer, out:zero if exception)
 *
 * Moreover, they are all exactly FASTOP_SIZE bytes long, so functions for
 * different operand sizes can be reached by calculation, rather than a jump
 * table (which would be bigger than the code).
 */
>>>>>>> 2c523b34
static int fastop(struct x86_emulate_ctxt *ctxt, fastop_t fop);

#define __FOP_FUNC(name) \
	".align " __stringify(FASTOP_SIZE) " \n\t" \
	".type " name ", @function \n\t" \
	name ":\n\t"

#define FOP_FUNC(name) \
	__FOP_FUNC(#name)

#define __FOP_RET(name) \
	"ret \n\t" \
	".size " name ", .-" name "\n\t"

#define FOP_RET(name) \
	__FOP_RET(#name)

#define FOP_START(op) \
	extern void em_##op(struct fastop *fake); \
	asm(".pushsection .text, \"ax\" \n\t" \
	    ".global em_" #op " \n\t" \
	    ".align " __stringify(FASTOP_SIZE) " \n\t" \
	    "em_" #op ":\n\t"

#define FOP_END \
	    ".popsection")

#define __FOPNOP(name) \
	__FOP_FUNC(name) \
	__FOP_RET(name)

#define FOPNOP() \
	__FOPNOP(__stringify(__UNIQUE_ID(nop)))

#define FOP1E(op,  dst) \
	__FOP_FUNC(#op "_" #dst) \
	"10: " #op " %" #dst " \n\t" \
	__FOP_RET(#op "_" #dst)

#define FOP1EEX(op,  dst) \
	FOP1E(op, dst) _ASM_EXTABLE(10b, kvm_fastop_exception)

#define FASTOP1(op) \
	FOP_START(op) \
	FOP1E(op##b, al) \
	FOP1E(op##w, ax) \
	FOP1E(op##l, eax) \
	ON64(FOP1E(op##q, rax))	\
	FOP_END

/* 1-operand, using src2 (for MUL/DIV r/m) */
#define FASTOP1SRC2(op, name) \
	FOP_START(name) \
	FOP1E(op, cl) \
	FOP1E(op, cx) \
	FOP1E(op, ecx) \
	ON64(FOP1E(op, rcx)) \
	FOP_END

/* 1-operand, using src2 (for MUL/DIV r/m), with exceptions */
#define FASTOP1SRC2EX(op, name) \
	FOP_START(name) \
	FOP1EEX(op, cl) \
	FOP1EEX(op, cx) \
	FOP1EEX(op, ecx) \
	ON64(FOP1EEX(op, rcx)) \
	FOP_END

#define FOP2E(op,  dst, src)	   \
	__FOP_FUNC(#op "_" #dst "_" #src) \
	#op " %" #src ", %" #dst " \n\t" \
	__FOP_RET(#op "_" #dst "_" #src)

#define FASTOP2(op) \
	FOP_START(op) \
	FOP2E(op##b, al, dl) \
	FOP2E(op##w, ax, dx) \
	FOP2E(op##l, eax, edx) \
	ON64(FOP2E(op##q, rax, rdx)) \
	FOP_END

/* 2 operand, word only */
#define FASTOP2W(op) \
	FOP_START(op) \
	FOPNOP() \
	FOP2E(op##w, ax, dx) \
	FOP2E(op##l, eax, edx) \
	ON64(FOP2E(op##q, rax, rdx)) \
	FOP_END

/* 2 operand, src is CL */
#define FASTOP2CL(op) \
	FOP_START(op) \
	FOP2E(op##b, al, cl) \
	FOP2E(op##w, ax, cl) \
	FOP2E(op##l, eax, cl) \
	ON64(FOP2E(op##q, rax, cl)) \
	FOP_END

/* 2 operand, src and dest are reversed */
#define FASTOP2R(op, name) \
	FOP_START(name) \
	FOP2E(op##b, dl, al) \
	FOP2E(op##w, dx, ax) \
	FOP2E(op##l, edx, eax) \
	ON64(FOP2E(op##q, rdx, rax)) \
	FOP_END

#define FOP3E(op,  dst, src, src2) \
	__FOP_FUNC(#op "_" #dst "_" #src "_" #src2) \
	#op " %" #src2 ", %" #src ", %" #dst " \n\t"\
	__FOP_RET(#op "_" #dst "_" #src "_" #src2)

/* 3-operand, word-only, src2=cl */
#define FASTOP3WCL(op) \
	FOP_START(op) \
	FOPNOP() \
	FOP3E(op##w, ax, dx, cl) \
	FOP3E(op##l, eax, edx, cl) \
	ON64(FOP3E(op##q, rax, rdx, cl)) \
	FOP_END

/* Special case for SETcc - 1 instruction per cc */
#define FOP_SETCC(op) \
	".align 4 \n\t" \
	".type " #op ", @function \n\t" \
	#op ": \n\t" \
	#op " %al \n\t" \
	__FOP_RET(#op)

asm(".pushsection .fixup, \"ax\"\n"
    ".global kvm_fastop_exception \n"
    "kvm_fastop_exception: xor %esi, %esi; ret\n"
    ".popsection");

FOP_START(setcc)
FOP_SETCC(seto)
FOP_SETCC(setno)
FOP_SETCC(setc)
FOP_SETCC(setnc)
FOP_SETCC(setz)
FOP_SETCC(setnz)
FOP_SETCC(setbe)
FOP_SETCC(setnbe)
FOP_SETCC(sets)
FOP_SETCC(setns)
FOP_SETCC(setp)
FOP_SETCC(setnp)
FOP_SETCC(setl)
FOP_SETCC(setnl)
FOP_SETCC(setle)
FOP_SETCC(setnle)
FOP_END;

FOP_START(salc)
FOP_FUNC(salc)
"pushf; sbb %al, %al; popf \n\t"
FOP_RET(salc)
FOP_END;

/*
 * XXX: inoutclob user must know where the argument is being expanded.
 *      Relying on CONFIG_CC_HAS_ASM_GOTO would allow us to remove _fault.
 */
#define asm_safe(insn, inoutclob...) \
({ \
	int _fault = 0; \
 \
	asm volatile("1:" insn "\n" \
	             "2:\n" \
	             ".pushsection .fixup, \"ax\"\n" \
	             "3: movl $1, %[_fault]\n" \
	             "   jmp  2b\n" \
	             ".popsection\n" \
	             _ASM_EXTABLE(1b, 3b) \
	             : [_fault] "+qm"(_fault) inoutclob ); \
 \
	_fault ? X86EMUL_UNHANDLEABLE : X86EMUL_CONTINUE; \
})

static int emulator_check_intercept(struct x86_emulate_ctxt *ctxt,
				    enum x86_intercept intercept,
				    enum x86_intercept_stage stage)
{
	struct x86_instruction_info info = {
		.intercept  = intercept,
		.rep_prefix = ctxt->rep_prefix,
		.modrm_mod  = ctxt->modrm_mod,
		.modrm_reg  = ctxt->modrm_reg,
		.modrm_rm   = ctxt->modrm_rm,
		.src_val    = ctxt->src.val64,
		.dst_val    = ctxt->dst.val64,
		.src_bytes  = ctxt->src.bytes,
		.dst_bytes  = ctxt->dst.bytes,
		.ad_bytes   = ctxt->ad_bytes,
		.next_rip   = ctxt->eip,
	};

	return ctxt->ops->intercept(ctxt, &info, stage);
}

static void assign_masked(ulong *dest, ulong src, ulong mask)
{
	*dest = (*dest & ~mask) | (src & mask);
}

static void assign_register(unsigned long *reg, u64 val, int bytes)
{
	/* The 4-byte case *is* correct: in 64-bit mode we zero-extend. */
	switch (bytes) {
	case 1:
		*(u8 *)reg = (u8)val;
		break;
	case 2:
		*(u16 *)reg = (u16)val;
		break;
	case 4:
		*reg = (u32)val;
		break;	/* 64b: zero-extend */
	case 8:
		*reg = val;
		break;
	}
}

static inline unsigned long ad_mask(struct x86_emulate_ctxt *ctxt)
{
	return (1UL << (ctxt->ad_bytes << 3)) - 1;
}

static ulong stack_mask(struct x86_emulate_ctxt *ctxt)
{
	u16 sel;
	struct desc_struct ss;

	if (ctxt->mode == X86EMUL_MODE_PROT64)
		return ~0UL;
	ctxt->ops->get_segment(ctxt, &sel, &ss, NULL, VCPU_SREG_SS);
	return ~0U >> ((ss.d ^ 1) * 16);  /* d=0: 0xffff; d=1: 0xffffffff */
}

static int stack_size(struct x86_emulate_ctxt *ctxt)
{
	return (__fls(stack_mask(ctxt)) + 1) >> 3;
}

/* Access/update address held in a register, based on addressing mode. */
static inline unsigned long
address_mask(struct x86_emulate_ctxt *ctxt, unsigned long reg)
{
	if (ctxt->ad_bytes == sizeof(unsigned long))
		return reg;
	else
		return reg & ad_mask(ctxt);
}

static inline unsigned long
register_address(struct x86_emulate_ctxt *ctxt, int reg)
{
	return address_mask(ctxt, reg_read(ctxt, reg));
}

static void masked_increment(ulong *reg, ulong mask, int inc)
{
	assign_masked(reg, *reg + inc, mask);
}

static inline void
register_address_increment(struct x86_emulate_ctxt *ctxt, int reg, int inc)
{
	ulong *preg = reg_rmw(ctxt, reg);

	assign_register(preg, *preg + inc, ctxt->ad_bytes);
}

static void rsp_increment(struct x86_emulate_ctxt *ctxt, int inc)
{
	masked_increment(reg_rmw(ctxt, VCPU_REGS_RSP), stack_mask(ctxt), inc);
}

static u32 desc_limit_scaled(struct desc_struct *desc)
{
	u32 limit = get_desc_limit(desc);

	return desc->g ? (limit << 12) | 0xfff : limit;
}

static unsigned long seg_base(struct x86_emulate_ctxt *ctxt, int seg)
{
	if (ctxt->mode == X86EMUL_MODE_PROT64 && seg < VCPU_SREG_FS)
		return 0;

	return ctxt->ops->get_cached_segment_base(ctxt, seg);
}

static int emulate_exception(struct x86_emulate_ctxt *ctxt, int vec,
			     u32 error, bool valid)
{
	WARN_ON(vec > 0x1f);
	ctxt->exception.vector = vec;
	ctxt->exception.error_code = error;
	ctxt->exception.error_code_valid = valid;
	return X86EMUL_PROPAGATE_FAULT;
}

static int emulate_db(struct x86_emulate_ctxt *ctxt)
{
	return emulate_exception(ctxt, DB_VECTOR, 0, false);
}

static int emulate_gp(struct x86_emulate_ctxt *ctxt, int err)
{
	return emulate_exception(ctxt, GP_VECTOR, err, true);
}

static int emulate_ss(struct x86_emulate_ctxt *ctxt, int err)
{
	return emulate_exception(ctxt, SS_VECTOR, err, true);
}

static int emulate_ud(struct x86_emulate_ctxt *ctxt)
{
	return emulate_exception(ctxt, UD_VECTOR, 0, false);
}

static int emulate_ts(struct x86_emulate_ctxt *ctxt, int err)
{
	return emulate_exception(ctxt, TS_VECTOR, err, true);
}

static int emulate_de(struct x86_emulate_ctxt *ctxt)
{
	return emulate_exception(ctxt, DE_VECTOR, 0, false);
}

static int emulate_nm(struct x86_emulate_ctxt *ctxt)
{
	return emulate_exception(ctxt, NM_VECTOR, 0, false);
}

static u16 get_segment_selector(struct x86_emulate_ctxt *ctxt, unsigned seg)
{
	u16 selector;
	struct desc_struct desc;

	ctxt->ops->get_segment(ctxt, &selector, &desc, NULL, seg);
	return selector;
}

static void set_segment_selector(struct x86_emulate_ctxt *ctxt, u16 selector,
				 unsigned seg)
{
	u16 dummy;
	u32 base3;
	struct desc_struct desc;

	ctxt->ops->get_segment(ctxt, &dummy, &desc, &base3, seg);
	ctxt->ops->set_segment(ctxt, selector, &desc, base3, seg);
}

/*
 * x86 defines three classes of vector instructions: explicitly
 * aligned, explicitly unaligned, and the rest, which change behaviour
 * depending on whether they're AVX encoded or not.
 *
 * Also included is CMPXCHG16B which is not a vector instruction, yet it is
 * subject to the same check.  FXSAVE and FXRSTOR are checked here too as their
 * 512 bytes of data must be aligned to a 16 byte boundary.
 */
static unsigned insn_alignment(struct x86_emulate_ctxt *ctxt, unsigned size)
{
	u64 alignment = ctxt->d & AlignMask;

	if (likely(size < 16))
		return 1;

	switch (alignment) {
	case Unaligned:
	case Avx:
		return 1;
	case Aligned16:
		return 16;
	case Aligned:
	default:
		return size;
	}
}

static __always_inline int __linearize(struct x86_emulate_ctxt *ctxt,
				       struct segmented_address addr,
				       unsigned *max_size, unsigned size,
				       bool write, bool fetch,
				       enum x86emul_mode mode, ulong *linear)
{
	struct desc_struct desc;
	bool usable;
	ulong la;
	u32 lim;
	u16 sel;
	u8  va_bits;

	la = seg_base(ctxt, addr.seg) + addr.ea;
	*max_size = 0;
	switch (mode) {
	case X86EMUL_MODE_PROT64:
		*linear = la;
		va_bits = ctxt_virt_addr_bits(ctxt);
		if (get_canonical(la, va_bits) != la)
			goto bad;

		*max_size = min_t(u64, ~0u, (1ull << va_bits) - la);
		if (size > *max_size)
			goto bad;
		break;
	default:
		*linear = la = (u32)la;
		usable = ctxt->ops->get_segment(ctxt, &sel, &desc, NULL,
						addr.seg);
		if (!usable)
			goto bad;
		/* code segment in protected mode or read-only data segment */
		if ((((ctxt->mode != X86EMUL_MODE_REAL) && (desc.type & 8))
					|| !(desc.type & 2)) && write)
			goto bad;
		/* unreadable code segment */
		if (!fetch && (desc.type & 8) && !(desc.type & 2))
			goto bad;
		lim = desc_limit_scaled(&desc);
		if (!(desc.type & 8) && (desc.type & 4)) {
			/* expand-down segment */
			if (addr.ea <= lim)
				goto bad;
			lim = desc.d ? 0xffffffff : 0xffff;
		}
		if (addr.ea > lim)
			goto bad;
		if (lim == 0xffffffff)
			*max_size = ~0u;
		else {
			*max_size = (u64)lim + 1 - addr.ea;
			if (size > *max_size)
				goto bad;
		}
		break;
	}
	if (la & (insn_alignment(ctxt, size) - 1))
		return emulate_gp(ctxt, 0);
	return X86EMUL_CONTINUE;
bad:
	if (addr.seg == VCPU_SREG_SS)
		return emulate_ss(ctxt, 0);
	else
		return emulate_gp(ctxt, 0);
}

static int linearize(struct x86_emulate_ctxt *ctxt,
		     struct segmented_address addr,
		     unsigned size, bool write,
		     ulong *linear)
{
	unsigned max_size;
	return __linearize(ctxt, addr, &max_size, size, write, false,
			   ctxt->mode, linear);
}

static inline int assign_eip(struct x86_emulate_ctxt *ctxt, ulong dst,
			     enum x86emul_mode mode)
{
	ulong linear;
	int rc;
	unsigned max_size;
	struct segmented_address addr = { .seg = VCPU_SREG_CS,
					   .ea = dst };

	if (ctxt->op_bytes != sizeof(unsigned long))
		addr.ea = dst & ((1UL << (ctxt->op_bytes << 3)) - 1);
	rc = __linearize(ctxt, addr, &max_size, 1, false, true, mode, &linear);
	if (rc == X86EMUL_CONTINUE)
		ctxt->_eip = addr.ea;
	return rc;
}

static inline int assign_eip_near(struct x86_emulate_ctxt *ctxt, ulong dst)
{
	return assign_eip(ctxt, dst, ctxt->mode);
}

static int assign_eip_far(struct x86_emulate_ctxt *ctxt, ulong dst,
			  const struct desc_struct *cs_desc)
{
	enum x86emul_mode mode = ctxt->mode;
	int rc;

#ifdef CONFIG_X86_64
	if (ctxt->mode >= X86EMUL_MODE_PROT16) {
		if (cs_desc->l) {
			u64 efer = 0;

			ctxt->ops->get_msr(ctxt, MSR_EFER, &efer);
			if (efer & EFER_LMA)
				mode = X86EMUL_MODE_PROT64;
		} else
			mode = X86EMUL_MODE_PROT32; /* temporary value */
	}
#endif
	if (mode == X86EMUL_MODE_PROT16 || mode == X86EMUL_MODE_PROT32)
		mode = cs_desc->d ? X86EMUL_MODE_PROT32 : X86EMUL_MODE_PROT16;
	rc = assign_eip(ctxt, dst, mode);
	if (rc == X86EMUL_CONTINUE)
		ctxt->mode = mode;
	return rc;
}

static inline int jmp_rel(struct x86_emulate_ctxt *ctxt, int rel)
{
	return assign_eip_near(ctxt, ctxt->_eip + rel);
}

static int linear_read_system(struct x86_emulate_ctxt *ctxt, ulong linear,
			      void *data, unsigned size)
{
	return ctxt->ops->read_std(ctxt, linear, data, size, &ctxt->exception, true);
}

static int linear_write_system(struct x86_emulate_ctxt *ctxt,
			       ulong linear, void *data,
			       unsigned int size)
{
	return ctxt->ops->write_std(ctxt, linear, data, size, &ctxt->exception, true);
}

static int segmented_read_std(struct x86_emulate_ctxt *ctxt,
			      struct segmented_address addr,
			      void *data,
			      unsigned size)
{
	int rc;
	ulong linear;

	rc = linearize(ctxt, addr, size, false, &linear);
	if (rc != X86EMUL_CONTINUE)
		return rc;
	return ctxt->ops->read_std(ctxt, linear, data, size, &ctxt->exception, false);
}

static int segmented_write_std(struct x86_emulate_ctxt *ctxt,
			       struct segmented_address addr,
			       void *data,
			       unsigned int size)
{
	int rc;
	ulong linear;

	rc = linearize(ctxt, addr, size, true, &linear);
	if (rc != X86EMUL_CONTINUE)
		return rc;
	return ctxt->ops->write_std(ctxt, linear, data, size, &ctxt->exception, false);
}

/*
 * Prefetch the remaining bytes of the instruction without crossing page
 * boundary if they are not in fetch_cache yet.
 */
static int __do_insn_fetch_bytes(struct x86_emulate_ctxt *ctxt, int op_size)
{
	int rc;
	unsigned size, max_size;
	unsigned long linear;
	int cur_size = ctxt->fetch.end - ctxt->fetch.data;
	struct segmented_address addr = { .seg = VCPU_SREG_CS,
					   .ea = ctxt->eip + cur_size };

	/*
	 * We do not know exactly how many bytes will be needed, and
	 * __linearize is expensive, so fetch as much as possible.  We
	 * just have to avoid going beyond the 15 byte limit, the end
	 * of the segment, or the end of the page.
	 *
	 * __linearize is called with size 0 so that it does not do any
	 * boundary check itself.  Instead, we use max_size to check
	 * against op_size.
	 */
	rc = __linearize(ctxt, addr, &max_size, 0, false, true, ctxt->mode,
			 &linear);
	if (unlikely(rc != X86EMUL_CONTINUE))
		return rc;

	size = min_t(unsigned, 15UL ^ cur_size, max_size);
	size = min_t(unsigned, size, PAGE_SIZE - offset_in_page(linear));

	/*
	 * One instruction can only straddle two pages,
	 * and one has been loaded at the beginning of
	 * x86_decode_insn.  So, if not enough bytes
	 * still, we must have hit the 15-byte boundary.
	 */
	if (unlikely(size < op_size))
		return emulate_gp(ctxt, 0);

	rc = ctxt->ops->fetch(ctxt, linear, ctxt->fetch.end,
			      size, &ctxt->exception);
	if (unlikely(rc != X86EMUL_CONTINUE))
		return rc;
	ctxt->fetch.end += size;
	return X86EMUL_CONTINUE;
}

static __always_inline int do_insn_fetch_bytes(struct x86_emulate_ctxt *ctxt,
					       unsigned size)
{
	unsigned done_size = ctxt->fetch.end - ctxt->fetch.ptr;

	if (unlikely(done_size < size))
		return __do_insn_fetch_bytes(ctxt, size - done_size);
	else
		return X86EMUL_CONTINUE;
}

/* Fetch next part of the instruction being emulated. */
#define insn_fetch(_type, _ctxt)					\
({	_type _x;							\
									\
	rc = do_insn_fetch_bytes(_ctxt, sizeof(_type));			\
	if (rc != X86EMUL_CONTINUE)					\
		goto done;						\
	ctxt->_eip += sizeof(_type);					\
	memcpy(&_x, ctxt->fetch.ptr, sizeof(_type));			\
	ctxt->fetch.ptr += sizeof(_type);				\
	_x;								\
})

#define insn_fetch_arr(_arr, _size, _ctxt)				\
({									\
	rc = do_insn_fetch_bytes(_ctxt, _size);				\
	if (rc != X86EMUL_CONTINUE)					\
		goto done;						\
	ctxt->_eip += (_size);						\
	memcpy(_arr, ctxt->fetch.ptr, _size);				\
	ctxt->fetch.ptr += (_size);					\
})

/*
 * Given the 'reg' portion of a ModRM byte, and a register block, return a
 * pointer into the block that addresses the relevant register.
 * @highbyte_regs specifies whether to decode AH,CH,DH,BH.
 */
static void *decode_register(struct x86_emulate_ctxt *ctxt, u8 modrm_reg,
			     int byteop)
{
	void *p;
	int highbyte_regs = (ctxt->rex_prefix == 0) && byteop;

	if (highbyte_regs && modrm_reg >= 4 && modrm_reg < 8)
		p = (unsigned char *)reg_rmw(ctxt, modrm_reg & 3) + 1;
	else
		p = reg_rmw(ctxt, modrm_reg);
	return p;
}

static int read_descriptor(struct x86_emulate_ctxt *ctxt,
			   struct segmented_address addr,
			   u16 *size, unsigned long *address, int op_bytes)
{
	int rc;

	if (op_bytes == 2)
		op_bytes = 3;
	*address = 0;
	rc = segmented_read_std(ctxt, addr, size, 2);
	if (rc != X86EMUL_CONTINUE)
		return rc;
	addr.ea += 2;
	rc = segmented_read_std(ctxt, addr, address, op_bytes);
	return rc;
}

FASTOP2(add);
FASTOP2(or);
FASTOP2(adc);
FASTOP2(sbb);
FASTOP2(and);
FASTOP2(sub);
FASTOP2(xor);
FASTOP2(cmp);
FASTOP2(test);

FASTOP1SRC2(mul, mul_ex);
FASTOP1SRC2(imul, imul_ex);
FASTOP1SRC2EX(div, div_ex);
FASTOP1SRC2EX(idiv, idiv_ex);

FASTOP3WCL(shld);
FASTOP3WCL(shrd);

FASTOP2W(imul);

FASTOP1(not);
FASTOP1(neg);
FASTOP1(inc);
FASTOP1(dec);

FASTOP2CL(rol);
FASTOP2CL(ror);
FASTOP2CL(rcl);
FASTOP2CL(rcr);
FASTOP2CL(shl);
FASTOP2CL(shr);
FASTOP2CL(sar);

FASTOP2W(bsf);
FASTOP2W(bsr);
FASTOP2W(bt);
FASTOP2W(bts);
FASTOP2W(btr);
FASTOP2W(btc);

FASTOP2(xadd);

FASTOP2R(cmp, cmp_r);

static int em_bsf_c(struct x86_emulate_ctxt *ctxt)
{
	/* If src is zero, do not writeback, but update flags */
	if (ctxt->src.val == 0)
		ctxt->dst.type = OP_NONE;
	return fastop(ctxt, em_bsf);
}

static int em_bsr_c(struct x86_emulate_ctxt *ctxt)
{
	/* If src is zero, do not writeback, but update flags */
	if (ctxt->src.val == 0)
		ctxt->dst.type = OP_NONE;
	return fastop(ctxt, em_bsr);
}

static __always_inline u8 test_cc(unsigned int condition, unsigned long flags)
{
	u8 rc;
	void (*fop)(void) = (void *)em_setcc + 4 * (condition & 0xf);

	flags = (flags & EFLAGS_MASK) | X86_EFLAGS_IF;
	asm("push %[flags]; popf; " CALL_NOSPEC
	    : "=a"(rc) : [thunk_target]"r"(fop), [flags]"r"(flags));
	return rc;
}

static void fetch_register_operand(struct operand *op)
{
	switch (op->bytes) {
	case 1:
		op->val = *(u8 *)op->addr.reg;
		break;
	case 2:
		op->val = *(u16 *)op->addr.reg;
		break;
	case 4:
		op->val = *(u32 *)op->addr.reg;
		break;
	case 8:
		op->val = *(u64 *)op->addr.reg;
		break;
	}
}

static void emulator_get_fpu(void)
{
	fpregs_lock();

	fpregs_assert_state_consistent();
	if (test_thread_flag(TIF_NEED_FPU_LOAD))
		switch_fpu_return();
}

static void emulator_put_fpu(void)
<<<<<<< HEAD
{
	fpregs_unlock();
}

static void read_sse_reg(sse128_t *data, int reg)
{
=======
{
	fpregs_unlock();
}

static void read_sse_reg(sse128_t *data, int reg)
{
>>>>>>> 2c523b34
	emulator_get_fpu();
	switch (reg) {
	case 0: asm("movdqa %%xmm0, %0" : "=m"(*data)); break;
	case 1: asm("movdqa %%xmm1, %0" : "=m"(*data)); break;
	case 2: asm("movdqa %%xmm2, %0" : "=m"(*data)); break;
	case 3: asm("movdqa %%xmm3, %0" : "=m"(*data)); break;
	case 4: asm("movdqa %%xmm4, %0" : "=m"(*data)); break;
	case 5: asm("movdqa %%xmm5, %0" : "=m"(*data)); break;
	case 6: asm("movdqa %%xmm6, %0" : "=m"(*data)); break;
	case 7: asm("movdqa %%xmm7, %0" : "=m"(*data)); break;
#ifdef CONFIG_X86_64
	case 8: asm("movdqa %%xmm8, %0" : "=m"(*data)); break;
	case 9: asm("movdqa %%xmm9, %0" : "=m"(*data)); break;
	case 10: asm("movdqa %%xmm10, %0" : "=m"(*data)); break;
	case 11: asm("movdqa %%xmm11, %0" : "=m"(*data)); break;
	case 12: asm("movdqa %%xmm12, %0" : "=m"(*data)); break;
	case 13: asm("movdqa %%xmm13, %0" : "=m"(*data)); break;
	case 14: asm("movdqa %%xmm14, %0" : "=m"(*data)); break;
	case 15: asm("movdqa %%xmm15, %0" : "=m"(*data)); break;
#endif
	default: BUG();
	}
	emulator_put_fpu();
}

static void write_sse_reg(sse128_t *data, int reg)
{
	emulator_get_fpu();
	switch (reg) {
	case 0: asm("movdqa %0, %%xmm0" : : "m"(*data)); break;
	case 1: asm("movdqa %0, %%xmm1" : : "m"(*data)); break;
	case 2: asm("movdqa %0, %%xmm2" : : "m"(*data)); break;
	case 3: asm("movdqa %0, %%xmm3" : : "m"(*data)); break;
	case 4: asm("movdqa %0, %%xmm4" : : "m"(*data)); break;
	case 5: asm("movdqa %0, %%xmm5" : : "m"(*data)); break;
	case 6: asm("movdqa %0, %%xmm6" : : "m"(*data)); break;
	case 7: asm("movdqa %0, %%xmm7" : : "m"(*data)); break;
#ifdef CONFIG_X86_64
	case 8: asm("movdqa %0, %%xmm8" : : "m"(*data)); break;
	case 9: asm("movdqa %0, %%xmm9" : : "m"(*data)); break;
	case 10: asm("movdqa %0, %%xmm10" : : "m"(*data)); break;
	case 11: asm("movdqa %0, %%xmm11" : : "m"(*data)); break;
	case 12: asm("movdqa %0, %%xmm12" : : "m"(*data)); break;
	case 13: asm("movdqa %0, %%xmm13" : : "m"(*data)); break;
	case 14: asm("movdqa %0, %%xmm14" : : "m"(*data)); break;
	case 15: asm("movdqa %0, %%xmm15" : : "m"(*data)); break;
#endif
	default: BUG();
	}
	emulator_put_fpu();
}

static void read_mmx_reg(u64 *data, int reg)
{
	emulator_get_fpu();
	switch (reg) {
	case 0: asm("movq %%mm0, %0" : "=m"(*data)); break;
	case 1: asm("movq %%mm1, %0" : "=m"(*data)); break;
	case 2: asm("movq %%mm2, %0" : "=m"(*data)); break;
	case 3: asm("movq %%mm3, %0" : "=m"(*data)); break;
	case 4: asm("movq %%mm4, %0" : "=m"(*data)); break;
	case 5: asm("movq %%mm5, %0" : "=m"(*data)); break;
	case 6: asm("movq %%mm6, %0" : "=m"(*data)); break;
	case 7: asm("movq %%mm7, %0" : "=m"(*data)); break;
	default: BUG();
	}
	emulator_put_fpu();
}

static void write_mmx_reg(u64 *data, int reg)
{
	emulator_get_fpu();
	switch (reg) {
	case 0: asm("movq %0, %%mm0" : : "m"(*data)); break;
	case 1: asm("movq %0, %%mm1" : : "m"(*data)); break;
	case 2: asm("movq %0, %%mm2" : : "m"(*data)); break;
	case 3: asm("movq %0, %%mm3" : : "m"(*data)); break;
	case 4: asm("movq %0, %%mm4" : : "m"(*data)); break;
	case 5: asm("movq %0, %%mm5" : : "m"(*data)); break;
	case 6: asm("movq %0, %%mm6" : : "m"(*data)); break;
	case 7: asm("movq %0, %%mm7" : : "m"(*data)); break;
	default: BUG();
	}
	emulator_put_fpu();
}

static int em_fninit(struct x86_emulate_ctxt *ctxt)
{
	if (ctxt->ops->get_cr(ctxt, 0) & (X86_CR0_TS | X86_CR0_EM))
		return emulate_nm(ctxt);

	emulator_get_fpu();
	asm volatile("fninit");
	emulator_put_fpu();
	return X86EMUL_CONTINUE;
}

static int em_fnstcw(struct x86_emulate_ctxt *ctxt)
{
	u16 fcw;

	if (ctxt->ops->get_cr(ctxt, 0) & (X86_CR0_TS | X86_CR0_EM))
		return emulate_nm(ctxt);

	emulator_get_fpu();
	asm volatile("fnstcw %0": "+m"(fcw));
	emulator_put_fpu();

	ctxt->dst.val = fcw;

	return X86EMUL_CONTINUE;
}

static int em_fnstsw(struct x86_emulate_ctxt *ctxt)
{
	u16 fsw;

	if (ctxt->ops->get_cr(ctxt, 0) & (X86_CR0_TS | X86_CR0_EM))
		return emulate_nm(ctxt);

	emulator_get_fpu();
	asm volatile("fnstsw %0": "+m"(fsw));
	emulator_put_fpu();

	ctxt->dst.val = fsw;

	return X86EMUL_CONTINUE;
}

static void decode_register_operand(struct x86_emulate_ctxt *ctxt,
				    struct operand *op)
{
	unsigned reg = ctxt->modrm_reg;

	if (!(ctxt->d & ModRM))
		reg = (ctxt->b & 7) | ((ctxt->rex_prefix & 1) << 3);

	if (ctxt->d & Sse) {
		op->type = OP_XMM;
		op->bytes = 16;
		op->addr.xmm = reg;
		read_sse_reg(&op->vec_val, reg);
		return;
	}
	if (ctxt->d & Mmx) {
		reg &= 7;
		op->type = OP_MM;
		op->bytes = 8;
		op->addr.mm = reg;
		return;
	}

	op->type = OP_REG;
	op->bytes = (ctxt->d & ByteOp) ? 1 : ctxt->op_bytes;
	op->addr.reg = decode_register(ctxt, reg, ctxt->d & ByteOp);

	fetch_register_operand(op);
	op->orig_val = op->val;
}

static void adjust_modrm_seg(struct x86_emulate_ctxt *ctxt, int base_reg)
{
	if (base_reg == VCPU_REGS_RSP || base_reg == VCPU_REGS_RBP)
		ctxt->modrm_seg = VCPU_SREG_SS;
}

static int decode_modrm(struct x86_emulate_ctxt *ctxt,
			struct operand *op)
{
	u8 sib;
	int index_reg, base_reg, scale;
	int rc = X86EMUL_CONTINUE;
	ulong modrm_ea = 0;

	ctxt->modrm_reg = ((ctxt->rex_prefix << 1) & 8); /* REX.R */
	index_reg = (ctxt->rex_prefix << 2) & 8; /* REX.X */
	base_reg = (ctxt->rex_prefix << 3) & 8; /* REX.B */

	ctxt->modrm_mod = (ctxt->modrm & 0xc0) >> 6;
	ctxt->modrm_reg |= (ctxt->modrm & 0x38) >> 3;
	ctxt->modrm_rm = base_reg | (ctxt->modrm & 0x07);
	ctxt->modrm_seg = VCPU_SREG_DS;

	if (ctxt->modrm_mod == 3 || (ctxt->d & NoMod)) {
		op->type = OP_REG;
		op->bytes = (ctxt->d & ByteOp) ? 1 : ctxt->op_bytes;
		op->addr.reg = decode_register(ctxt, ctxt->modrm_rm,
				ctxt->d & ByteOp);
		if (ctxt->d & Sse) {
			op->type = OP_XMM;
			op->bytes = 16;
			op->addr.xmm = ctxt->modrm_rm;
			read_sse_reg(&op->vec_val, ctxt->modrm_rm);
			return rc;
		}
		if (ctxt->d & Mmx) {
			op->type = OP_MM;
			op->bytes = 8;
			op->addr.mm = ctxt->modrm_rm & 7;
			return rc;
		}
		fetch_register_operand(op);
		return rc;
	}

	op->type = OP_MEM;

	if (ctxt->ad_bytes == 2) {
		unsigned bx = reg_read(ctxt, VCPU_REGS_RBX);
		unsigned bp = reg_read(ctxt, VCPU_REGS_RBP);
		unsigned si = reg_read(ctxt, VCPU_REGS_RSI);
		unsigned di = reg_read(ctxt, VCPU_REGS_RDI);

		/* 16-bit ModR/M decode. */
		switch (ctxt->modrm_mod) {
		case 0:
			if (ctxt->modrm_rm == 6)
				modrm_ea += insn_fetch(u16, ctxt);
			break;
		case 1:
			modrm_ea += insn_fetch(s8, ctxt);
			break;
		case 2:
			modrm_ea += insn_fetch(u16, ctxt);
			break;
		}
		switch (ctxt->modrm_rm) {
		case 0:
			modrm_ea += bx + si;
			break;
		case 1:
			modrm_ea += bx + di;
			break;
		case 2:
			modrm_ea += bp + si;
			break;
		case 3:
			modrm_ea += bp + di;
			break;
		case 4:
			modrm_ea += si;
			break;
		case 5:
			modrm_ea += di;
			break;
		case 6:
			if (ctxt->modrm_mod != 0)
				modrm_ea += bp;
			break;
		case 7:
			modrm_ea += bx;
			break;
		}
		if (ctxt->modrm_rm == 2 || ctxt->modrm_rm == 3 ||
		    (ctxt->modrm_rm == 6 && ctxt->modrm_mod != 0))
			ctxt->modrm_seg = VCPU_SREG_SS;
		modrm_ea = (u16)modrm_ea;
	} else {
		/* 32/64-bit ModR/M decode. */
		if ((ctxt->modrm_rm & 7) == 4) {
			sib = insn_fetch(u8, ctxt);
			index_reg |= (sib >> 3) & 7;
			base_reg |= sib & 7;
			scale = sib >> 6;

			if ((base_reg & 7) == 5 && ctxt->modrm_mod == 0)
				modrm_ea += insn_fetch(s32, ctxt);
			else {
				modrm_ea += reg_read(ctxt, base_reg);
				adjust_modrm_seg(ctxt, base_reg);
				/* Increment ESP on POP [ESP] */
				if ((ctxt->d & IncSP) &&
				    base_reg == VCPU_REGS_RSP)
					modrm_ea += ctxt->op_bytes;
			}
			if (index_reg != 4)
				modrm_ea += reg_read(ctxt, index_reg) << scale;
		} else if ((ctxt->modrm_rm & 7) == 5 && ctxt->modrm_mod == 0) {
			modrm_ea += insn_fetch(s32, ctxt);
			if (ctxt->mode == X86EMUL_MODE_PROT64)
				ctxt->rip_relative = 1;
		} else {
			base_reg = ctxt->modrm_rm;
			modrm_ea += reg_read(ctxt, base_reg);
			adjust_modrm_seg(ctxt, base_reg);
		}
		switch (ctxt->modrm_mod) {
		case 1:
			modrm_ea += insn_fetch(s8, ctxt);
			break;
		case 2:
			modrm_ea += insn_fetch(s32, ctxt);
			break;
		}
	}
	op->addr.mem.ea = modrm_ea;
	if (ctxt->ad_bytes != 8)
		ctxt->memop.addr.mem.ea = (u32)ctxt->memop.addr.mem.ea;

done:
	return rc;
}

static int decode_abs(struct x86_emulate_ctxt *ctxt,
		      struct operand *op)
{
	int rc = X86EMUL_CONTINUE;

	op->type = OP_MEM;
	switch (ctxt->ad_bytes) {
	case 2:
		op->addr.mem.ea = insn_fetch(u16, ctxt);
		break;
	case 4:
		op->addr.mem.ea = insn_fetch(u32, ctxt);
		break;
	case 8:
		op->addr.mem.ea = insn_fetch(u64, ctxt);
		break;
	}
done:
	return rc;
}

static void fetch_bit_operand(struct x86_emulate_ctxt *ctxt)
{
	long sv = 0, mask;

	if (ctxt->dst.type == OP_MEM && ctxt->src.type == OP_REG) {
		mask = ~((long)ctxt->dst.bytes * 8 - 1);

		if (ctxt->src.bytes == 2)
			sv = (s16)ctxt->src.val & (s16)mask;
		else if (ctxt->src.bytes == 4)
			sv = (s32)ctxt->src.val & (s32)mask;
		else
			sv = (s64)ctxt->src.val & (s64)mask;

		ctxt->dst.addr.mem.ea = address_mask(ctxt,
					   ctxt->dst.addr.mem.ea + (sv >> 3));
	}

	/* only subword offset */
	ctxt->src.val &= (ctxt->dst.bytes << 3) - 1;
}

static int read_emulated(struct x86_emulate_ctxt *ctxt,
			 unsigned long addr, void *dest, unsigned size)
{
	int rc;
	struct read_cache *mc = &ctxt->mem_read;

	if (mc->pos < mc->end)
		goto read_cached;

	WARN_ON((mc->end + size) >= sizeof(mc->data));

	rc = ctxt->ops->read_emulated(ctxt, addr, mc->data + mc->end, size,
				      &ctxt->exception);
	if (rc != X86EMUL_CONTINUE)
		return rc;

	mc->end += size;

read_cached:
	memcpy(dest, mc->data + mc->pos, size);
	mc->pos += size;
	return X86EMUL_CONTINUE;
}

static int segmented_read(struct x86_emulate_ctxt *ctxt,
			  struct segmented_address addr,
			  void *data,
			  unsigned size)
{
	int rc;
	ulong linear;

	rc = linearize(ctxt, addr, size, false, &linear);
	if (rc != X86EMUL_CONTINUE)
		return rc;
	return read_emulated(ctxt, linear, data, size);
}

static int segmented_write(struct x86_emulate_ctxt *ctxt,
			   struct segmented_address addr,
			   const void *data,
			   unsigned size)
{
	int rc;
	ulong linear;

	rc = linearize(ctxt, addr, size, true, &linear);
	if (rc != X86EMUL_CONTINUE)
		return rc;
	return ctxt->ops->write_emulated(ctxt, linear, data, size,
					 &ctxt->exception);
}

static int segmented_cmpxchg(struct x86_emulate_ctxt *ctxt,
			     struct segmented_address addr,
			     const void *orig_data, const void *data,
			     unsigned size)
{
	int rc;
	ulong linear;

	rc = linearize(ctxt, addr, size, true, &linear);
	if (rc != X86EMUL_CONTINUE)
		return rc;
	return ctxt->ops->cmpxchg_emulated(ctxt, linear, orig_data, data,
					   size, &ctxt->exception);
}

static int pio_in_emulated(struct x86_emulate_ctxt *ctxt,
			   unsigned int size, unsigned short port,
			   void *dest)
{
	struct read_cache *rc = &ctxt->io_read;

	if (rc->pos == rc->end) { /* refill pio read ahead */
		unsigned int in_page, n;
		unsigned int count = ctxt->rep_prefix ?
			address_mask(ctxt, reg_read(ctxt, VCPU_REGS_RCX)) : 1;
		in_page = (ctxt->eflags & X86_EFLAGS_DF) ?
			offset_in_page(reg_read(ctxt, VCPU_REGS_RDI)) :
			PAGE_SIZE - offset_in_page(reg_read(ctxt, VCPU_REGS_RDI));
		n = min3(in_page, (unsigned int)sizeof(rc->data) / size, count);
		if (n == 0)
			n = 1;
		rc->pos = rc->end = 0;
		if (!ctxt->ops->pio_in_emulated(ctxt, size, port, rc->data, n))
			return 0;
		rc->end = n * size;
	}

	if (ctxt->rep_prefix && (ctxt->d & String) &&
	    !(ctxt->eflags & X86_EFLAGS_DF)) {
		ctxt->dst.data = rc->data + rc->pos;
		ctxt->dst.type = OP_MEM_STR;
		ctxt->dst.count = (rc->end - rc->pos) / size;
		rc->pos = rc->end;
	} else {
		memcpy(dest, rc->data + rc->pos, size);
		rc->pos += size;
	}
	return 1;
}

static int read_interrupt_descriptor(struct x86_emulate_ctxt *ctxt,
				     u16 index, struct desc_struct *desc)
{
	struct desc_ptr dt;
	ulong addr;

	ctxt->ops->get_idt(ctxt, &dt);

	if (dt.size < index * 8 + 7)
		return emulate_gp(ctxt, index << 3 | 0x2);

	addr = dt.address + index * 8;
	return linear_read_system(ctxt, addr, desc, sizeof(*desc));
}

static void get_descriptor_table_ptr(struct x86_emulate_ctxt *ctxt,
				     u16 selector, struct desc_ptr *dt)
{
	const struct x86_emulate_ops *ops = ctxt->ops;
	u32 base3 = 0;

	if (selector & 1 << 2) {
		struct desc_struct desc;
		u16 sel;

		memset(dt, 0, sizeof(*dt));
		if (!ops->get_segment(ctxt, &sel, &desc, &base3,
				      VCPU_SREG_LDTR))
			return;

		dt->size = desc_limit_scaled(&desc); /* what if limit > 65535? */
		dt->address = get_desc_base(&desc) | ((u64)base3 << 32);
	} else
		ops->get_gdt(ctxt, dt);
}

static int get_descriptor_ptr(struct x86_emulate_ctxt *ctxt,
			      u16 selector, ulong *desc_addr_p)
{
	struct desc_ptr dt;
	u16 index = selector >> 3;
	ulong addr;

	get_descriptor_table_ptr(ctxt, selector, &dt);

	if (dt.size < index * 8 + 7)
		return emulate_gp(ctxt, selector & 0xfffc);

	addr = dt.address + index * 8;

#ifdef CONFIG_X86_64
	if (addr >> 32 != 0) {
		u64 efer = 0;

		ctxt->ops->get_msr(ctxt, MSR_EFER, &efer);
		if (!(efer & EFER_LMA))
			addr &= (u32)-1;
	}
#endif

	*desc_addr_p = addr;
	return X86EMUL_CONTINUE;
}

/* allowed just for 8 bytes segments */
static int read_segment_descriptor(struct x86_emulate_ctxt *ctxt,
				   u16 selector, struct desc_struct *desc,
				   ulong *desc_addr_p)
{
	int rc;

	rc = get_descriptor_ptr(ctxt, selector, desc_addr_p);
	if (rc != X86EMUL_CONTINUE)
		return rc;

	return linear_read_system(ctxt, *desc_addr_p, desc, sizeof(*desc));
}

/* allowed just for 8 bytes segments */
static int write_segment_descriptor(struct x86_emulate_ctxt *ctxt,
				    u16 selector, struct desc_struct *desc)
{
	int rc;
	ulong addr;

	rc = get_descriptor_ptr(ctxt, selector, &addr);
	if (rc != X86EMUL_CONTINUE)
		return rc;

	return linear_write_system(ctxt, addr, desc, sizeof(*desc));
}

static int __load_segment_descriptor(struct x86_emulate_ctxt *ctxt,
				     u16 selector, int seg, u8 cpl,
				     enum x86_transfer_type transfer,
				     struct desc_struct *desc)
{
	struct desc_struct seg_desc, old_desc;
	u8 dpl, rpl;
	unsigned err_vec = GP_VECTOR;
	u32 err_code = 0;
	bool null_selector = !(selector & ~0x3); /* 0000-0003 are null */
	ulong desc_addr;
	int ret;
	u16 dummy;
	u32 base3 = 0;

	memset(&seg_desc, 0, sizeof(seg_desc));

	if (ctxt->mode == X86EMUL_MODE_REAL) {
		/* set real mode segment descriptor (keep limit etc. for
		 * unreal mode) */
		ctxt->ops->get_segment(ctxt, &dummy, &seg_desc, NULL, seg);
		set_desc_base(&seg_desc, selector << 4);
		goto load;
	} else if (seg <= VCPU_SREG_GS && ctxt->mode == X86EMUL_MODE_VM86) {
		/* VM86 needs a clean new segment descriptor */
		set_desc_base(&seg_desc, selector << 4);
		set_desc_limit(&seg_desc, 0xffff);
		seg_desc.type = 3;
		seg_desc.p = 1;
		seg_desc.s = 1;
		seg_desc.dpl = 3;
		goto load;
	}

	rpl = selector & 3;

	/* TR should be in GDT only */
	if (seg == VCPU_SREG_TR && (selector & (1 << 2)))
		goto exception;

	/* NULL selector is not valid for TR, CS and (except for long mode) SS */
	if (null_selector) {
		if (seg == VCPU_SREG_CS || seg == VCPU_SREG_TR)
			goto exception;

		if (seg == VCPU_SREG_SS) {
			if (ctxt->mode != X86EMUL_MODE_PROT64 || rpl != cpl)
				goto exception;

			/*
			 * ctxt->ops->set_segment expects the CPL to be in
			 * SS.DPL, so fake an expand-up 32-bit data segment.
			 */
			seg_desc.type = 3;
			seg_desc.p = 1;
			seg_desc.s = 1;
			seg_desc.dpl = cpl;
			seg_desc.d = 1;
			seg_desc.g = 1;
		}

		/* Skip all following checks */
		goto load;
	}

	ret = read_segment_descriptor(ctxt, selector, &seg_desc, &desc_addr);
	if (ret != X86EMUL_CONTINUE)
		return ret;

	err_code = selector & 0xfffc;
	err_vec = (transfer == X86_TRANSFER_TASK_SWITCH) ? TS_VECTOR :
							   GP_VECTOR;

	/* can't load system descriptor into segment selector */
	if (seg <= VCPU_SREG_GS && !seg_desc.s) {
		if (transfer == X86_TRANSFER_CALL_JMP)
			return X86EMUL_UNHANDLEABLE;
		goto exception;
	}

	if (!seg_desc.p) {
		err_vec = (seg == VCPU_SREG_SS) ? SS_VECTOR : NP_VECTOR;
		goto exception;
	}

	dpl = seg_desc.dpl;

	switch (seg) {
	case VCPU_SREG_SS:
		/*
		 * segment is not a writable data segment or segment
		 * selector's RPL != CPL or segment selector's RPL != CPL
		 */
		if (rpl != cpl || (seg_desc.type & 0xa) != 0x2 || dpl != cpl)
			goto exception;
		break;
	case VCPU_SREG_CS:
		if (!(seg_desc.type & 8))
			goto exception;

		if (seg_desc.type & 4) {
			/* conforming */
			if (dpl > cpl)
				goto exception;
		} else {
			/* nonconforming */
			if (rpl > cpl || dpl != cpl)
				goto exception;
		}
		/* in long-mode d/b must be clear if l is set */
		if (seg_desc.d && seg_desc.l) {
			u64 efer = 0;

			ctxt->ops->get_msr(ctxt, MSR_EFER, &efer);
			if (efer & EFER_LMA)
				goto exception;
		}

		/* CS(RPL) <- CPL */
		selector = (selector & 0xfffc) | cpl;
		break;
	case VCPU_SREG_TR:
		if (seg_desc.s || (seg_desc.type != 1 && seg_desc.type != 9))
			goto exception;
		old_desc = seg_desc;
		seg_desc.type |= 2; /* busy */
		ret = ctxt->ops->cmpxchg_emulated(ctxt, desc_addr, &old_desc, &seg_desc,
						  sizeof(seg_desc), &ctxt->exception);
		if (ret != X86EMUL_CONTINUE)
			return ret;
		break;
	case VCPU_SREG_LDTR:
		if (seg_desc.s || seg_desc.type != 2)
			goto exception;
		break;
	default: /*  DS, ES, FS, or GS */
		/*
		 * segment is not a data or readable code segment or
		 * ((segment is a data or nonconforming code segment)
		 * and (both RPL and CPL > DPL))
		 */
		if ((seg_desc.type & 0xa) == 0x8 ||
		    (((seg_desc.type & 0xc) != 0xc) &&
		     (rpl > dpl && cpl > dpl)))
			goto exception;
		break;
	}

	if (seg_desc.s) {
		/* mark segment as accessed */
		if (!(seg_desc.type & 1)) {
			seg_desc.type |= 1;
			ret = write_segment_descriptor(ctxt, selector,
						       &seg_desc);
			if (ret != X86EMUL_CONTINUE)
				return ret;
		}
	} else if (ctxt->mode == X86EMUL_MODE_PROT64) {
		ret = linear_read_system(ctxt, desc_addr+8, &base3, sizeof(base3));
		if (ret != X86EMUL_CONTINUE)
			return ret;
		if (emul_is_noncanonical_address(get_desc_base(&seg_desc) |
				((u64)base3 << 32), ctxt))
			return emulate_gp(ctxt, 0);
	}
load:
	ctxt->ops->set_segment(ctxt, selector, &seg_desc, base3, seg);
	if (desc)
		*desc = seg_desc;
	return X86EMUL_CONTINUE;
exception:
	return emulate_exception(ctxt, err_vec, err_code, true);
}

static int load_segment_descriptor(struct x86_emulate_ctxt *ctxt,
				   u16 selector, int seg)
{
	u8 cpl = ctxt->ops->cpl(ctxt);

	/*
	 * None of MOV, POP and LSS can load a NULL selector in CPL=3, but
	 * they can load it at CPL<3 (Intel's manual says only LSS can,
	 * but it's wrong).
	 *
	 * However, the Intel manual says that putting IST=1/DPL=3 in
	 * an interrupt gate will result in SS=3 (the AMD manual instead
	 * says it doesn't), so allow SS=3 in __load_segment_descriptor
	 * and only forbid it here.
	 */
	if (seg == VCPU_SREG_SS && selector == 3 &&
	    ctxt->mode == X86EMUL_MODE_PROT64)
		return emulate_exception(ctxt, GP_VECTOR, 0, true);

	return __load_segment_descriptor(ctxt, selector, seg, cpl,
					 X86_TRANSFER_NONE, NULL);
}

static void write_register_operand(struct operand *op)
{
	return assign_register(op->addr.reg, op->val, op->bytes);
}

static int writeback(struct x86_emulate_ctxt *ctxt, struct operand *op)
{
	switch (op->type) {
	case OP_REG:
		write_register_operand(op);
		break;
	case OP_MEM:
		if (ctxt->lock_prefix)
			return segmented_cmpxchg(ctxt,
						 op->addr.mem,
						 &op->orig_val,
						 &op->val,
						 op->bytes);
		else
			return segmented_write(ctxt,
					       op->addr.mem,
					       &op->val,
					       op->bytes);
		break;
	case OP_MEM_STR:
		return segmented_write(ctxt,
				       op->addr.mem,
				       op->data,
				       op->bytes * op->count);
		break;
	case OP_XMM:
		write_sse_reg(&op->vec_val, op->addr.xmm);
		break;
	case OP_MM:
		write_mmx_reg(&op->mm_val, op->addr.mm);
		break;
	case OP_NONE:
		/* no writeback */
		break;
	default:
		break;
	}
	return X86EMUL_CONTINUE;
}

static int push(struct x86_emulate_ctxt *ctxt, void *data, int bytes)
{
	struct segmented_address addr;

	rsp_increment(ctxt, -bytes);
	addr.ea = reg_read(ctxt, VCPU_REGS_RSP) & stack_mask(ctxt);
	addr.seg = VCPU_SREG_SS;

	return segmented_write(ctxt, addr, data, bytes);
}

static int em_push(struct x86_emulate_ctxt *ctxt)
{
	/* Disable writeback. */
	ctxt->dst.type = OP_NONE;
	return push(ctxt, &ctxt->src.val, ctxt->op_bytes);
}

static int emulate_pop(struct x86_emulate_ctxt *ctxt,
		       void *dest, int len)
{
	int rc;
	struct segmented_address addr;

	addr.ea = reg_read(ctxt, VCPU_REGS_RSP) & stack_mask(ctxt);
	addr.seg = VCPU_SREG_SS;
	rc = segmented_read(ctxt, addr, dest, len);
	if (rc != X86EMUL_CONTINUE)
		return rc;

	rsp_increment(ctxt, len);
	return rc;
}

static int em_pop(struct x86_emulate_ctxt *ctxt)
{
	return emulate_pop(ctxt, &ctxt->dst.val, ctxt->op_bytes);
}

static int emulate_popf(struct x86_emulate_ctxt *ctxt,
			void *dest, int len)
{
	int rc;
	unsigned long val, change_mask;
	int iopl = (ctxt->eflags & X86_EFLAGS_IOPL) >> X86_EFLAGS_IOPL_BIT;
	int cpl = ctxt->ops->cpl(ctxt);

	rc = emulate_pop(ctxt, &val, len);
	if (rc != X86EMUL_CONTINUE)
		return rc;

	change_mask = X86_EFLAGS_CF | X86_EFLAGS_PF | X86_EFLAGS_AF |
		      X86_EFLAGS_ZF | X86_EFLAGS_SF | X86_EFLAGS_OF |
		      X86_EFLAGS_TF | X86_EFLAGS_DF | X86_EFLAGS_NT |
		      X86_EFLAGS_AC | X86_EFLAGS_ID;

	switch(ctxt->mode) {
	case X86EMUL_MODE_PROT64:
	case X86EMUL_MODE_PROT32:
	case X86EMUL_MODE_PROT16:
		if (cpl == 0)
			change_mask |= X86_EFLAGS_IOPL;
		if (cpl <= iopl)
			change_mask |= X86_EFLAGS_IF;
		break;
	case X86EMUL_MODE_VM86:
		if (iopl < 3)
			return emulate_gp(ctxt, 0);
		change_mask |= X86_EFLAGS_IF;
		break;
	default: /* real mode */
		change_mask |= (X86_EFLAGS_IOPL | X86_EFLAGS_IF);
		break;
	}

	*(unsigned long *)dest =
		(ctxt->eflags & ~change_mask) | (val & change_mask);

	return rc;
}

static int em_popf(struct x86_emulate_ctxt *ctxt)
{
	ctxt->dst.type = OP_REG;
	ctxt->dst.addr.reg = &ctxt->eflags;
	ctxt->dst.bytes = ctxt->op_bytes;
	return emulate_popf(ctxt, &ctxt->dst.val, ctxt->op_bytes);
}

static int em_enter(struct x86_emulate_ctxt *ctxt)
{
	int rc;
	unsigned frame_size = ctxt->src.val;
	unsigned nesting_level = ctxt->src2.val & 31;
	ulong rbp;

	if (nesting_level)
		return X86EMUL_UNHANDLEABLE;

	rbp = reg_read(ctxt, VCPU_REGS_RBP);
	rc = push(ctxt, &rbp, stack_size(ctxt));
	if (rc != X86EMUL_CONTINUE)
		return rc;
	assign_masked(reg_rmw(ctxt, VCPU_REGS_RBP), reg_read(ctxt, VCPU_REGS_RSP),
		      stack_mask(ctxt));
	assign_masked(reg_rmw(ctxt, VCPU_REGS_RSP),
		      reg_read(ctxt, VCPU_REGS_RSP) - frame_size,
		      stack_mask(ctxt));
	return X86EMUL_CONTINUE;
}

static int em_leave(struct x86_emulate_ctxt *ctxt)
{
	assign_masked(reg_rmw(ctxt, VCPU_REGS_RSP), reg_read(ctxt, VCPU_REGS_RBP),
		      stack_mask(ctxt));
	return emulate_pop(ctxt, reg_rmw(ctxt, VCPU_REGS_RBP), ctxt->op_bytes);
}

static int em_push_sreg(struct x86_emulate_ctxt *ctxt)
{
	int seg = ctxt->src2.val;

	ctxt->src.val = get_segment_selector(ctxt, seg);
	if (ctxt->op_bytes == 4) {
		rsp_increment(ctxt, -2);
		ctxt->op_bytes = 2;
	}

	return em_push(ctxt);
}

static int em_pop_sreg(struct x86_emulate_ctxt *ctxt)
{
	int seg = ctxt->src2.val;
	unsigned long selector;
	int rc;

	rc = emulate_pop(ctxt, &selector, 2);
	if (rc != X86EMUL_CONTINUE)
		return rc;

	if (ctxt->modrm_reg == VCPU_SREG_SS)
		ctxt->interruptibility = KVM_X86_SHADOW_INT_MOV_SS;
	if (ctxt->op_bytes > 2)
		rsp_increment(ctxt, ctxt->op_bytes - 2);

	rc = load_segment_descriptor(ctxt, (u16)selector, seg);
	return rc;
}

static int em_pusha(struct x86_emulate_ctxt *ctxt)
{
	unsigned long old_esp = reg_read(ctxt, VCPU_REGS_RSP);
	int rc = X86EMUL_CONTINUE;
	int reg = VCPU_REGS_RAX;

	while (reg <= VCPU_REGS_RDI) {
		(reg == VCPU_REGS_RSP) ?
		(ctxt->src.val = old_esp) : (ctxt->src.val = reg_read(ctxt, reg));

		rc = em_push(ctxt);
		if (rc != X86EMUL_CONTINUE)
			return rc;

		++reg;
	}

	return rc;
}

static int em_pushf(struct x86_emulate_ctxt *ctxt)
{
	ctxt->src.val = (unsigned long)ctxt->eflags & ~X86_EFLAGS_VM;
	return em_push(ctxt);
}

static int em_popa(struct x86_emulate_ctxt *ctxt)
{
	int rc = X86EMUL_CONTINUE;
	int reg = VCPU_REGS_RDI;
	u32 val;

	while (reg >= VCPU_REGS_RAX) {
		if (reg == VCPU_REGS_RSP) {
			rsp_increment(ctxt, ctxt->op_bytes);
			--reg;
		}

		rc = emulate_pop(ctxt, &val, ctxt->op_bytes);
		if (rc != X86EMUL_CONTINUE)
			break;
		assign_register(reg_rmw(ctxt, reg), val, ctxt->op_bytes);
		--reg;
	}
	return rc;
}

static int __emulate_int_real(struct x86_emulate_ctxt *ctxt, int irq)
{
	const struct x86_emulate_ops *ops = ctxt->ops;
	int rc;
	struct desc_ptr dt;
	gva_t cs_addr;
	gva_t eip_addr;
	u16 cs, eip;

	/* TODO: Add limit checks */
	ctxt->src.val = ctxt->eflags;
	rc = em_push(ctxt);
	if (rc != X86EMUL_CONTINUE)
		return rc;

	ctxt->eflags &= ~(X86_EFLAGS_IF | X86_EFLAGS_TF | X86_EFLAGS_AC);

	ctxt->src.val = get_segment_selector(ctxt, VCPU_SREG_CS);
	rc = em_push(ctxt);
	if (rc != X86EMUL_CONTINUE)
		return rc;

	ctxt->src.val = ctxt->_eip;
	rc = em_push(ctxt);
	if (rc != X86EMUL_CONTINUE)
		return rc;

	ops->get_idt(ctxt, &dt);

	eip_addr = dt.address + (irq << 2);
	cs_addr = dt.address + (irq << 2) + 2;

	rc = linear_read_system(ctxt, cs_addr, &cs, 2);
	if (rc != X86EMUL_CONTINUE)
		return rc;

	rc = linear_read_system(ctxt, eip_addr, &eip, 2);
	if (rc != X86EMUL_CONTINUE)
		return rc;

	rc = load_segment_descriptor(ctxt, cs, VCPU_SREG_CS);
	if (rc != X86EMUL_CONTINUE)
		return rc;

	ctxt->_eip = eip;

	return rc;
}

int emulate_int_real(struct x86_emulate_ctxt *ctxt, int irq)
{
	int rc;

	invalidate_registers(ctxt);
	rc = __emulate_int_real(ctxt, irq);
	if (rc == X86EMUL_CONTINUE)
		writeback_registers(ctxt);
	return rc;
}

static int emulate_int(struct x86_emulate_ctxt *ctxt, int irq)
{
	switch(ctxt->mode) {
	case X86EMUL_MODE_REAL:
		return __emulate_int_real(ctxt, irq);
	case X86EMUL_MODE_VM86:
	case X86EMUL_MODE_PROT16:
	case X86EMUL_MODE_PROT32:
	case X86EMUL_MODE_PROT64:
	default:
		/* Protected mode interrupts unimplemented yet */
		return X86EMUL_UNHANDLEABLE;
	}
}

static int emulate_iret_real(struct x86_emulate_ctxt *ctxt)
{
	int rc = X86EMUL_CONTINUE;
	unsigned long temp_eip = 0;
	unsigned long temp_eflags = 0;
	unsigned long cs = 0;
	unsigned long mask = X86_EFLAGS_CF | X86_EFLAGS_PF | X86_EFLAGS_AF |
			     X86_EFLAGS_ZF | X86_EFLAGS_SF | X86_EFLAGS_TF |
			     X86_EFLAGS_IF | X86_EFLAGS_DF | X86_EFLAGS_OF |
			     X86_EFLAGS_IOPL | X86_EFLAGS_NT | X86_EFLAGS_RF |
			     X86_EFLAGS_AC | X86_EFLAGS_ID |
			     X86_EFLAGS_FIXED;
	unsigned long vm86_mask = X86_EFLAGS_VM | X86_EFLAGS_VIF |
				  X86_EFLAGS_VIP;

	/* TODO: Add stack limit check */

	rc = emulate_pop(ctxt, &temp_eip, ctxt->op_bytes);

	if (rc != X86EMUL_CONTINUE)
		return rc;

	if (temp_eip & ~0xffff)
		return emulate_gp(ctxt, 0);

	rc = emulate_pop(ctxt, &cs, ctxt->op_bytes);

	if (rc != X86EMUL_CONTINUE)
		return rc;

	rc = emulate_pop(ctxt, &temp_eflags, ctxt->op_bytes);

	if (rc != X86EMUL_CONTINUE)
		return rc;

	rc = load_segment_descriptor(ctxt, (u16)cs, VCPU_SREG_CS);

	if (rc != X86EMUL_CONTINUE)
		return rc;

	ctxt->_eip = temp_eip;

	if (ctxt->op_bytes == 4)
		ctxt->eflags = ((temp_eflags & mask) | (ctxt->eflags & vm86_mask));
	else if (ctxt->op_bytes == 2) {
		ctxt->eflags &= ~0xffff;
		ctxt->eflags |= temp_eflags;
	}

	ctxt->eflags &= ~EFLG_RESERVED_ZEROS_MASK; /* Clear reserved zeros */
	ctxt->eflags |= X86_EFLAGS_FIXED;
	ctxt->ops->set_nmi_mask(ctxt, false);

	return rc;
}

static int em_iret(struct x86_emulate_ctxt *ctxt)
{
	switch(ctxt->mode) {
	case X86EMUL_MODE_REAL:
		return emulate_iret_real(ctxt);
	case X86EMUL_MODE_VM86:
	case X86EMUL_MODE_PROT16:
	case X86EMUL_MODE_PROT32:
	case X86EMUL_MODE_PROT64:
	default:
		/* iret from protected mode unimplemented yet */
		return X86EMUL_UNHANDLEABLE;
	}
}

static int em_jmp_far(struct x86_emulate_ctxt *ctxt)
{
	int rc;
	unsigned short sel;
	struct desc_struct new_desc;
	u8 cpl = ctxt->ops->cpl(ctxt);

	memcpy(&sel, ctxt->src.valptr + ctxt->op_bytes, 2);

	rc = __load_segment_descriptor(ctxt, sel, VCPU_SREG_CS, cpl,
				       X86_TRANSFER_CALL_JMP,
				       &new_desc);
	if (rc != X86EMUL_CONTINUE)
		return rc;

	rc = assign_eip_far(ctxt, ctxt->src.val, &new_desc);
	/* Error handling is not implemented. */
	if (rc != X86EMUL_CONTINUE)
		return X86EMUL_UNHANDLEABLE;

	return rc;
}

static int em_jmp_abs(struct x86_emulate_ctxt *ctxt)
{
	return assign_eip_near(ctxt, ctxt->src.val);
}

static int em_call_near_abs(struct x86_emulate_ctxt *ctxt)
{
	int rc;
	long int old_eip;

	old_eip = ctxt->_eip;
	rc = assign_eip_near(ctxt, ctxt->src.val);
	if (rc != X86EMUL_CONTINUE)
		return rc;
	ctxt->src.val = old_eip;
	rc = em_push(ctxt);
	return rc;
}

static int em_cmpxchg8b(struct x86_emulate_ctxt *ctxt)
{
	u64 old = ctxt->dst.orig_val64;

	if (ctxt->dst.bytes == 16)
		return X86EMUL_UNHANDLEABLE;

	if (((u32) (old >> 0) != (u32) reg_read(ctxt, VCPU_REGS_RAX)) ||
	    ((u32) (old >> 32) != (u32) reg_read(ctxt, VCPU_REGS_RDX))) {
		*reg_write(ctxt, VCPU_REGS_RAX) = (u32) (old >> 0);
		*reg_write(ctxt, VCPU_REGS_RDX) = (u32) (old >> 32);
		ctxt->eflags &= ~X86_EFLAGS_ZF;
	} else {
		ctxt->dst.val64 = ((u64)reg_read(ctxt, VCPU_REGS_RCX) << 32) |
			(u32) reg_read(ctxt, VCPU_REGS_RBX);

		ctxt->eflags |= X86_EFLAGS_ZF;
	}
	return X86EMUL_CONTINUE;
}

static int em_ret(struct x86_emulate_ctxt *ctxt)
{
	int rc;
	unsigned long eip;

	rc = emulate_pop(ctxt, &eip, ctxt->op_bytes);
	if (rc != X86EMUL_CONTINUE)
		return rc;

	return assign_eip_near(ctxt, eip);
}

static int em_ret_far(struct x86_emulate_ctxt *ctxt)
{
	int rc;
	unsigned long eip, cs;
	int cpl = ctxt->ops->cpl(ctxt);
	struct desc_struct new_desc;

	rc = emulate_pop(ctxt, &eip, ctxt->op_bytes);
	if (rc != X86EMUL_CONTINUE)
		return rc;
	rc = emulate_pop(ctxt, &cs, ctxt->op_bytes);
	if (rc != X86EMUL_CONTINUE)
		return rc;
	/* Outer-privilege level return is not implemented */
	if (ctxt->mode >= X86EMUL_MODE_PROT16 && (cs & 3) > cpl)
		return X86EMUL_UNHANDLEABLE;
	rc = __load_segment_descriptor(ctxt, (u16)cs, VCPU_SREG_CS, cpl,
				       X86_TRANSFER_RET,
				       &new_desc);
	if (rc != X86EMUL_CONTINUE)
		return rc;
	rc = assign_eip_far(ctxt, eip, &new_desc);
	/* Error handling is not implemented. */
	if (rc != X86EMUL_CONTINUE)
		return X86EMUL_UNHANDLEABLE;

	return rc;
}

static int em_ret_far_imm(struct x86_emulate_ctxt *ctxt)
{
        int rc;

        rc = em_ret_far(ctxt);
        if (rc != X86EMUL_CONTINUE)
                return rc;
        rsp_increment(ctxt, ctxt->src.val);
        return X86EMUL_CONTINUE;
}

static int em_cmpxchg(struct x86_emulate_ctxt *ctxt)
{
	/* Save real source value, then compare EAX against destination. */
	ctxt->dst.orig_val = ctxt->dst.val;
	ctxt->dst.val = reg_read(ctxt, VCPU_REGS_RAX);
	ctxt->src.orig_val = ctxt->src.val;
	ctxt->src.val = ctxt->dst.orig_val;
	fastop(ctxt, em_cmp);

	if (ctxt->eflags & X86_EFLAGS_ZF) {
		/* Success: write back to memory; no update of EAX */
		ctxt->src.type = OP_NONE;
		ctxt->dst.val = ctxt->src.orig_val;
	} else {
		/* Failure: write the value we saw to EAX. */
		ctxt->src.type = OP_REG;
		ctxt->src.addr.reg = reg_rmw(ctxt, VCPU_REGS_RAX);
		ctxt->src.val = ctxt->dst.orig_val;
		/* Create write-cycle to dest by writing the same value */
		ctxt->dst.val = ctxt->dst.orig_val;
	}
	return X86EMUL_CONTINUE;
}

static int em_lseg(struct x86_emulate_ctxt *ctxt)
{
	int seg = ctxt->src2.val;
	unsigned short sel;
	int rc;

	memcpy(&sel, ctxt->src.valptr + ctxt->op_bytes, 2);

	rc = load_segment_descriptor(ctxt, sel, seg);
	if (rc != X86EMUL_CONTINUE)
		return rc;

	ctxt->dst.val = ctxt->src.val;
	return rc;
}

static int emulator_has_longmode(struct x86_emulate_ctxt *ctxt)
{
#ifdef CONFIG_X86_64
	return ctxt->ops->guest_has_long_mode(ctxt);
#else
	return false;
#endif
}

static void rsm_set_desc_flags(struct desc_struct *desc, u32 flags)
{
	desc->g    = (flags >> 23) & 1;
	desc->d    = (flags >> 22) & 1;
	desc->l    = (flags >> 21) & 1;
	desc->avl  = (flags >> 20) & 1;
	desc->p    = (flags >> 15) & 1;
	desc->dpl  = (flags >> 13) & 3;
	desc->s    = (flags >> 12) & 1;
	desc->type = (flags >>  8) & 15;
}

static int rsm_load_seg_32(struct x86_emulate_ctxt *ctxt, const char *smstate,
			   int n)
{
	struct desc_struct desc;
	int offset;
	u16 selector;

	selector = GET_SMSTATE(u32, smstate, 0x7fa8 + n * 4);

	if (n < 3)
		offset = 0x7f84 + n * 12;
	else
		offset = 0x7f2c + (n - 3) * 12;

	set_desc_base(&desc,      GET_SMSTATE(u32, smstate, offset + 8));
	set_desc_limit(&desc,     GET_SMSTATE(u32, smstate, offset + 4));
	rsm_set_desc_flags(&desc, GET_SMSTATE(u32, smstate, offset));
	ctxt->ops->set_segment(ctxt, selector, &desc, 0, n);
	return X86EMUL_CONTINUE;
}

#ifdef CONFIG_X86_64
static int rsm_load_seg_64(struct x86_emulate_ctxt *ctxt, const char *smstate,
			   int n)
{
	struct desc_struct desc;
	int offset;
	u16 selector;
	u32 base3;

	offset = 0x7e00 + n * 16;

	selector =                GET_SMSTATE(u16, smstate, offset);
	rsm_set_desc_flags(&desc, GET_SMSTATE(u16, smstate, offset + 2) << 8);
	set_desc_limit(&desc,     GET_SMSTATE(u32, smstate, offset + 4));
	set_desc_base(&desc,      GET_SMSTATE(u32, smstate, offset + 8));
	base3 =                   GET_SMSTATE(u32, smstate, offset + 12);

	ctxt->ops->set_segment(ctxt, selector, &desc, base3, n);
	return X86EMUL_CONTINUE;
}
#endif

static int rsm_enter_protected_mode(struct x86_emulate_ctxt *ctxt,
				    u64 cr0, u64 cr3, u64 cr4)
{
	int bad;
	u64 pcid;

	/* In order to later set CR4.PCIDE, CR3[11:0] must be zero.  */
	pcid = 0;
	if (cr4 & X86_CR4_PCIDE) {
		pcid = cr3 & 0xfff;
		cr3 &= ~0xfff;
	}

	bad = ctxt->ops->set_cr(ctxt, 3, cr3);
	if (bad)
		return X86EMUL_UNHANDLEABLE;

	/*
	 * First enable PAE, long mode needs it before CR0.PG = 1 is set.
	 * Then enable protected mode.	However, PCID cannot be enabled
	 * if EFER.LMA=0, so set it separately.
	 */
	bad = ctxt->ops->set_cr(ctxt, 4, cr4 & ~X86_CR4_PCIDE);
	if (bad)
		return X86EMUL_UNHANDLEABLE;

	bad = ctxt->ops->set_cr(ctxt, 0, cr0);
	if (bad)
		return X86EMUL_UNHANDLEABLE;

	if (cr4 & X86_CR4_PCIDE) {
		bad = ctxt->ops->set_cr(ctxt, 4, cr4);
		if (bad)
			return X86EMUL_UNHANDLEABLE;
		if (pcid) {
			bad = ctxt->ops->set_cr(ctxt, 3, cr3 | pcid);
			if (bad)
				return X86EMUL_UNHANDLEABLE;
		}

	}

	return X86EMUL_CONTINUE;
}

static int rsm_load_state_32(struct x86_emulate_ctxt *ctxt,
			     const char *smstate)
{
	struct desc_struct desc;
	struct desc_ptr dt;
	u16 selector;
	u32 val, cr0, cr3, cr4;
	int i;

	cr0 =                      GET_SMSTATE(u32, smstate, 0x7ffc);
	cr3 =                      GET_SMSTATE(u32, smstate, 0x7ff8);
	ctxt->eflags =             GET_SMSTATE(u32, smstate, 0x7ff4) | X86_EFLAGS_FIXED;
	ctxt->_eip =               GET_SMSTATE(u32, smstate, 0x7ff0);

	for (i = 0; i < 8; i++)
		*reg_write(ctxt, i) = GET_SMSTATE(u32, smstate, 0x7fd0 + i * 4);

	val = GET_SMSTATE(u32, smstate, 0x7fcc);
	ctxt->ops->set_dr(ctxt, 6, (val & DR6_VOLATILE) | DR6_FIXED_1);
	val = GET_SMSTATE(u32, smstate, 0x7fc8);
	ctxt->ops->set_dr(ctxt, 7, (val & DR7_VOLATILE) | DR7_FIXED_1);

	selector =                 GET_SMSTATE(u32, smstate, 0x7fc4);
	set_desc_base(&desc,       GET_SMSTATE(u32, smstate, 0x7f64));
	set_desc_limit(&desc,      GET_SMSTATE(u32, smstate, 0x7f60));
	rsm_set_desc_flags(&desc,  GET_SMSTATE(u32, smstate, 0x7f5c));
	ctxt->ops->set_segment(ctxt, selector, &desc, 0, VCPU_SREG_TR);

	selector =                 GET_SMSTATE(u32, smstate, 0x7fc0);
	set_desc_base(&desc,       GET_SMSTATE(u32, smstate, 0x7f80));
	set_desc_limit(&desc,      GET_SMSTATE(u32, smstate, 0x7f7c));
	rsm_set_desc_flags(&desc,  GET_SMSTATE(u32, smstate, 0x7f78));
	ctxt->ops->set_segment(ctxt, selector, &desc, 0, VCPU_SREG_LDTR);

	dt.address =               GET_SMSTATE(u32, smstate, 0x7f74);
	dt.size =                  GET_SMSTATE(u32, smstate, 0x7f70);
	ctxt->ops->set_gdt(ctxt, &dt);

	dt.address =               GET_SMSTATE(u32, smstate, 0x7f58);
	dt.size =                  GET_SMSTATE(u32, smstate, 0x7f54);
	ctxt->ops->set_idt(ctxt, &dt);

	for (i = 0; i < 6; i++) {
		int r = rsm_load_seg_32(ctxt, smstate, i);
		if (r != X86EMUL_CONTINUE)
			return r;
	}

	cr4 = GET_SMSTATE(u32, smstate, 0x7f14);

	ctxt->ops->set_smbase(ctxt, GET_SMSTATE(u32, smstate, 0x7ef8));

	return rsm_enter_protected_mode(ctxt, cr0, cr3, cr4);
}

#ifdef CONFIG_X86_64
static int rsm_load_state_64(struct x86_emulate_ctxt *ctxt,
			     const char *smstate)
{
	struct desc_struct desc;
	struct desc_ptr dt;
	u64 val, cr0, cr3, cr4;
	u32 base3;
	u16 selector;
	int i, r;

	for (i = 0; i < 16; i++)
		*reg_write(ctxt, i) = GET_SMSTATE(u64, smstate, 0x7ff8 - i * 8);

	ctxt->_eip   = GET_SMSTATE(u64, smstate, 0x7f78);
	ctxt->eflags = GET_SMSTATE(u32, smstate, 0x7f70) | X86_EFLAGS_FIXED;

	val = GET_SMSTATE(u32, smstate, 0x7f68);
	ctxt->ops->set_dr(ctxt, 6, (val & DR6_VOLATILE) | DR6_FIXED_1);
	val = GET_SMSTATE(u32, smstate, 0x7f60);
	ctxt->ops->set_dr(ctxt, 7, (val & DR7_VOLATILE) | DR7_FIXED_1);

	cr0 =                       GET_SMSTATE(u64, smstate, 0x7f58);
	cr3 =                       GET_SMSTATE(u64, smstate, 0x7f50);
	cr4 =                       GET_SMSTATE(u64, smstate, 0x7f48);
	ctxt->ops->set_smbase(ctxt, GET_SMSTATE(u32, smstate, 0x7f00));
	val =                       GET_SMSTATE(u64, smstate, 0x7ed0);
	ctxt->ops->set_msr(ctxt, MSR_EFER, val & ~EFER_LMA);

	selector =                  GET_SMSTATE(u32, smstate, 0x7e90);
	rsm_set_desc_flags(&desc,   GET_SMSTATE(u32, smstate, 0x7e92) << 8);
	set_desc_limit(&desc,       GET_SMSTATE(u32, smstate, 0x7e94));
	set_desc_base(&desc,        GET_SMSTATE(u32, smstate, 0x7e98));
	base3 =                     GET_SMSTATE(u32, smstate, 0x7e9c);
	ctxt->ops->set_segment(ctxt, selector, &desc, base3, VCPU_SREG_TR);

	dt.size =                   GET_SMSTATE(u32, smstate, 0x7e84);
	dt.address =                GET_SMSTATE(u64, smstate, 0x7e88);
	ctxt->ops->set_idt(ctxt, &dt);

	selector =                  GET_SMSTATE(u32, smstate, 0x7e70);
	rsm_set_desc_flags(&desc,   GET_SMSTATE(u32, smstate, 0x7e72) << 8);
	set_desc_limit(&desc,       GET_SMSTATE(u32, smstate, 0x7e74));
	set_desc_base(&desc,        GET_SMSTATE(u32, smstate, 0x7e78));
	base3 =                     GET_SMSTATE(u32, smstate, 0x7e7c);
	ctxt->ops->set_segment(ctxt, selector, &desc, base3, VCPU_SREG_LDTR);

	dt.size =                   GET_SMSTATE(u32, smstate, 0x7e64);
	dt.address =                GET_SMSTATE(u64, smstate, 0x7e68);
	ctxt->ops->set_gdt(ctxt, &dt);

	r = rsm_enter_protected_mode(ctxt, cr0, cr3, cr4);
	if (r != X86EMUL_CONTINUE)
		return r;

	for (i = 0; i < 6; i++) {
		r = rsm_load_seg_64(ctxt, smstate, i);
		if (r != X86EMUL_CONTINUE)
			return r;
	}

	return X86EMUL_CONTINUE;
}
#endif

static int em_rsm(struct x86_emulate_ctxt *ctxt)
{
	unsigned long cr0, cr4, efer;
	char buf[512];
	u64 smbase;
	int ret;

	if ((ctxt->ops->get_hflags(ctxt) & X86EMUL_SMM_MASK) == 0)
		return emulate_ud(ctxt);

	smbase = ctxt->ops->get_smbase(ctxt);

	ret = ctxt->ops->read_phys(ctxt, smbase + 0xfe00, buf, sizeof(buf));
	if (ret != X86EMUL_CONTINUE)
		return X86EMUL_UNHANDLEABLE;

	if ((ctxt->ops->get_hflags(ctxt) & X86EMUL_SMM_INSIDE_NMI_MASK) == 0)
		ctxt->ops->set_nmi_mask(ctxt, false);

	ctxt->ops->set_hflags(ctxt, ctxt->ops->get_hflags(ctxt) &
		~(X86EMUL_SMM_INSIDE_NMI_MASK | X86EMUL_SMM_MASK));

	/*
	 * Get back to real mode, to prepare a safe state in which to load
	 * CR0/CR3/CR4/EFER.  It's all a bit more complicated if the vCPU
	 * supports long mode.
	 */
	if (emulator_has_longmode(ctxt)) {
		struct desc_struct cs_desc;

		/* Zero CR4.PCIDE before CR0.PG.  */
		cr4 = ctxt->ops->get_cr(ctxt, 4);
		if (cr4 & X86_CR4_PCIDE)
			ctxt->ops->set_cr(ctxt, 4, cr4 & ~X86_CR4_PCIDE);

		/* A 32-bit code segment is required to clear EFER.LMA.  */
		memset(&cs_desc, 0, sizeof(cs_desc));
		cs_desc.type = 0xb;
		cs_desc.s = cs_desc.g = cs_desc.p = 1;
		ctxt->ops->set_segment(ctxt, 0, &cs_desc, 0, VCPU_SREG_CS);
	}

	/* For the 64-bit case, this will clear EFER.LMA.  */
	cr0 = ctxt->ops->get_cr(ctxt, 0);
	if (cr0 & X86_CR0_PE)
		ctxt->ops->set_cr(ctxt, 0, cr0 & ~(X86_CR0_PG | X86_CR0_PE));

	if (emulator_has_longmode(ctxt)) {
		/* Clear CR4.PAE before clearing EFER.LME. */
		cr4 = ctxt->ops->get_cr(ctxt, 4);
		if (cr4 & X86_CR4_PAE)
			ctxt->ops->set_cr(ctxt, 4, cr4 & ~X86_CR4_PAE);

		/* And finally go back to 32-bit mode.  */
		efer = 0;
		ctxt->ops->set_msr(ctxt, MSR_EFER, efer);
	}

	/*
	 * Give pre_leave_smm() a chance to make ISA-specific changes to the
	 * vCPU state (e.g. enter guest mode) before loading state from the SMM
	 * state-save area.
	 */
	if (ctxt->ops->pre_leave_smm(ctxt, buf))
		return X86EMUL_UNHANDLEABLE;

#ifdef CONFIG_X86_64
	if (emulator_has_longmode(ctxt))
		ret = rsm_load_state_64(ctxt, buf);
	else
#endif
		ret = rsm_load_state_32(ctxt, buf);

	if (ret != X86EMUL_CONTINUE) {
		/* FIXME: should triple fault */
		return X86EMUL_UNHANDLEABLE;
	}

	ctxt->ops->post_leave_smm(ctxt);

	return X86EMUL_CONTINUE;
}

static void
setup_syscalls_segments(struct x86_emulate_ctxt *ctxt,
			struct desc_struct *cs, struct desc_struct *ss)
{
	cs->l = 0;		/* will be adjusted later */
	set_desc_base(cs, 0);	/* flat segment */
	cs->g = 1;		/* 4kb granularity */
	set_desc_limit(cs, 0xfffff);	/* 4GB limit */
	cs->type = 0x0b;	/* Read, Execute, Accessed */
	cs->s = 1;
	cs->dpl = 0;		/* will be adjusted later */
	cs->p = 1;
	cs->d = 1;
	cs->avl = 0;

	set_desc_base(ss, 0);	/* flat segment */
	set_desc_limit(ss, 0xfffff);	/* 4GB limit */
	ss->g = 1;		/* 4kb granularity */
	ss->s = 1;
	ss->type = 0x03;	/* Read/Write, Accessed */
	ss->d = 1;		/* 32bit stack segment */
	ss->dpl = 0;
	ss->p = 1;
	ss->l = 0;
	ss->avl = 0;
}

static bool vendor_intel(struct x86_emulate_ctxt *ctxt)
{
	u32 eax, ebx, ecx, edx;

	eax = ecx = 0;
	ctxt->ops->get_cpuid(ctxt, &eax, &ebx, &ecx, &edx, false);
	return ebx == X86EMUL_CPUID_VENDOR_GenuineIntel_ebx
		&& ecx == X86EMUL_CPUID_VENDOR_GenuineIntel_ecx
		&& edx == X86EMUL_CPUID_VENDOR_GenuineIntel_edx;
}

static bool em_syscall_is_enabled(struct x86_emulate_ctxt *ctxt)
{
	const struct x86_emulate_ops *ops = ctxt->ops;
	u32 eax, ebx, ecx, edx;

	/*
	 * syscall should always be enabled in longmode - so only become
	 * vendor specific (cpuid) if other modes are active...
	 */
	if (ctxt->mode == X86EMUL_MODE_PROT64)
		return true;

	eax = 0x00000000;
	ecx = 0x00000000;
	ops->get_cpuid(ctxt, &eax, &ebx, &ecx, &edx, false);
	/*
	 * Intel ("GenuineIntel")
	 * remark: Intel CPUs only support "syscall" in 64bit
	 * longmode. Also an 64bit guest with a
	 * 32bit compat-app running will #UD !! While this
	 * behaviour can be fixed (by emulating) into AMD
	 * response - CPUs of AMD can't behave like Intel.
	 */
	if (ebx == X86EMUL_CPUID_VENDOR_GenuineIntel_ebx &&
	    ecx == X86EMUL_CPUID_VENDOR_GenuineIntel_ecx &&
	    edx == X86EMUL_CPUID_VENDOR_GenuineIntel_edx)
		return false;

	/* AMD ("AuthenticAMD") */
	if (ebx == X86EMUL_CPUID_VENDOR_AuthenticAMD_ebx &&
	    ecx == X86EMUL_CPUID_VENDOR_AuthenticAMD_ecx &&
	    edx == X86EMUL_CPUID_VENDOR_AuthenticAMD_edx)
		return true;

	/* AMD ("AMDisbetter!") */
	if (ebx == X86EMUL_CPUID_VENDOR_AMDisbetterI_ebx &&
	    ecx == X86EMUL_CPUID_VENDOR_AMDisbetterI_ecx &&
	    edx == X86EMUL_CPUID_VENDOR_AMDisbetterI_edx)
		return true;

	/* Hygon ("HygonGenuine") */
	if (ebx == X86EMUL_CPUID_VENDOR_HygonGenuine_ebx &&
	    ecx == X86EMUL_CPUID_VENDOR_HygonGenuine_ecx &&
	    edx == X86EMUL_CPUID_VENDOR_HygonGenuine_edx)
		return true;

	/*
	 * default: (not Intel, not AMD, not Hygon), apply Intel's
	 * stricter rules...
	 */
	return false;
}

static int em_syscall(struct x86_emulate_ctxt *ctxt)
{
	const struct x86_emulate_ops *ops = ctxt->ops;
	struct desc_struct cs, ss;
	u64 msr_data;
	u16 cs_sel, ss_sel;
	u64 efer = 0;

	/* syscall is not available in real mode */
	if (ctxt->mode == X86EMUL_MODE_REAL ||
	    ctxt->mode == X86EMUL_MODE_VM86)
		return emulate_ud(ctxt);

	if (!(em_syscall_is_enabled(ctxt)))
		return emulate_ud(ctxt);

	ops->get_msr(ctxt, MSR_EFER, &efer);
	if (!(efer & EFER_SCE))
		return emulate_ud(ctxt);

	setup_syscalls_segments(ctxt, &cs, &ss);
	ops->get_msr(ctxt, MSR_STAR, &msr_data);
	msr_data >>= 32;
	cs_sel = (u16)(msr_data & 0xfffc);
	ss_sel = (u16)(msr_data + 8);

	if (efer & EFER_LMA) {
		cs.d = 0;
		cs.l = 1;
	}
	ops->set_segment(ctxt, cs_sel, &cs, 0, VCPU_SREG_CS);
	ops->set_segment(ctxt, ss_sel, &ss, 0, VCPU_SREG_SS);

	*reg_write(ctxt, VCPU_REGS_RCX) = ctxt->_eip;
	if (efer & EFER_LMA) {
#ifdef CONFIG_X86_64
		*reg_write(ctxt, VCPU_REGS_R11) = ctxt->eflags;

		ops->get_msr(ctxt,
			     ctxt->mode == X86EMUL_MODE_PROT64 ?
			     MSR_LSTAR : MSR_CSTAR, &msr_data);
		ctxt->_eip = msr_data;

		ops->get_msr(ctxt, MSR_SYSCALL_MASK, &msr_data);
		ctxt->eflags &= ~msr_data;
		ctxt->eflags |= X86_EFLAGS_FIXED;
#endif
	} else {
		/* legacy mode */
		ops->get_msr(ctxt, MSR_STAR, &msr_data);
		ctxt->_eip = (u32)msr_data;

		ctxt->eflags &= ~(X86_EFLAGS_VM | X86_EFLAGS_IF);
	}

	ctxt->tf = (ctxt->eflags & X86_EFLAGS_TF) != 0;
	return X86EMUL_CONTINUE;
}

static int em_sysenter(struct x86_emulate_ctxt *ctxt)
{
	const struct x86_emulate_ops *ops = ctxt->ops;
	struct desc_struct cs, ss;
	u64 msr_data;
	u16 cs_sel, ss_sel;
	u64 efer = 0;

	ops->get_msr(ctxt, MSR_EFER, &efer);
	/* inject #GP if in real mode */
	if (ctxt->mode == X86EMUL_MODE_REAL)
		return emulate_gp(ctxt, 0);

	/*
	 * Not recognized on AMD in compat mode (but is recognized in legacy
	 * mode).
	 */
	if ((ctxt->mode != X86EMUL_MODE_PROT64) && (efer & EFER_LMA)
	    && !vendor_intel(ctxt))
		return emulate_ud(ctxt);

	/* sysenter/sysexit have not been tested in 64bit mode. */
	if (ctxt->mode == X86EMUL_MODE_PROT64)
		return X86EMUL_UNHANDLEABLE;

	ops->get_msr(ctxt, MSR_IA32_SYSENTER_CS, &msr_data);
	if ((msr_data & 0xfffc) == 0x0)
		return emulate_gp(ctxt, 0);

	setup_syscalls_segments(ctxt, &cs, &ss);
	ctxt->eflags &= ~(X86_EFLAGS_VM | X86_EFLAGS_IF);
	cs_sel = (u16)msr_data & ~SEGMENT_RPL_MASK;
	ss_sel = cs_sel + 8;
	if (efer & EFER_LMA) {
		cs.d = 0;
		cs.l = 1;
	}

	ops->set_segment(ctxt, cs_sel, &cs, 0, VCPU_SREG_CS);
	ops->set_segment(ctxt, ss_sel, &ss, 0, VCPU_SREG_SS);

	ops->get_msr(ctxt, MSR_IA32_SYSENTER_EIP, &msr_data);
	ctxt->_eip = (efer & EFER_LMA) ? msr_data : (u32)msr_data;

	ops->get_msr(ctxt, MSR_IA32_SYSENTER_ESP, &msr_data);
	*reg_write(ctxt, VCPU_REGS_RSP) = (efer & EFER_LMA) ? msr_data :
							      (u32)msr_data;

	return X86EMUL_CONTINUE;
}

static int em_sysexit(struct x86_emulate_ctxt *ctxt)
{
	const struct x86_emulate_ops *ops = ctxt->ops;
	struct desc_struct cs, ss;
	u64 msr_data, rcx, rdx;
	int usermode;
	u16 cs_sel = 0, ss_sel = 0;

	/* inject #GP if in real mode or Virtual 8086 mode */
	if (ctxt->mode == X86EMUL_MODE_REAL ||
	    ctxt->mode == X86EMUL_MODE_VM86)
		return emulate_gp(ctxt, 0);

	setup_syscalls_segments(ctxt, &cs, &ss);

	if ((ctxt->rex_prefix & 0x8) != 0x0)
		usermode = X86EMUL_MODE_PROT64;
	else
		usermode = X86EMUL_MODE_PROT32;

	rcx = reg_read(ctxt, VCPU_REGS_RCX);
	rdx = reg_read(ctxt, VCPU_REGS_RDX);

	cs.dpl = 3;
	ss.dpl = 3;
	ops->get_msr(ctxt, MSR_IA32_SYSENTER_CS, &msr_data);
	switch (usermode) {
	case X86EMUL_MODE_PROT32:
		cs_sel = (u16)(msr_data + 16);
		if ((msr_data & 0xfffc) == 0x0)
			return emulate_gp(ctxt, 0);
		ss_sel = (u16)(msr_data + 24);
		rcx = (u32)rcx;
		rdx = (u32)rdx;
		break;
	case X86EMUL_MODE_PROT64:
		cs_sel = (u16)(msr_data + 32);
		if (msr_data == 0x0)
			return emulate_gp(ctxt, 0);
		ss_sel = cs_sel + 8;
		cs.d = 0;
		cs.l = 1;
		if (emul_is_noncanonical_address(rcx, ctxt) ||
		    emul_is_noncanonical_address(rdx, ctxt))
			return emulate_gp(ctxt, 0);
		break;
	}
	cs_sel |= SEGMENT_RPL_MASK;
	ss_sel |= SEGMENT_RPL_MASK;

	ops->set_segment(ctxt, cs_sel, &cs, 0, VCPU_SREG_CS);
	ops->set_segment(ctxt, ss_sel, &ss, 0, VCPU_SREG_SS);

	ctxt->_eip = rdx;
	*reg_write(ctxt, VCPU_REGS_RSP) = rcx;

	return X86EMUL_CONTINUE;
}

static bool emulator_bad_iopl(struct x86_emulate_ctxt *ctxt)
{
	int iopl;
	if (ctxt->mode == X86EMUL_MODE_REAL)
		return false;
	if (ctxt->mode == X86EMUL_MODE_VM86)
		return true;
	iopl = (ctxt->eflags & X86_EFLAGS_IOPL) >> X86_EFLAGS_IOPL_BIT;
	return ctxt->ops->cpl(ctxt) > iopl;
}

#define VMWARE_PORT_VMPORT	(0x5658)
#define VMWARE_PORT_VMRPC	(0x5659)

static bool emulator_io_port_access_allowed(struct x86_emulate_ctxt *ctxt,
					    u16 port, u16 len)
{
	const struct x86_emulate_ops *ops = ctxt->ops;
	struct desc_struct tr_seg;
	u32 base3;
	int r;
	u16 tr, io_bitmap_ptr, perm, bit_idx = port & 0x7;
	unsigned mask = (1 << len) - 1;
	unsigned long base;

	/*
	 * VMware allows access to these ports even if denied
	 * by TSS I/O permission bitmap. Mimic behavior.
	 */
	if (enable_vmware_backdoor &&
	    ((port == VMWARE_PORT_VMPORT) || (port == VMWARE_PORT_VMRPC)))
		return true;

	ops->get_segment(ctxt, &tr, &tr_seg, &base3, VCPU_SREG_TR);
	if (!tr_seg.p)
		return false;
	if (desc_limit_scaled(&tr_seg) < 103)
		return false;
	base = get_desc_base(&tr_seg);
#ifdef CONFIG_X86_64
	base |= ((u64)base3) << 32;
#endif
	r = ops->read_std(ctxt, base + 102, &io_bitmap_ptr, 2, NULL, true);
	if (r != X86EMUL_CONTINUE)
		return false;
	if (io_bitmap_ptr + port/8 > desc_limit_scaled(&tr_seg))
		return false;
	r = ops->read_std(ctxt, base + io_bitmap_ptr + port/8, &perm, 2, NULL, true);
	if (r != X86EMUL_CONTINUE)
		return false;
	if ((perm >> bit_idx) & mask)
		return false;
	return true;
}

static bool emulator_io_permited(struct x86_emulate_ctxt *ctxt,
				 u16 port, u16 len)
{
	if (ctxt->perm_ok)
		return true;

	if (emulator_bad_iopl(ctxt))
		if (!emulator_io_port_access_allowed(ctxt, port, len))
			return false;

	ctxt->perm_ok = true;

	return true;
}

static void string_registers_quirk(struct x86_emulate_ctxt *ctxt)
{
	/*
	 * Intel CPUs mask the counter and pointers in quite strange
	 * manner when ECX is zero due to REP-string optimizations.
	 */
#ifdef CONFIG_X86_64
	if (ctxt->ad_bytes != 4 || !vendor_intel(ctxt))
		return;

	*reg_write(ctxt, VCPU_REGS_RCX) = 0;

	switch (ctxt->b) {
	case 0xa4:	/* movsb */
	case 0xa5:	/* movsd/w */
		*reg_rmw(ctxt, VCPU_REGS_RSI) &= (u32)-1;
		/* fall through */
	case 0xaa:	/* stosb */
	case 0xab:	/* stosd/w */
		*reg_rmw(ctxt, VCPU_REGS_RDI) &= (u32)-1;
	}
#endif
}

static void save_state_to_tss16(struct x86_emulate_ctxt *ctxt,
				struct tss_segment_16 *tss)
{
	tss->ip = ctxt->_eip;
	tss->flag = ctxt->eflags;
	tss->ax = reg_read(ctxt, VCPU_REGS_RAX);
	tss->cx = reg_read(ctxt, VCPU_REGS_RCX);
	tss->dx = reg_read(ctxt, VCPU_REGS_RDX);
	tss->bx = reg_read(ctxt, VCPU_REGS_RBX);
	tss->sp = reg_read(ctxt, VCPU_REGS_RSP);
	tss->bp = reg_read(ctxt, VCPU_REGS_RBP);
	tss->si = reg_read(ctxt, VCPU_REGS_RSI);
	tss->di = reg_read(ctxt, VCPU_REGS_RDI);

	tss->es = get_segment_selector(ctxt, VCPU_SREG_ES);
	tss->cs = get_segment_selector(ctxt, VCPU_SREG_CS);
	tss->ss = get_segment_selector(ctxt, VCPU_SREG_SS);
	tss->ds = get_segment_selector(ctxt, VCPU_SREG_DS);
	tss->ldt = get_segment_selector(ctxt, VCPU_SREG_LDTR);
}

static int load_state_from_tss16(struct x86_emulate_ctxt *ctxt,
				 struct tss_segment_16 *tss)
{
	int ret;
	u8 cpl;

	ctxt->_eip = tss->ip;
	ctxt->eflags = tss->flag | 2;
	*reg_write(ctxt, VCPU_REGS_RAX) = tss->ax;
	*reg_write(ctxt, VCPU_REGS_RCX) = tss->cx;
	*reg_write(ctxt, VCPU_REGS_RDX) = tss->dx;
	*reg_write(ctxt, VCPU_REGS_RBX) = tss->bx;
	*reg_write(ctxt, VCPU_REGS_RSP) = tss->sp;
	*reg_write(ctxt, VCPU_REGS_RBP) = tss->bp;
	*reg_write(ctxt, VCPU_REGS_RSI) = tss->si;
	*reg_write(ctxt, VCPU_REGS_RDI) = tss->di;

	/*
	 * SDM says that segment selectors are loaded before segment
	 * descriptors
	 */
	set_segment_selector(ctxt, tss->ldt, VCPU_SREG_LDTR);
	set_segment_selector(ctxt, tss->es, VCPU_SREG_ES);
	set_segment_selector(ctxt, tss->cs, VCPU_SREG_CS);
	set_segment_selector(ctxt, tss->ss, VCPU_SREG_SS);
	set_segment_selector(ctxt, tss->ds, VCPU_SREG_DS);

	cpl = tss->cs & 3;

	/*
	 * Now load segment descriptors. If fault happens at this stage
	 * it is handled in a context of new task
	 */
	ret = __load_segment_descriptor(ctxt, tss->ldt, VCPU_SREG_LDTR, cpl,
					X86_TRANSFER_TASK_SWITCH, NULL);
	if (ret != X86EMUL_CONTINUE)
		return ret;
	ret = __load_segment_descriptor(ctxt, tss->es, VCPU_SREG_ES, cpl,
					X86_TRANSFER_TASK_SWITCH, NULL);
	if (ret != X86EMUL_CONTINUE)
		return ret;
	ret = __load_segment_descriptor(ctxt, tss->cs, VCPU_SREG_CS, cpl,
					X86_TRANSFER_TASK_SWITCH, NULL);
	if (ret != X86EMUL_CONTINUE)
		return ret;
	ret = __load_segment_descriptor(ctxt, tss->ss, VCPU_SREG_SS, cpl,
					X86_TRANSFER_TASK_SWITCH, NULL);
	if (ret != X86EMUL_CONTINUE)
		return ret;
	ret = __load_segment_descriptor(ctxt, tss->ds, VCPU_SREG_DS, cpl,
					X86_TRANSFER_TASK_SWITCH, NULL);
	if (ret != X86EMUL_CONTINUE)
		return ret;

	return X86EMUL_CONTINUE;
}

static int task_switch_16(struct x86_emulate_ctxt *ctxt,
			  u16 tss_selector, u16 old_tss_sel,
			  ulong old_tss_base, struct desc_struct *new_desc)
{
	struct tss_segment_16 tss_seg;
	int ret;
	u32 new_tss_base = get_desc_base(new_desc);

	ret = linear_read_system(ctxt, old_tss_base, &tss_seg, sizeof(tss_seg));
	if (ret != X86EMUL_CONTINUE)
		return ret;

	save_state_to_tss16(ctxt, &tss_seg);

	ret = linear_write_system(ctxt, old_tss_base, &tss_seg, sizeof(tss_seg));
	if (ret != X86EMUL_CONTINUE)
		return ret;

	ret = linear_read_system(ctxt, new_tss_base, &tss_seg, sizeof(tss_seg));
	if (ret != X86EMUL_CONTINUE)
		return ret;

	if (old_tss_sel != 0xffff) {
		tss_seg.prev_task_link = old_tss_sel;

		ret = linear_write_system(ctxt, new_tss_base,
					  &tss_seg.prev_task_link,
					  sizeof(tss_seg.prev_task_link));
		if (ret != X86EMUL_CONTINUE)
			return ret;
	}

	return load_state_from_tss16(ctxt, &tss_seg);
}

static void save_state_to_tss32(struct x86_emulate_ctxt *ctxt,
				struct tss_segment_32 *tss)
{
	/* CR3 and ldt selector are not saved intentionally */
	tss->eip = ctxt->_eip;
	tss->eflags = ctxt->eflags;
	tss->eax = reg_read(ctxt, VCPU_REGS_RAX);
	tss->ecx = reg_read(ctxt, VCPU_REGS_RCX);
	tss->edx = reg_read(ctxt, VCPU_REGS_RDX);
	tss->ebx = reg_read(ctxt, VCPU_REGS_RBX);
	tss->esp = reg_read(ctxt, VCPU_REGS_RSP);
	tss->ebp = reg_read(ctxt, VCPU_REGS_RBP);
	tss->esi = reg_read(ctxt, VCPU_REGS_RSI);
	tss->edi = reg_read(ctxt, VCPU_REGS_RDI);

	tss->es = get_segment_selector(ctxt, VCPU_SREG_ES);
	tss->cs = get_segment_selector(ctxt, VCPU_SREG_CS);
	tss->ss = get_segment_selector(ctxt, VCPU_SREG_SS);
	tss->ds = get_segment_selector(ctxt, VCPU_SREG_DS);
	tss->fs = get_segment_selector(ctxt, VCPU_SREG_FS);
	tss->gs = get_segment_selector(ctxt, VCPU_SREG_GS);
}

static int load_state_from_tss32(struct x86_emulate_ctxt *ctxt,
				 struct tss_segment_32 *tss)
{
	int ret;
	u8 cpl;

	if (ctxt->ops->set_cr(ctxt, 3, tss->cr3))
		return emulate_gp(ctxt, 0);
	ctxt->_eip = tss->eip;
	ctxt->eflags = tss->eflags | 2;

	/* General purpose registers */
	*reg_write(ctxt, VCPU_REGS_RAX) = tss->eax;
	*reg_write(ctxt, VCPU_REGS_RCX) = tss->ecx;
	*reg_write(ctxt, VCPU_REGS_RDX) = tss->edx;
	*reg_write(ctxt, VCPU_REGS_RBX) = tss->ebx;
	*reg_write(ctxt, VCPU_REGS_RSP) = tss->esp;
	*reg_write(ctxt, VCPU_REGS_RBP) = tss->ebp;
	*reg_write(ctxt, VCPU_REGS_RSI) = tss->esi;
	*reg_write(ctxt, VCPU_REGS_RDI) = tss->edi;

	/*
	 * SDM says that segment selectors are loaded before segment
	 * descriptors.  This is important because CPL checks will
	 * use CS.RPL.
	 */
	set_segment_selector(ctxt, tss->ldt_selector, VCPU_SREG_LDTR);
	set_segment_selector(ctxt, tss->es, VCPU_SREG_ES);
	set_segment_selector(ctxt, tss->cs, VCPU_SREG_CS);
	set_segment_selector(ctxt, tss->ss, VCPU_SREG_SS);
	set_segment_selector(ctxt, tss->ds, VCPU_SREG_DS);
	set_segment_selector(ctxt, tss->fs, VCPU_SREG_FS);
	set_segment_selector(ctxt, tss->gs, VCPU_SREG_GS);

	/*
	 * If we're switching between Protected Mode and VM86, we need to make
	 * sure to update the mode before loading the segment descriptors so
	 * that the selectors are interpreted correctly.
	 */
	if (ctxt->eflags & X86_EFLAGS_VM) {
		ctxt->mode = X86EMUL_MODE_VM86;
		cpl = 3;
	} else {
		ctxt->mode = X86EMUL_MODE_PROT32;
		cpl = tss->cs & 3;
	}

	/*
	 * Now load segment descriptors. If fault happenes at this stage
	 * it is handled in a context of new task
	 */
	ret = __load_segment_descriptor(ctxt, tss->ldt_selector, VCPU_SREG_LDTR,
					cpl, X86_TRANSFER_TASK_SWITCH, NULL);
	if (ret != X86EMUL_CONTINUE)
		return ret;
	ret = __load_segment_descriptor(ctxt, tss->es, VCPU_SREG_ES, cpl,
					X86_TRANSFER_TASK_SWITCH, NULL);
	if (ret != X86EMUL_CONTINUE)
		return ret;
	ret = __load_segment_descriptor(ctxt, tss->cs, VCPU_SREG_CS, cpl,
					X86_TRANSFER_TASK_SWITCH, NULL);
	if (ret != X86EMUL_CONTINUE)
		return ret;
	ret = __load_segment_descriptor(ctxt, tss->ss, VCPU_SREG_SS, cpl,
					X86_TRANSFER_TASK_SWITCH, NULL);
	if (ret != X86EMUL_CONTINUE)
		return ret;
	ret = __load_segment_descriptor(ctxt, tss->ds, VCPU_SREG_DS, cpl,
					X86_TRANSFER_TASK_SWITCH, NULL);
	if (ret != X86EMUL_CONTINUE)
		return ret;
	ret = __load_segment_descriptor(ctxt, tss->fs, VCPU_SREG_FS, cpl,
					X86_TRANSFER_TASK_SWITCH, NULL);
	if (ret != X86EMUL_CONTINUE)
		return ret;
	ret = __load_segment_descriptor(ctxt, tss->gs, VCPU_SREG_GS, cpl,
					X86_TRANSFER_TASK_SWITCH, NULL);

	return ret;
}

static int task_switch_32(struct x86_emulate_ctxt *ctxt,
			  u16 tss_selector, u16 old_tss_sel,
			  ulong old_tss_base, struct desc_struct *new_desc)
{
	struct tss_segment_32 tss_seg;
	int ret;
	u32 new_tss_base = get_desc_base(new_desc);
	u32 eip_offset = offsetof(struct tss_segment_32, eip);
	u32 ldt_sel_offset = offsetof(struct tss_segment_32, ldt_selector);

	ret = linear_read_system(ctxt, old_tss_base, &tss_seg, sizeof(tss_seg));
	if (ret != X86EMUL_CONTINUE)
		return ret;

	save_state_to_tss32(ctxt, &tss_seg);

	/* Only GP registers and segment selectors are saved */
	ret = linear_write_system(ctxt, old_tss_base + eip_offset, &tss_seg.eip,
				  ldt_sel_offset - eip_offset);
	if (ret != X86EMUL_CONTINUE)
		return ret;

	ret = linear_read_system(ctxt, new_tss_base, &tss_seg, sizeof(tss_seg));
	if (ret != X86EMUL_CONTINUE)
		return ret;

	if (old_tss_sel != 0xffff) {
		tss_seg.prev_task_link = old_tss_sel;

		ret = linear_write_system(ctxt, new_tss_base,
					  &tss_seg.prev_task_link,
					  sizeof(tss_seg.prev_task_link));
		if (ret != X86EMUL_CONTINUE)
			return ret;
	}

	return load_state_from_tss32(ctxt, &tss_seg);
}

static int emulator_do_task_switch(struct x86_emulate_ctxt *ctxt,
				   u16 tss_selector, int idt_index, int reason,
				   bool has_error_code, u32 error_code)
{
	const struct x86_emulate_ops *ops = ctxt->ops;
	struct desc_struct curr_tss_desc, next_tss_desc;
	int ret;
	u16 old_tss_sel = get_segment_selector(ctxt, VCPU_SREG_TR);
	ulong old_tss_base =
		ops->get_cached_segment_base(ctxt, VCPU_SREG_TR);
	u32 desc_limit;
	ulong desc_addr, dr7;

	/* FIXME: old_tss_base == ~0 ? */

	ret = read_segment_descriptor(ctxt, tss_selector, &next_tss_desc, &desc_addr);
	if (ret != X86EMUL_CONTINUE)
		return ret;
	ret = read_segment_descriptor(ctxt, old_tss_sel, &curr_tss_desc, &desc_addr);
	if (ret != X86EMUL_CONTINUE)
		return ret;

	/* FIXME: check that next_tss_desc is tss */

	/*
	 * Check privileges. The three cases are task switch caused by...
	 *
	 * 1. jmp/call/int to task gate: Check against DPL of the task gate
	 * 2. Exception/IRQ/iret: No check is performed
	 * 3. jmp/call to TSS/task-gate: No check is performed since the
	 *    hardware checks it before exiting.
	 */
	if (reason == TASK_SWITCH_GATE) {
		if (idt_index != -1) {
			/* Software interrupts */
			struct desc_struct task_gate_desc;
			int dpl;

			ret = read_interrupt_descriptor(ctxt, idt_index,
							&task_gate_desc);
			if (ret != X86EMUL_CONTINUE)
				return ret;

			dpl = task_gate_desc.dpl;
			if ((tss_selector & 3) > dpl || ops->cpl(ctxt) > dpl)
				return emulate_gp(ctxt, (idt_index << 3) | 0x2);
		}
	}

	desc_limit = desc_limit_scaled(&next_tss_desc);
	if (!next_tss_desc.p ||
	    ((desc_limit < 0x67 && (next_tss_desc.type & 8)) ||
	     desc_limit < 0x2b)) {
		return emulate_ts(ctxt, tss_selector & 0xfffc);
	}

	if (reason == TASK_SWITCH_IRET || reason == TASK_SWITCH_JMP) {
		curr_tss_desc.type &= ~(1 << 1); /* clear busy flag */
		write_segment_descriptor(ctxt, old_tss_sel, &curr_tss_desc);
	}

	if (reason == TASK_SWITCH_IRET)
		ctxt->eflags = ctxt->eflags & ~X86_EFLAGS_NT;

	/* set back link to prev task only if NT bit is set in eflags
	   note that old_tss_sel is not used after this point */
	if (reason != TASK_SWITCH_CALL && reason != TASK_SWITCH_GATE)
		old_tss_sel = 0xffff;

	if (next_tss_desc.type & 8)
		ret = task_switch_32(ctxt, tss_selector, old_tss_sel,
				     old_tss_base, &next_tss_desc);
	else
		ret = task_switch_16(ctxt, tss_selector, old_tss_sel,
				     old_tss_base, &next_tss_desc);
	if (ret != X86EMUL_CONTINUE)
		return ret;

	if (reason == TASK_SWITCH_CALL || reason == TASK_SWITCH_GATE)
		ctxt->eflags = ctxt->eflags | X86_EFLAGS_NT;

	if (reason != TASK_SWITCH_IRET) {
		next_tss_desc.type |= (1 << 1); /* set busy flag */
		write_segment_descriptor(ctxt, tss_selector, &next_tss_desc);
	}

	ops->set_cr(ctxt, 0,  ops->get_cr(ctxt, 0) | X86_CR0_TS);
	ops->set_segment(ctxt, tss_selector, &next_tss_desc, 0, VCPU_SREG_TR);

	if (has_error_code) {
		ctxt->op_bytes = ctxt->ad_bytes = (next_tss_desc.type & 8) ? 4 : 2;
		ctxt->lock_prefix = 0;
		ctxt->src.val = (unsigned long) error_code;
		ret = em_push(ctxt);
	}

	ops->get_dr(ctxt, 7, &dr7);
	ops->set_dr(ctxt, 7, dr7 & ~(DR_LOCAL_ENABLE_MASK | DR_LOCAL_SLOWDOWN));

	return ret;
}

int emulator_task_switch(struct x86_emulate_ctxt *ctxt,
			 u16 tss_selector, int idt_index, int reason,
			 bool has_error_code, u32 error_code)
{
	int rc;

	invalidate_registers(ctxt);
	ctxt->_eip = ctxt->eip;
	ctxt->dst.type = OP_NONE;

	rc = emulator_do_task_switch(ctxt, tss_selector, idt_index, reason,
				     has_error_code, error_code);

	if (rc == X86EMUL_CONTINUE) {
		ctxt->eip = ctxt->_eip;
		writeback_registers(ctxt);
	}

	return (rc == X86EMUL_UNHANDLEABLE) ? EMULATION_FAILED : EMULATION_OK;
}

static void string_addr_inc(struct x86_emulate_ctxt *ctxt, int reg,
		struct operand *op)
{
	int df = (ctxt->eflags & X86_EFLAGS_DF) ? -op->count : op->count;

	register_address_increment(ctxt, reg, df * op->bytes);
	op->addr.mem.ea = register_address(ctxt, reg);
}

static int em_das(struct x86_emulate_ctxt *ctxt)
{
	u8 al, old_al;
	bool af, cf, old_cf;

	cf = ctxt->eflags & X86_EFLAGS_CF;
	al = ctxt->dst.val;

	old_al = al;
	old_cf = cf;
	cf = false;
	af = ctxt->eflags & X86_EFLAGS_AF;
	if ((al & 0x0f) > 9 || af) {
		al -= 6;
		cf = old_cf | (al >= 250);
		af = true;
	} else {
		af = false;
	}
	if (old_al > 0x99 || old_cf) {
		al -= 0x60;
		cf = true;
	}

	ctxt->dst.val = al;
	/* Set PF, ZF, SF */
	ctxt->src.type = OP_IMM;
	ctxt->src.val = 0;
	ctxt->src.bytes = 1;
	fastop(ctxt, em_or);
	ctxt->eflags &= ~(X86_EFLAGS_AF | X86_EFLAGS_CF);
	if (cf)
		ctxt->eflags |= X86_EFLAGS_CF;
	if (af)
		ctxt->eflags |= X86_EFLAGS_AF;
	return X86EMUL_CONTINUE;
}

static int em_aam(struct x86_emulate_ctxt *ctxt)
{
	u8 al, ah;

	if (ctxt->src.val == 0)
		return emulate_de(ctxt);

	al = ctxt->dst.val & 0xff;
	ah = al / ctxt->src.val;
	al %= ctxt->src.val;

	ctxt->dst.val = (ctxt->dst.val & 0xffff0000) | al | (ah << 8);

	/* Set PF, ZF, SF */
	ctxt->src.type = OP_IMM;
	ctxt->src.val = 0;
	ctxt->src.bytes = 1;
	fastop(ctxt, em_or);

	return X86EMUL_CONTINUE;
}

static int em_aad(struct x86_emulate_ctxt *ctxt)
{
	u8 al = ctxt->dst.val & 0xff;
	u8 ah = (ctxt->dst.val >> 8) & 0xff;

	al = (al + (ah * ctxt->src.val)) & 0xff;

	ctxt->dst.val = (ctxt->dst.val & 0xffff0000) | al;

	/* Set PF, ZF, SF */
	ctxt->src.type = OP_IMM;
	ctxt->src.val = 0;
	ctxt->src.bytes = 1;
	fastop(ctxt, em_or);

	return X86EMUL_CONTINUE;
}

static int em_call(struct x86_emulate_ctxt *ctxt)
{
	int rc;
	long rel = ctxt->src.val;

	ctxt->src.val = (unsigned long)ctxt->_eip;
	rc = jmp_rel(ctxt, rel);
	if (rc != X86EMUL_CONTINUE)
		return rc;
	return em_push(ctxt);
}

static int em_call_far(struct x86_emulate_ctxt *ctxt)
{
	u16 sel, old_cs;
	ulong old_eip;
	int rc;
	struct desc_struct old_desc, new_desc;
	const struct x86_emulate_ops *ops = ctxt->ops;
	int cpl = ctxt->ops->cpl(ctxt);
	enum x86emul_mode prev_mode = ctxt->mode;

	old_eip = ctxt->_eip;
	ops->get_segment(ctxt, &old_cs, &old_desc, NULL, VCPU_SREG_CS);

	memcpy(&sel, ctxt->src.valptr + ctxt->op_bytes, 2);
	rc = __load_segment_descriptor(ctxt, sel, VCPU_SREG_CS, cpl,
				       X86_TRANSFER_CALL_JMP, &new_desc);
	if (rc != X86EMUL_CONTINUE)
		return rc;

	rc = assign_eip_far(ctxt, ctxt->src.val, &new_desc);
	if (rc != X86EMUL_CONTINUE)
		goto fail;

	ctxt->src.val = old_cs;
	rc = em_push(ctxt);
	if (rc != X86EMUL_CONTINUE)
		goto fail;

	ctxt->src.val = old_eip;
	rc = em_push(ctxt);
	/* If we failed, we tainted the memory, but the very least we should
	   restore cs */
	if (rc != X86EMUL_CONTINUE) {
		pr_warn_once("faulting far call emulation tainted memory\n");
		goto fail;
	}
	return rc;
fail:
	ops->set_segment(ctxt, old_cs, &old_desc, 0, VCPU_SREG_CS);
	ctxt->mode = prev_mode;
	return rc;

}

static int em_ret_near_imm(struct x86_emulate_ctxt *ctxt)
{
	int rc;
	unsigned long eip;

	rc = emulate_pop(ctxt, &eip, ctxt->op_bytes);
	if (rc != X86EMUL_CONTINUE)
		return rc;
	rc = assign_eip_near(ctxt, eip);
	if (rc != X86EMUL_CONTINUE)
		return rc;
	rsp_increment(ctxt, ctxt->src.val);
	return X86EMUL_CONTINUE;
}

static int em_xchg(struct x86_emulate_ctxt *ctxt)
{
	/* Write back the register source. */
	ctxt->src.val = ctxt->dst.val;
	write_register_operand(&ctxt->src);

	/* Write back the memory destination with implicit LOCK prefix. */
	ctxt->dst.val = ctxt->src.orig_val;
	ctxt->lock_prefix = 1;
	return X86EMUL_CONTINUE;
}

static int em_imul_3op(struct x86_emulate_ctxt *ctxt)
{
	ctxt->dst.val = ctxt->src2.val;
	return fastop(ctxt, em_imul);
}

static int em_cwd(struct x86_emulate_ctxt *ctxt)
{
	ctxt->dst.type = OP_REG;
	ctxt->dst.bytes = ctxt->src.bytes;
	ctxt->dst.addr.reg = reg_rmw(ctxt, VCPU_REGS_RDX);
	ctxt->dst.val = ~((ctxt->src.val >> (ctxt->src.bytes * 8 - 1)) - 1);

	return X86EMUL_CONTINUE;
}

static int em_rdpid(struct x86_emulate_ctxt *ctxt)
{
	u64 tsc_aux = 0;

	if (ctxt->ops->get_msr(ctxt, MSR_TSC_AUX, &tsc_aux))
		return emulate_gp(ctxt, 0);
	ctxt->dst.val = tsc_aux;
	return X86EMUL_CONTINUE;
}

static int em_rdtsc(struct x86_emulate_ctxt *ctxt)
{
	u64 tsc = 0;

	ctxt->ops->get_msr(ctxt, MSR_IA32_TSC, &tsc);
	*reg_write(ctxt, VCPU_REGS_RAX) = (u32)tsc;
	*reg_write(ctxt, VCPU_REGS_RDX) = tsc >> 32;
	return X86EMUL_CONTINUE;
}

static int em_rdpmc(struct x86_emulate_ctxt *ctxt)
{
	u64 pmc;

	if (ctxt->ops->read_pmc(ctxt, reg_read(ctxt, VCPU_REGS_RCX), &pmc))
		return emulate_gp(ctxt, 0);
	*reg_write(ctxt, VCPU_REGS_RAX) = (u32)pmc;
	*reg_write(ctxt, VCPU_REGS_RDX) = pmc >> 32;
	return X86EMUL_CONTINUE;
}

static int em_mov(struct x86_emulate_ctxt *ctxt)
{
	memcpy(ctxt->dst.valptr, ctxt->src.valptr, sizeof(ctxt->src.valptr));
	return X86EMUL_CONTINUE;
}

static int em_movbe(struct x86_emulate_ctxt *ctxt)
{
	u16 tmp;

	if (!ctxt->ops->guest_has_movbe(ctxt))
		return emulate_ud(ctxt);

	switch (ctxt->op_bytes) {
	case 2:
		/*
		 * From MOVBE definition: "...When the operand size is 16 bits,
		 * the upper word of the destination register remains unchanged
		 * ..."
		 *
		 * Both casting ->valptr and ->val to u16 breaks strict aliasing
		 * rules so we have to do the operation almost per hand.
		 */
		tmp = (u16)ctxt->src.val;
		ctxt->dst.val &= ~0xffffUL;
		ctxt->dst.val |= (unsigned long)swab16(tmp);
		break;
	case 4:
		ctxt->dst.val = swab32((u32)ctxt->src.val);
		break;
	case 8:
		ctxt->dst.val = swab64(ctxt->src.val);
		break;
	default:
		BUG();
	}
	return X86EMUL_CONTINUE;
}

static int em_cr_write(struct x86_emulate_ctxt *ctxt)
{
	if (ctxt->ops->set_cr(ctxt, ctxt->modrm_reg, ctxt->src.val))
		return emulate_gp(ctxt, 0);

	/* Disable writeback. */
	ctxt->dst.type = OP_NONE;
	return X86EMUL_CONTINUE;
}

static int em_dr_write(struct x86_emulate_ctxt *ctxt)
{
	unsigned long val;

	if (ctxt->mode == X86EMUL_MODE_PROT64)
		val = ctxt->src.val & ~0ULL;
	else
		val = ctxt->src.val & ~0U;

	/* #UD condition is already handled. */
	if (ctxt->ops->set_dr(ctxt, ctxt->modrm_reg, val) < 0)
		return emulate_gp(ctxt, 0);

	/* Disable writeback. */
	ctxt->dst.type = OP_NONE;
	return X86EMUL_CONTINUE;
}

static int em_wrmsr(struct x86_emulate_ctxt *ctxt)
{
	u64 msr_data;

	msr_data = (u32)reg_read(ctxt, VCPU_REGS_RAX)
		| ((u64)reg_read(ctxt, VCPU_REGS_RDX) << 32);
	if (ctxt->ops->set_msr(ctxt, reg_read(ctxt, VCPU_REGS_RCX), msr_data))
		return emulate_gp(ctxt, 0);

	return X86EMUL_CONTINUE;
}

static int em_rdmsr(struct x86_emulate_ctxt *ctxt)
{
	u64 msr_data;

	if (ctxt->ops->get_msr(ctxt, reg_read(ctxt, VCPU_REGS_RCX), &msr_data))
		return emulate_gp(ctxt, 0);

	*reg_write(ctxt, VCPU_REGS_RAX) = (u32)msr_data;
	*reg_write(ctxt, VCPU_REGS_RDX) = msr_data >> 32;
	return X86EMUL_CONTINUE;
}

static int em_store_sreg(struct x86_emulate_ctxt *ctxt, int segment)
{
	if (segment > VCPU_SREG_GS &&
	    (ctxt->ops->get_cr(ctxt, 4) & X86_CR4_UMIP) &&
	    ctxt->ops->cpl(ctxt) > 0)
		return emulate_gp(ctxt, 0);

	ctxt->dst.val = get_segment_selector(ctxt, segment);
	if (ctxt->dst.bytes == 4 && ctxt->dst.type == OP_MEM)
		ctxt->dst.bytes = 2;
	return X86EMUL_CONTINUE;
}

static int em_mov_rm_sreg(struct x86_emulate_ctxt *ctxt)
{
	if (ctxt->modrm_reg > VCPU_SREG_GS)
		return emulate_ud(ctxt);

	return em_store_sreg(ctxt, ctxt->modrm_reg);
}

static int em_mov_sreg_rm(struct x86_emulate_ctxt *ctxt)
{
	u16 sel = ctxt->src.val;

	if (ctxt->modrm_reg == VCPU_SREG_CS || ctxt->modrm_reg > VCPU_SREG_GS)
		return emulate_ud(ctxt);

	if (ctxt->modrm_reg == VCPU_SREG_SS)
		ctxt->interruptibility = KVM_X86_SHADOW_INT_MOV_SS;

	/* Disable writeback. */
	ctxt->dst.type = OP_NONE;
	return load_segment_descriptor(ctxt, sel, ctxt->modrm_reg);
}

static int em_sldt(struct x86_emulate_ctxt *ctxt)
{
	return em_store_sreg(ctxt, VCPU_SREG_LDTR);
}

static int em_lldt(struct x86_emulate_ctxt *ctxt)
{
	u16 sel = ctxt->src.val;

	/* Disable writeback. */
	ctxt->dst.type = OP_NONE;
	return load_segment_descriptor(ctxt, sel, VCPU_SREG_LDTR);
}

static int em_str(struct x86_emulate_ctxt *ctxt)
{
	return em_store_sreg(ctxt, VCPU_SREG_TR);
}

static int em_ltr(struct x86_emulate_ctxt *ctxt)
{
	u16 sel = ctxt->src.val;

	/* Disable writeback. */
	ctxt->dst.type = OP_NONE;
	return load_segment_descriptor(ctxt, sel, VCPU_SREG_TR);
}

static int em_invlpg(struct x86_emulate_ctxt *ctxt)
{
	int rc;
	ulong linear;

	rc = linearize(ctxt, ctxt->src.addr.mem, 1, false, &linear);
	if (rc == X86EMUL_CONTINUE)
		ctxt->ops->invlpg(ctxt, linear);
	/* Disable writeback. */
	ctxt->dst.type = OP_NONE;
	return X86EMUL_CONTINUE;
}

static int em_clts(struct x86_emulate_ctxt *ctxt)
{
	ulong cr0;

	cr0 = ctxt->ops->get_cr(ctxt, 0);
	cr0 &= ~X86_CR0_TS;
	ctxt->ops->set_cr(ctxt, 0, cr0);
	return X86EMUL_CONTINUE;
}

static int em_hypercall(struct x86_emulate_ctxt *ctxt)
{
	int rc = ctxt->ops->fix_hypercall(ctxt);

	if (rc != X86EMUL_CONTINUE)
		return rc;

	/* Let the processor re-execute the fixed hypercall */
	ctxt->_eip = ctxt->eip;
	/* Disable writeback. */
	ctxt->dst.type = OP_NONE;
	return X86EMUL_CONTINUE;
}

static int emulate_store_desc_ptr(struct x86_emulate_ctxt *ctxt,
				  void (*get)(struct x86_emulate_ctxt *ctxt,
					      struct desc_ptr *ptr))
{
	struct desc_ptr desc_ptr;

	if ((ctxt->ops->get_cr(ctxt, 4) & X86_CR4_UMIP) &&
	    ctxt->ops->cpl(ctxt) > 0)
		return emulate_gp(ctxt, 0);

	if (ctxt->mode == X86EMUL_MODE_PROT64)
		ctxt->op_bytes = 8;
	get(ctxt, &desc_ptr);
	if (ctxt->op_bytes == 2) {
		ctxt->op_bytes = 4;
		desc_ptr.address &= 0x00ffffff;
	}
	/* Disable writeback. */
	ctxt->dst.type = OP_NONE;
	return segmented_write_std(ctxt, ctxt->dst.addr.mem,
				   &desc_ptr, 2 + ctxt->op_bytes);
}

static int em_sgdt(struct x86_emulate_ctxt *ctxt)
{
	return emulate_store_desc_ptr(ctxt, ctxt->ops->get_gdt);
}

static int em_sidt(struct x86_emulate_ctxt *ctxt)
{
	return emulate_store_desc_ptr(ctxt, ctxt->ops->get_idt);
}

static int em_lgdt_lidt(struct x86_emulate_ctxt *ctxt, bool lgdt)
{
	struct desc_ptr desc_ptr;
	int rc;

	if (ctxt->mode == X86EMUL_MODE_PROT64)
		ctxt->op_bytes = 8;
	rc = read_descriptor(ctxt, ctxt->src.addr.mem,
			     &desc_ptr.size, &desc_ptr.address,
			     ctxt->op_bytes);
	if (rc != X86EMUL_CONTINUE)
		return rc;
	if (ctxt->mode == X86EMUL_MODE_PROT64 &&
	    emul_is_noncanonical_address(desc_ptr.address, ctxt))
		return emulate_gp(ctxt, 0);
	if (lgdt)
		ctxt->ops->set_gdt(ctxt, &desc_ptr);
	else
		ctxt->ops->set_idt(ctxt, &desc_ptr);
	/* Disable writeback. */
	ctxt->dst.type = OP_NONE;
	return X86EMUL_CONTINUE;
}

static int em_lgdt(struct x86_emulate_ctxt *ctxt)
{
	return em_lgdt_lidt(ctxt, true);
}

static int em_lidt(struct x86_emulate_ctxt *ctxt)
{
	return em_lgdt_lidt(ctxt, false);
}

static int em_smsw(struct x86_emulate_ctxt *ctxt)
{
	if ((ctxt->ops->get_cr(ctxt, 4) & X86_CR4_UMIP) &&
	    ctxt->ops->cpl(ctxt) > 0)
		return emulate_gp(ctxt, 0);

	if (ctxt->dst.type == OP_MEM)
		ctxt->dst.bytes = 2;
	ctxt->dst.val = ctxt->ops->get_cr(ctxt, 0);
	return X86EMUL_CONTINUE;
}

static int em_lmsw(struct x86_emulate_ctxt *ctxt)
{
	ctxt->ops->set_cr(ctxt, 0, (ctxt->ops->get_cr(ctxt, 0) & ~0x0eul)
			  | (ctxt->src.val & 0x0f));
	ctxt->dst.type = OP_NONE;
	return X86EMUL_CONTINUE;
}

static int em_loop(struct x86_emulate_ctxt *ctxt)
{
	int rc = X86EMUL_CONTINUE;

	register_address_increment(ctxt, VCPU_REGS_RCX, -1);
	if ((address_mask(ctxt, reg_read(ctxt, VCPU_REGS_RCX)) != 0) &&
	    (ctxt->b == 0xe2 || test_cc(ctxt->b ^ 0x5, ctxt->eflags)))
		rc = jmp_rel(ctxt, ctxt->src.val);

	return rc;
}

static int em_jcxz(struct x86_emulate_ctxt *ctxt)
{
	int rc = X86EMUL_CONTINUE;

	if (address_mask(ctxt, reg_read(ctxt, VCPU_REGS_RCX)) == 0)
		rc = jmp_rel(ctxt, ctxt->src.val);

	return rc;
}

static int em_in(struct x86_emulate_ctxt *ctxt)
{
	if (!pio_in_emulated(ctxt, ctxt->dst.bytes, ctxt->src.val,
			     &ctxt->dst.val))
		return X86EMUL_IO_NEEDED;

	return X86EMUL_CONTINUE;
}

static int em_out(struct x86_emulate_ctxt *ctxt)
{
	ctxt->ops->pio_out_emulated(ctxt, ctxt->src.bytes, ctxt->dst.val,
				    &ctxt->src.val, 1);
	/* Disable writeback. */
	ctxt->dst.type = OP_NONE;
	return X86EMUL_CONTINUE;
}

static int em_cli(struct x86_emulate_ctxt *ctxt)
{
	if (emulator_bad_iopl(ctxt))
		return emulate_gp(ctxt, 0);

	ctxt->eflags &= ~X86_EFLAGS_IF;
	return X86EMUL_CONTINUE;
}

static int em_sti(struct x86_emulate_ctxt *ctxt)
{
	if (emulator_bad_iopl(ctxt))
		return emulate_gp(ctxt, 0);

	ctxt->interruptibility = KVM_X86_SHADOW_INT_STI;
	ctxt->eflags |= X86_EFLAGS_IF;
	return X86EMUL_CONTINUE;
}

static int em_cpuid(struct x86_emulate_ctxt *ctxt)
{
	u32 eax, ebx, ecx, edx;
	u64 msr = 0;

	ctxt->ops->get_msr(ctxt, MSR_MISC_FEATURES_ENABLES, &msr);
	if (msr & MSR_MISC_FEATURES_ENABLES_CPUID_FAULT &&
	    ctxt->ops->cpl(ctxt)) {
		return emulate_gp(ctxt, 0);
	}

	eax = reg_read(ctxt, VCPU_REGS_RAX);
	ecx = reg_read(ctxt, VCPU_REGS_RCX);
	ctxt->ops->get_cpuid(ctxt, &eax, &ebx, &ecx, &edx, true);
	*reg_write(ctxt, VCPU_REGS_RAX) = eax;
	*reg_write(ctxt, VCPU_REGS_RBX) = ebx;
	*reg_write(ctxt, VCPU_REGS_RCX) = ecx;
	*reg_write(ctxt, VCPU_REGS_RDX) = edx;
	return X86EMUL_CONTINUE;
}

static int em_sahf(struct x86_emulate_ctxt *ctxt)
{
	u32 flags;

	flags = X86_EFLAGS_CF | X86_EFLAGS_PF | X86_EFLAGS_AF | X86_EFLAGS_ZF |
		X86_EFLAGS_SF;
	flags &= *reg_rmw(ctxt, VCPU_REGS_RAX) >> 8;

	ctxt->eflags &= ~0xffUL;
	ctxt->eflags |= flags | X86_EFLAGS_FIXED;
	return X86EMUL_CONTINUE;
}

static int em_lahf(struct x86_emulate_ctxt *ctxt)
{
	*reg_rmw(ctxt, VCPU_REGS_RAX) &= ~0xff00UL;
	*reg_rmw(ctxt, VCPU_REGS_RAX) |= (ctxt->eflags & 0xff) << 8;
	return X86EMUL_CONTINUE;
}

static int em_bswap(struct x86_emulate_ctxt *ctxt)
{
	switch (ctxt->op_bytes) {
#ifdef CONFIG_X86_64
	case 8:
		asm("bswap %0" : "+r"(ctxt->dst.val));
		break;
#endif
	default:
		asm("bswap %0" : "+r"(*(u32 *)&ctxt->dst.val));
		break;
	}
	return X86EMUL_CONTINUE;
}

static int em_clflush(struct x86_emulate_ctxt *ctxt)
{
	/* emulating clflush regardless of cpuid */
	return X86EMUL_CONTINUE;
}

static int em_movsxd(struct x86_emulate_ctxt *ctxt)
{
	ctxt->dst.val = (s32) ctxt->src.val;
	return X86EMUL_CONTINUE;
}

static int check_fxsr(struct x86_emulate_ctxt *ctxt)
{
	if (!ctxt->ops->guest_has_fxsr(ctxt))
		return emulate_ud(ctxt);

	if (ctxt->ops->get_cr(ctxt, 0) & (X86_CR0_TS | X86_CR0_EM))
		return emulate_nm(ctxt);

	/*
	 * Don't emulate a case that should never be hit, instead of working
	 * around a lack of fxsave64/fxrstor64 on old compilers.
	 */
	if (ctxt->mode >= X86EMUL_MODE_PROT64)
		return X86EMUL_UNHANDLEABLE;

	return X86EMUL_CONTINUE;
}

/*
 * Hardware doesn't save and restore XMM 0-7 without CR4.OSFXSR, but does save
 * and restore MXCSR.
 */
static size_t __fxstate_size(int nregs)
{
	return offsetof(struct fxregs_state, xmm_space[0]) + nregs * 16;
}

static inline size_t fxstate_size(struct x86_emulate_ctxt *ctxt)
{
	bool cr4_osfxsr;
	if (ctxt->mode == X86EMUL_MODE_PROT64)
		return __fxstate_size(16);

	cr4_osfxsr = ctxt->ops->get_cr(ctxt, 4) & X86_CR4_OSFXSR;
	return __fxstate_size(cr4_osfxsr ? 8 : 0);
}

/*
 * FXSAVE and FXRSTOR have 4 different formats depending on execution mode,
 *  1) 16 bit mode
 *  2) 32 bit mode
 *     - like (1), but FIP and FDP (foo) are only 16 bit.  At least Intel CPUs
 *       preserve whole 32 bit values, though, so (1) and (2) are the same wrt.
 *       save and restore
 *  3) 64-bit mode with REX.W prefix
 *     - like (2), but XMM 8-15 are being saved and restored
 *  4) 64-bit mode without REX.W prefix
 *     - like (3), but FIP and FDP are 64 bit
 *
 * Emulation uses (3) for (1) and (2) and preserves XMM 8-15 to reach the
 * desired result.  (4) is not emulated.
 *
 * Note: Guest and host CPUID.(EAX=07H,ECX=0H):EBX[bit 13] (deprecate FPU CS
 * and FPU DS) should match.
 */
static int em_fxsave(struct x86_emulate_ctxt *ctxt)
{
	struct fxregs_state fx_state;
	int rc;

	rc = check_fxsr(ctxt);
	if (rc != X86EMUL_CONTINUE)
		return rc;

	emulator_get_fpu();

	rc = asm_safe("fxsave %[fx]", , [fx] "+m"(fx_state));

	emulator_put_fpu();

	if (rc != X86EMUL_CONTINUE)
		return rc;

	return segmented_write_std(ctxt, ctxt->memop.addr.mem, &fx_state,
		                   fxstate_size(ctxt));
}

/*
 * FXRSTOR might restore XMM registers not provided by the guest. Fill
 * in the host registers (via FXSAVE) instead, so they won't be modified.
 * (preemption has to stay disabled until FXRSTOR).
 *
 * Use noinline to keep the stack for other functions called by callers small.
 */
static noinline int fxregs_fixup(struct fxregs_state *fx_state,
				 const size_t used_size)
{
	struct fxregs_state fx_tmp;
	int rc;

	rc = asm_safe("fxsave %[fx]", , [fx] "+m"(fx_tmp));
	memcpy((void *)fx_state + used_size, (void *)&fx_tmp + used_size,
	       __fxstate_size(16) - used_size);

	return rc;
}

static int em_fxrstor(struct x86_emulate_ctxt *ctxt)
{
	struct fxregs_state fx_state;
	int rc;
	size_t size;

	rc = check_fxsr(ctxt);
	if (rc != X86EMUL_CONTINUE)
		return rc;

	size = fxstate_size(ctxt);
	rc = segmented_read_std(ctxt, ctxt->memop.addr.mem, &fx_state, size);
	if (rc != X86EMUL_CONTINUE)
		return rc;

	emulator_get_fpu();

	if (size < __fxstate_size(16)) {
		rc = fxregs_fixup(&fx_state, size);
		if (rc != X86EMUL_CONTINUE)
			goto out;
	}

	if (fx_state.mxcsr >> 16) {
		rc = emulate_gp(ctxt, 0);
		goto out;
	}

	if (rc == X86EMUL_CONTINUE)
		rc = asm_safe("fxrstor %[fx]", : [fx] "m"(fx_state));

out:
	emulator_put_fpu();

	return rc;
}

static int em_xsetbv(struct x86_emulate_ctxt *ctxt)
{
	u32 eax, ecx, edx;

	eax = reg_read(ctxt, VCPU_REGS_RAX);
	edx = reg_read(ctxt, VCPU_REGS_RDX);
	ecx = reg_read(ctxt, VCPU_REGS_RCX);

	if (ctxt->ops->set_xcr(ctxt, ecx, ((u64)edx << 32) | eax))
		return emulate_gp(ctxt, 0);

	return X86EMUL_CONTINUE;
}

static bool valid_cr(int nr)
{
	switch (nr) {
	case 0:
	case 2 ... 4:
	case 8:
		return true;
	default:
		return false;
	}
}

static int check_cr_read(struct x86_emulate_ctxt *ctxt)
{
	if (!valid_cr(ctxt->modrm_reg))
		return emulate_ud(ctxt);

	return X86EMUL_CONTINUE;
}

static int check_cr_write(struct x86_emulate_ctxt *ctxt)
{
	u64 new_val = ctxt->src.val64;
	int cr = ctxt->modrm_reg;
	u64 efer = 0;

	static u64 cr_reserved_bits[] = {
		0xffffffff00000000ULL,
		0, 0, 0, /* CR3 checked later */
		CR4_RESERVED_BITS,
		0, 0, 0,
		CR8_RESERVED_BITS,
	};

	if (!valid_cr(cr))
		return emulate_ud(ctxt);

	if (new_val & cr_reserved_bits[cr])
		return emulate_gp(ctxt, 0);

	switch (cr) {
	case 0: {
		u64 cr4;
		if (((new_val & X86_CR0_PG) && !(new_val & X86_CR0_PE)) ||
		    ((new_val & X86_CR0_NW) && !(new_val & X86_CR0_CD)))
			return emulate_gp(ctxt, 0);

		cr4 = ctxt->ops->get_cr(ctxt, 4);
		ctxt->ops->get_msr(ctxt, MSR_EFER, &efer);

		if ((new_val & X86_CR0_PG) && (efer & EFER_LME) &&
		    !(cr4 & X86_CR4_PAE))
			return emulate_gp(ctxt, 0);

		break;
		}
	case 3: {
		u64 rsvd = 0;

		ctxt->ops->get_msr(ctxt, MSR_EFER, &efer);
		if (efer & EFER_LMA) {
			u64 maxphyaddr;
			u32 eax, ebx, ecx, edx;

			eax = 0x80000008;
			ecx = 0;
			if (ctxt->ops->get_cpuid(ctxt, &eax, &ebx, &ecx,
						 &edx, false))
				maxphyaddr = eax & 0xff;
			else
				maxphyaddr = 36;
			rsvd = rsvd_bits(maxphyaddr, 63);
			if (ctxt->ops->get_cr(ctxt, 4) & X86_CR4_PCIDE)
				rsvd &= ~X86_CR3_PCID_NOFLUSH;
		}

		if (new_val & rsvd)
			return emulate_gp(ctxt, 0);

		break;
		}
	case 4: {
		ctxt->ops->get_msr(ctxt, MSR_EFER, &efer);

		if ((efer & EFER_LMA) && !(new_val & X86_CR4_PAE))
			return emulate_gp(ctxt, 0);

		break;
		}
	}

	return X86EMUL_CONTINUE;
}

static int check_dr7_gd(struct x86_emulate_ctxt *ctxt)
{
	unsigned long dr7;

	ctxt->ops->get_dr(ctxt, 7, &dr7);

	/* Check if DR7.Global_Enable is set */
	return dr7 & (1 << 13);
}

static int check_dr_read(struct x86_emulate_ctxt *ctxt)
{
	int dr = ctxt->modrm_reg;
	u64 cr4;

	if (dr > 7)
		return emulate_ud(ctxt);

	cr4 = ctxt->ops->get_cr(ctxt, 4);
	if ((cr4 & X86_CR4_DE) && (dr == 4 || dr == 5))
		return emulate_ud(ctxt);

	if (check_dr7_gd(ctxt)) {
		ulong dr6;

		ctxt->ops->get_dr(ctxt, 6, &dr6);
		dr6 &= ~DR_TRAP_BITS;
		dr6 |= DR6_BD | DR6_RTM;
		ctxt->ops->set_dr(ctxt, 6, dr6);
		return emulate_db(ctxt);
	}

	return X86EMUL_CONTINUE;
}

static int check_dr_write(struct x86_emulate_ctxt *ctxt)
{
	u64 new_val = ctxt->src.val64;
	int dr = ctxt->modrm_reg;

	if ((dr == 6 || dr == 7) && (new_val & 0xffffffff00000000ULL))
		return emulate_gp(ctxt, 0);

	return check_dr_read(ctxt);
}

static int check_svme(struct x86_emulate_ctxt *ctxt)
{
	u64 efer = 0;

	ctxt->ops->get_msr(ctxt, MSR_EFER, &efer);

	if (!(efer & EFER_SVME))
		return emulate_ud(ctxt);

	return X86EMUL_CONTINUE;
}

static int check_svme_pa(struct x86_emulate_ctxt *ctxt)
{
	u64 rax = reg_read(ctxt, VCPU_REGS_RAX);

	/* Valid physical address? */
	if (rax & 0xffff000000000000ULL)
		return emulate_gp(ctxt, 0);

	return check_svme(ctxt);
}

static int check_rdtsc(struct x86_emulate_ctxt *ctxt)
{
	u64 cr4 = ctxt->ops->get_cr(ctxt, 4);

	if (cr4 & X86_CR4_TSD && ctxt->ops->cpl(ctxt))
		return emulate_ud(ctxt);

	return X86EMUL_CONTINUE;
}

static int check_rdpmc(struct x86_emulate_ctxt *ctxt)
{
	u64 cr4 = ctxt->ops->get_cr(ctxt, 4);
	u64 rcx = reg_read(ctxt, VCPU_REGS_RCX);

	/*
	 * VMware allows access to these Pseduo-PMCs even when read via RDPMC
	 * in Ring3 when CR4.PCE=0.
	 */
	if (enable_vmware_backdoor && is_vmware_backdoor_pmc(rcx))
		return X86EMUL_CONTINUE;

	if ((!(cr4 & X86_CR4_PCE) && ctxt->ops->cpl(ctxt)) ||
	    ctxt->ops->check_pmc(ctxt, rcx))
		return emulate_gp(ctxt, 0);

	return X86EMUL_CONTINUE;
}

static int check_perm_in(struct x86_emulate_ctxt *ctxt)
{
	ctxt->dst.bytes = min(ctxt->dst.bytes, 4u);
	if (!emulator_io_permited(ctxt, ctxt->src.val, ctxt->dst.bytes))
		return emulate_gp(ctxt, 0);

	return X86EMUL_CONTINUE;
}

static int check_perm_out(struct x86_emulate_ctxt *ctxt)
{
	ctxt->src.bytes = min(ctxt->src.bytes, 4u);
	if (!emulator_io_permited(ctxt, ctxt->dst.val, ctxt->src.bytes))
		return emulate_gp(ctxt, 0);

	return X86EMUL_CONTINUE;
}

#define D(_y) { .flags = (_y) }
#define DI(_y, _i) { .flags = (_y)|Intercept, .intercept = x86_intercept_##_i }
#define DIP(_y, _i, _p) { .flags = (_y)|Intercept|CheckPerm, \
		      .intercept = x86_intercept_##_i, .check_perm = (_p) }
#define N    D(NotImpl)
#define EXT(_f, _e) { .flags = ((_f) | RMExt), .u.group = (_e) }
#define G(_f, _g) { .flags = ((_f) | Group | ModRM), .u.group = (_g) }
#define GD(_f, _g) { .flags = ((_f) | GroupDual | ModRM), .u.gdual = (_g) }
#define ID(_f, _i) { .flags = ((_f) | InstrDual | ModRM), .u.idual = (_i) }
#define MD(_f, _m) { .flags = ((_f) | ModeDual), .u.mdual = (_m) }
#define E(_f, _e) { .flags = ((_f) | Escape | ModRM), .u.esc = (_e) }
#define I(_f, _e) { .flags = (_f), .u.execute = (_e) }
#define F(_f, _e) { .flags = (_f) | Fastop, .u.fastop = (_e) }
#define II(_f, _e, _i) \
	{ .flags = (_f)|Intercept, .u.execute = (_e), .intercept = x86_intercept_##_i }
#define IIP(_f, _e, _i, _p) \
	{ .flags = (_f)|Intercept|CheckPerm, .u.execute = (_e), \
	  .intercept = x86_intercept_##_i, .check_perm = (_p) }
#define GP(_f, _g) { .flags = ((_f) | Prefix), .u.gprefix = (_g) }

#define D2bv(_f)      D((_f) | ByteOp), D(_f)
#define D2bvIP(_f, _i, _p) DIP((_f) | ByteOp, _i, _p), DIP(_f, _i, _p)
#define I2bv(_f, _e)  I((_f) | ByteOp, _e), I(_f, _e)
#define F2bv(_f, _e)  F((_f) | ByteOp, _e), F(_f, _e)
#define I2bvIP(_f, _e, _i, _p) \
	IIP((_f) | ByteOp, _e, _i, _p), IIP(_f, _e, _i, _p)

#define F6ALU(_f, _e) F2bv((_f) | DstMem | SrcReg | ModRM, _e),		\
		F2bv(((_f) | DstReg | SrcMem | ModRM) & ~Lock, _e),	\
		F2bv(((_f) & ~Lock) | DstAcc | SrcImm, _e)

static const struct opcode group7_rm0[] = {
	N,
	I(SrcNone | Priv | EmulateOnUD,	em_hypercall),
	N, N, N, N, N, N,
};

static const struct opcode group7_rm1[] = {
	DI(SrcNone | Priv, monitor),
	DI(SrcNone | Priv, mwait),
	N, N, N, N, N, N,
};

static const struct opcode group7_rm2[] = {
	N,
	II(ImplicitOps | Priv,			em_xsetbv,	xsetbv),
	N, N, N, N, N, N,
};

static const struct opcode group7_rm3[] = {
	DIP(SrcNone | Prot | Priv,		vmrun,		check_svme_pa),
	II(SrcNone  | Prot | EmulateOnUD,	em_hypercall,	vmmcall),
	DIP(SrcNone | Prot | Priv,		vmload,		check_svme_pa),
	DIP(SrcNone | Prot | Priv,		vmsave,		check_svme_pa),
	DIP(SrcNone | Prot | Priv,		stgi,		check_svme),
	DIP(SrcNone | Prot | Priv,		clgi,		check_svme),
	DIP(SrcNone | Prot | Priv,		skinit,		check_svme),
	DIP(SrcNone | Prot | Priv,		invlpga,	check_svme),
};

static const struct opcode group7_rm7[] = {
	N,
	DIP(SrcNone, rdtscp, check_rdtsc),
	N, N, N, N, N, N,
};

static const struct opcode group1[] = {
	F(Lock, em_add),
	F(Lock | PageTable, em_or),
	F(Lock, em_adc),
	F(Lock, em_sbb),
	F(Lock | PageTable, em_and),
	F(Lock, em_sub),
	F(Lock, em_xor),
	F(NoWrite, em_cmp),
};

static const struct opcode group1A[] = {
	I(DstMem | SrcNone | Mov | Stack | IncSP | TwoMemOp, em_pop), N, N, N, N, N, N, N,
};

static const struct opcode group2[] = {
	F(DstMem | ModRM, em_rol),
	F(DstMem | ModRM, em_ror),
	F(DstMem | ModRM, em_rcl),
	F(DstMem | ModRM, em_rcr),
	F(DstMem | ModRM, em_shl),
	F(DstMem | ModRM, em_shr),
	F(DstMem | ModRM, em_shl),
	F(DstMem | ModRM, em_sar),
};

static const struct opcode group3[] = {
	F(DstMem | SrcImm | NoWrite, em_test),
	F(DstMem | SrcImm | NoWrite, em_test),
	F(DstMem | SrcNone | Lock, em_not),
	F(DstMem | SrcNone | Lock, em_neg),
	F(DstXacc | Src2Mem, em_mul_ex),
	F(DstXacc | Src2Mem, em_imul_ex),
	F(DstXacc | Src2Mem, em_div_ex),
	F(DstXacc | Src2Mem, em_idiv_ex),
};

static const struct opcode group4[] = {
	F(ByteOp | DstMem | SrcNone | Lock, em_inc),
	F(ByteOp | DstMem | SrcNone | Lock, em_dec),
	N, N, N, N, N, N,
};

static const struct opcode group5[] = {
	F(DstMem | SrcNone | Lock,		em_inc),
	F(DstMem | SrcNone | Lock,		em_dec),
	I(SrcMem | NearBranch,			em_call_near_abs),
	I(SrcMemFAddr | ImplicitOps,		em_call_far),
	I(SrcMem | NearBranch,			em_jmp_abs),
	I(SrcMemFAddr | ImplicitOps,		em_jmp_far),
	I(SrcMem | Stack | TwoMemOp,		em_push), D(Undefined),
};

static const struct opcode group6[] = {
	II(Prot | DstMem,	   em_sldt, sldt),
	II(Prot | DstMem,	   em_str, str),
	II(Prot | Priv | SrcMem16, em_lldt, lldt),
	II(Prot | Priv | SrcMem16, em_ltr, ltr),
	N, N, N, N,
};

static const struct group_dual group7 = { {
	II(Mov | DstMem,			em_sgdt, sgdt),
	II(Mov | DstMem,			em_sidt, sidt),
	II(SrcMem | Priv,			em_lgdt, lgdt),
	II(SrcMem | Priv,			em_lidt, lidt),
	II(SrcNone | DstMem | Mov,		em_smsw, smsw), N,
	II(SrcMem16 | Mov | Priv,		em_lmsw, lmsw),
	II(SrcMem | ByteOp | Priv | NoAccess,	em_invlpg, invlpg),
}, {
	EXT(0, group7_rm0),
	EXT(0, group7_rm1),
	EXT(0, group7_rm2),
	EXT(0, group7_rm3),
	II(SrcNone | DstMem | Mov,		em_smsw, smsw), N,
	II(SrcMem16 | Mov | Priv,		em_lmsw, lmsw),
	EXT(0, group7_rm7),
} };

static const struct opcode group8[] = {
	N, N, N, N,
	F(DstMem | SrcImmByte | NoWrite,		em_bt),
	F(DstMem | SrcImmByte | Lock | PageTable,	em_bts),
	F(DstMem | SrcImmByte | Lock,			em_btr),
	F(DstMem | SrcImmByte | Lock | PageTable,	em_btc),
};

/*
 * The "memory" destination is actually always a register, since we come
 * from the register case of group9.
 */
static const struct gprefix pfx_0f_c7_7 = {
	N, N, N, II(DstMem | ModRM | Op3264 | EmulateOnUD, em_rdpid, rdtscp),
};


static const struct group_dual group9 = { {
	N, I(DstMem64 | Lock | PageTable, em_cmpxchg8b), N, N, N, N, N, N,
}, {
	N, N, N, N, N, N, N,
	GP(0, &pfx_0f_c7_7),
} };

static const struct opcode group11[] = {
	I(DstMem | SrcImm | Mov | PageTable, em_mov),
	X7(D(Undefined)),
};

static const struct gprefix pfx_0f_ae_7 = {
	I(SrcMem | ByteOp, em_clflush), N, N, N,
};

static const struct group_dual group15 = { {
	I(ModRM | Aligned16, em_fxsave),
	I(ModRM | Aligned16, em_fxrstor),
	N, N, N, N, N, GP(0, &pfx_0f_ae_7),
}, {
	N, N, N, N, N, N, N, N,
} };

static const struct gprefix pfx_0f_6f_0f_7f = {
	I(Mmx, em_mov), I(Sse | Aligned, em_mov), N, I(Sse | Unaligned, em_mov),
};

static const struct instr_dual instr_dual_0f_2b = {
	I(0, em_mov), N
};

static const struct gprefix pfx_0f_2b = {
	ID(0, &instr_dual_0f_2b), ID(0, &instr_dual_0f_2b), N, N,
};

static const struct gprefix pfx_0f_10_0f_11 = {
	I(Unaligned, em_mov), I(Unaligned, em_mov), N, N,
};

static const struct gprefix pfx_0f_28_0f_29 = {
	I(Aligned, em_mov), I(Aligned, em_mov), N, N,
};

static const struct gprefix pfx_0f_e7 = {
	N, I(Sse, em_mov), N, N,
};

static const struct escape escape_d9 = { {
	N, N, N, N, N, N, N, I(DstMem16 | Mov, em_fnstcw),
}, {
	/* 0xC0 - 0xC7 */
	N, N, N, N, N, N, N, N,
	/* 0xC8 - 0xCF */
	N, N, N, N, N, N, N, N,
	/* 0xD0 - 0xC7 */
	N, N, N, N, N, N, N, N,
	/* 0xD8 - 0xDF */
	N, N, N, N, N, N, N, N,
	/* 0xE0 - 0xE7 */
	N, N, N, N, N, N, N, N,
	/* 0xE8 - 0xEF */
	N, N, N, N, N, N, N, N,
	/* 0xF0 - 0xF7 */
	N, N, N, N, N, N, N, N,
	/* 0xF8 - 0xFF */
	N, N, N, N, N, N, N, N,
} };

static const struct escape escape_db = { {
	N, N, N, N, N, N, N, N,
}, {
	/* 0xC0 - 0xC7 */
	N, N, N, N, N, N, N, N,
	/* 0xC8 - 0xCF */
	N, N, N, N, N, N, N, N,
	/* 0xD0 - 0xC7 */
	N, N, N, N, N, N, N, N,
	/* 0xD8 - 0xDF */
	N, N, N, N, N, N, N, N,
	/* 0xE0 - 0xE7 */
	N, N, N, I(ImplicitOps, em_fninit), N, N, N, N,
	/* 0xE8 - 0xEF */
	N, N, N, N, N, N, N, N,
	/* 0xF0 - 0xF7 */
	N, N, N, N, N, N, N, N,
	/* 0xF8 - 0xFF */
	N, N, N, N, N, N, N, N,
} };

static const struct escape escape_dd = { {
	N, N, N, N, N, N, N, I(DstMem16 | Mov, em_fnstsw),
}, {
	/* 0xC0 - 0xC7 */
	N, N, N, N, N, N, N, N,
	/* 0xC8 - 0xCF */
	N, N, N, N, N, N, N, N,
	/* 0xD0 - 0xC7 */
	N, N, N, N, N, N, N, N,
	/* 0xD8 - 0xDF */
	N, N, N, N, N, N, N, N,
	/* 0xE0 - 0xE7 */
	N, N, N, N, N, N, N, N,
	/* 0xE8 - 0xEF */
	N, N, N, N, N, N, N, N,
	/* 0xF0 - 0xF7 */
	N, N, N, N, N, N, N, N,
	/* 0xF8 - 0xFF */
	N, N, N, N, N, N, N, N,
} };

static const struct instr_dual instr_dual_0f_c3 = {
	I(DstMem | SrcReg | ModRM | No16 | Mov, em_mov), N
};

static const struct mode_dual mode_dual_63 = {
	N, I(DstReg | SrcMem32 | ModRM | Mov, em_movsxd)
};

static const struct opcode opcode_table[256] = {
	/* 0x00 - 0x07 */
	F6ALU(Lock, em_add),
	I(ImplicitOps | Stack | No64 | Src2ES, em_push_sreg),
	I(ImplicitOps | Stack | No64 | Src2ES, em_pop_sreg),
	/* 0x08 - 0x0F */
	F6ALU(Lock | PageTable, em_or),
	I(ImplicitOps | Stack | No64 | Src2CS, em_push_sreg),
	N,
	/* 0x10 - 0x17 */
	F6ALU(Lock, em_adc),
	I(ImplicitOps | Stack | No64 | Src2SS, em_push_sreg),
	I(ImplicitOps | Stack | No64 | Src2SS, em_pop_sreg),
	/* 0x18 - 0x1F */
	F6ALU(Lock, em_sbb),
	I(ImplicitOps | Stack | No64 | Src2DS, em_push_sreg),
	I(ImplicitOps | Stack | No64 | Src2DS, em_pop_sreg),
	/* 0x20 - 0x27 */
	F6ALU(Lock | PageTable, em_and), N, N,
	/* 0x28 - 0x2F */
	F6ALU(Lock, em_sub), N, I(ByteOp | DstAcc | No64, em_das),
	/* 0x30 - 0x37 */
	F6ALU(Lock, em_xor), N, N,
	/* 0x38 - 0x3F */
	F6ALU(NoWrite, em_cmp), N, N,
	/* 0x40 - 0x4F */
	X8(F(DstReg, em_inc)), X8(F(DstReg, em_dec)),
	/* 0x50 - 0x57 */
	X8(I(SrcReg | Stack, em_push)),
	/* 0x58 - 0x5F */
	X8(I(DstReg | Stack, em_pop)),
	/* 0x60 - 0x67 */
	I(ImplicitOps | Stack | No64, em_pusha),
	I(ImplicitOps | Stack | No64, em_popa),
	N, MD(ModRM, &mode_dual_63),
	N, N, N, N,
	/* 0x68 - 0x6F */
	I(SrcImm | Mov | Stack, em_push),
	I(DstReg | SrcMem | ModRM | Src2Imm, em_imul_3op),
	I(SrcImmByte | Mov | Stack, em_push),
	I(DstReg | SrcMem | ModRM | Src2ImmByte, em_imul_3op),
	I2bvIP(DstDI | SrcDX | Mov | String | Unaligned, em_in, ins, check_perm_in), /* insb, insw/insd */
	I2bvIP(SrcSI | DstDX | String, em_out, outs, check_perm_out), /* outsb, outsw/outsd */
	/* 0x70 - 0x7F */
	X16(D(SrcImmByte | NearBranch)),
	/* 0x80 - 0x87 */
	G(ByteOp | DstMem | SrcImm, group1),
	G(DstMem | SrcImm, group1),
	G(ByteOp | DstMem | SrcImm | No64, group1),
	G(DstMem | SrcImmByte, group1),
	F2bv(DstMem | SrcReg | ModRM | NoWrite, em_test),
	I2bv(DstMem | SrcReg | ModRM | Lock | PageTable, em_xchg),
	/* 0x88 - 0x8F */
	I2bv(DstMem | SrcReg | ModRM | Mov | PageTable, em_mov),
	I2bv(DstReg | SrcMem | ModRM | Mov, em_mov),
	I(DstMem | SrcNone | ModRM | Mov | PageTable, em_mov_rm_sreg),
	D(ModRM | SrcMem | NoAccess | DstReg),
	I(ImplicitOps | SrcMem16 | ModRM, em_mov_sreg_rm),
	G(0, group1A),
	/* 0x90 - 0x97 */
	DI(SrcAcc | DstReg, pause), X7(D(SrcAcc | DstReg)),
	/* 0x98 - 0x9F */
	D(DstAcc | SrcNone), I(ImplicitOps | SrcAcc, em_cwd),
	I(SrcImmFAddr | No64, em_call_far), N,
	II(ImplicitOps | Stack, em_pushf, pushf),
	II(ImplicitOps | Stack, em_popf, popf),
	I(ImplicitOps, em_sahf), I(ImplicitOps, em_lahf),
	/* 0xA0 - 0xA7 */
	I2bv(DstAcc | SrcMem | Mov | MemAbs, em_mov),
	I2bv(DstMem | SrcAcc | Mov | MemAbs | PageTable, em_mov),
	I2bv(SrcSI | DstDI | Mov | String | TwoMemOp, em_mov),
	F2bv(SrcSI | DstDI | String | NoWrite | TwoMemOp, em_cmp_r),
	/* 0xA8 - 0xAF */
	F2bv(DstAcc | SrcImm | NoWrite, em_test),
	I2bv(SrcAcc | DstDI | Mov | String, em_mov),
	I2bv(SrcSI | DstAcc | Mov | String, em_mov),
	F2bv(SrcAcc | DstDI | String | NoWrite, em_cmp_r),
	/* 0xB0 - 0xB7 */
	X8(I(ByteOp | DstReg | SrcImm | Mov, em_mov)),
	/* 0xB8 - 0xBF */
	X8(I(DstReg | SrcImm64 | Mov, em_mov)),
	/* 0xC0 - 0xC7 */
	G(ByteOp | Src2ImmByte, group2), G(Src2ImmByte, group2),
	I(ImplicitOps | NearBranch | SrcImmU16, em_ret_near_imm),
	I(ImplicitOps | NearBranch, em_ret),
	I(DstReg | SrcMemFAddr | ModRM | No64 | Src2ES, em_lseg),
	I(DstReg | SrcMemFAddr | ModRM | No64 | Src2DS, em_lseg),
	G(ByteOp, group11), G(0, group11),
	/* 0xC8 - 0xCF */
	I(Stack | SrcImmU16 | Src2ImmByte, em_enter), I(Stack, em_leave),
	I(ImplicitOps | SrcImmU16, em_ret_far_imm),
	I(ImplicitOps, em_ret_far),
	D(ImplicitOps), DI(SrcImmByte, intn),
	D(ImplicitOps | No64), II(ImplicitOps, em_iret, iret),
	/* 0xD0 - 0xD7 */
	G(Src2One | ByteOp, group2), G(Src2One, group2),
	G(Src2CL | ByteOp, group2), G(Src2CL, group2),
	I(DstAcc | SrcImmUByte | No64, em_aam),
	I(DstAcc | SrcImmUByte | No64, em_aad),
	F(DstAcc | ByteOp | No64, em_salc),
	I(DstAcc | SrcXLat | ByteOp, em_mov),
	/* 0xD8 - 0xDF */
	N, E(0, &escape_d9), N, E(0, &escape_db), N, E(0, &escape_dd), N, N,
	/* 0xE0 - 0xE7 */
	X3(I(SrcImmByte | NearBranch, em_loop)),
	I(SrcImmByte | NearBranch, em_jcxz),
	I2bvIP(SrcImmUByte | DstAcc, em_in,  in,  check_perm_in),
	I2bvIP(SrcAcc | DstImmUByte, em_out, out, check_perm_out),
	/* 0xE8 - 0xEF */
	I(SrcImm | NearBranch, em_call), D(SrcImm | ImplicitOps | NearBranch),
	I(SrcImmFAddr | No64, em_jmp_far),
	D(SrcImmByte | ImplicitOps | NearBranch),
	I2bvIP(SrcDX | DstAcc, em_in,  in,  check_perm_in),
	I2bvIP(SrcAcc | DstDX, em_out, out, check_perm_out),
	/* 0xF0 - 0xF7 */
	N, DI(ImplicitOps, icebp), N, N,
	DI(ImplicitOps | Priv, hlt), D(ImplicitOps),
	G(ByteOp, group3), G(0, group3),
	/* 0xF8 - 0xFF */
	D(ImplicitOps), D(ImplicitOps),
	I(ImplicitOps, em_cli), I(ImplicitOps, em_sti),
	D(ImplicitOps), D(ImplicitOps), G(0, group4), G(0, group5),
};

static const struct opcode twobyte_table[256] = {
	/* 0x00 - 0x0F */
	G(0, group6), GD(0, &group7), N, N,
	N, I(ImplicitOps | EmulateOnUD, em_syscall),
	II(ImplicitOps | Priv, em_clts, clts), N,
	DI(ImplicitOps | Priv, invd), DI(ImplicitOps | Priv, wbinvd), N, N,
	N, D(ImplicitOps | ModRM | SrcMem | NoAccess), N, N,
	/* 0x10 - 0x1F */
	GP(ModRM | DstReg | SrcMem | Mov | Sse, &pfx_0f_10_0f_11),
	GP(ModRM | DstMem | SrcReg | Mov | Sse, &pfx_0f_10_0f_11),
	N, N, N, N, N, N,
	D(ImplicitOps | ModRM | SrcMem | NoAccess),
	N, N, N, N, N, N, D(ImplicitOps | ModRM | SrcMem | NoAccess),
	/* 0x20 - 0x2F */
	DIP(ModRM | DstMem | Priv | Op3264 | NoMod, cr_read, check_cr_read),
	DIP(ModRM | DstMem | Priv | Op3264 | NoMod, dr_read, check_dr_read),
	IIP(ModRM | SrcMem | Priv | Op3264 | NoMod, em_cr_write, cr_write,
						check_cr_write),
	IIP(ModRM | SrcMem | Priv | Op3264 | NoMod, em_dr_write, dr_write,
						check_dr_write),
	N, N, N, N,
	GP(ModRM | DstReg | SrcMem | Mov | Sse, &pfx_0f_28_0f_29),
	GP(ModRM | DstMem | SrcReg | Mov | Sse, &pfx_0f_28_0f_29),
	N, GP(ModRM | DstMem | SrcReg | Mov | Sse, &pfx_0f_2b),
	N, N, N, N,
	/* 0x30 - 0x3F */
	II(ImplicitOps | Priv, em_wrmsr, wrmsr),
	IIP(ImplicitOps, em_rdtsc, rdtsc, check_rdtsc),
	II(ImplicitOps | Priv, em_rdmsr, rdmsr),
	IIP(ImplicitOps, em_rdpmc, rdpmc, check_rdpmc),
	I(ImplicitOps | EmulateOnUD, em_sysenter),
	I(ImplicitOps | Priv | EmulateOnUD, em_sysexit),
	N, N,
	N, N, N, N, N, N, N, N,
	/* 0x40 - 0x4F */
	X16(D(DstReg | SrcMem | ModRM)),
	/* 0x50 - 0x5F */
	N, N, N, N, N, N, N, N, N, N, N, N, N, N, N, N,
	/* 0x60 - 0x6F */
	N, N, N, N,
	N, N, N, N,
	N, N, N, N,
	N, N, N, GP(SrcMem | DstReg | ModRM | Mov, &pfx_0f_6f_0f_7f),
	/* 0x70 - 0x7F */
	N, N, N, N,
	N, N, N, N,
	N, N, N, N,
	N, N, N, GP(SrcReg | DstMem | ModRM | Mov, &pfx_0f_6f_0f_7f),
	/* 0x80 - 0x8F */
	X16(D(SrcImm | NearBranch)),
	/* 0x90 - 0x9F */
	X16(D(ByteOp | DstMem | SrcNone | ModRM| Mov)),
	/* 0xA0 - 0xA7 */
	I(Stack | Src2FS, em_push_sreg), I(Stack | Src2FS, em_pop_sreg),
	II(ImplicitOps, em_cpuid, cpuid),
	F(DstMem | SrcReg | ModRM | BitOp | NoWrite, em_bt),
	F(DstMem | SrcReg | Src2ImmByte | ModRM, em_shld),
	F(DstMem | SrcReg | Src2CL | ModRM, em_shld), N, N,
	/* 0xA8 - 0xAF */
	I(Stack | Src2GS, em_push_sreg), I(Stack | Src2GS, em_pop_sreg),
	II(EmulateOnUD | ImplicitOps, em_rsm, rsm),
	F(DstMem | SrcReg | ModRM | BitOp | Lock | PageTable, em_bts),
	F(DstMem | SrcReg | Src2ImmByte | ModRM, em_shrd),
	F(DstMem | SrcReg | Src2CL | ModRM, em_shrd),
	GD(0, &group15), F(DstReg | SrcMem | ModRM, em_imul),
	/* 0xB0 - 0xB7 */
	I2bv(DstMem | SrcReg | ModRM | Lock | PageTable | SrcWrite, em_cmpxchg),
	I(DstReg | SrcMemFAddr | ModRM | Src2SS, em_lseg),
	F(DstMem | SrcReg | ModRM | BitOp | Lock, em_btr),
	I(DstReg | SrcMemFAddr | ModRM | Src2FS, em_lseg),
	I(DstReg | SrcMemFAddr | ModRM | Src2GS, em_lseg),
	D(DstReg | SrcMem8 | ModRM | Mov), D(DstReg | SrcMem16 | ModRM | Mov),
	/* 0xB8 - 0xBF */
	N, N,
	G(BitOp, group8),
	F(DstMem | SrcReg | ModRM | BitOp | Lock | PageTable, em_btc),
	I(DstReg | SrcMem | ModRM, em_bsf_c),
	I(DstReg | SrcMem | ModRM, em_bsr_c),
	D(DstReg | SrcMem8 | ModRM | Mov), D(DstReg | SrcMem16 | ModRM | Mov),
	/* 0xC0 - 0xC7 */
	F2bv(DstMem | SrcReg | ModRM | SrcWrite | Lock, em_xadd),
	N, ID(0, &instr_dual_0f_c3),
	N, N, N, GD(0, &group9),
	/* 0xC8 - 0xCF */
	X8(I(DstReg, em_bswap)),
	/* 0xD0 - 0xDF */
	N, N, N, N, N, N, N, N, N, N, N, N, N, N, N, N,
	/* 0xE0 - 0xEF */
	N, N, N, N, N, N, N, GP(SrcReg | DstMem | ModRM | Mov, &pfx_0f_e7),
	N, N, N, N, N, N, N, N,
	/* 0xF0 - 0xFF */
	N, N, N, N, N, N, N, N, N, N, N, N, N, N, N, N
};

static const struct instr_dual instr_dual_0f_38_f0 = {
	I(DstReg | SrcMem | Mov, em_movbe), N
};

static const struct instr_dual instr_dual_0f_38_f1 = {
	I(DstMem | SrcReg | Mov, em_movbe), N
};

static const struct gprefix three_byte_0f_38_f0 = {
	ID(0, &instr_dual_0f_38_f0), N, N, N
};

static const struct gprefix three_byte_0f_38_f1 = {
	ID(0, &instr_dual_0f_38_f1), N, N, N
};

/*
 * Insns below are selected by the prefix which indexed by the third opcode
 * byte.
 */
static const struct opcode opcode_map_0f_38[256] = {
	/* 0x00 - 0x7f */
	X16(N), X16(N), X16(N), X16(N), X16(N), X16(N), X16(N), X16(N),
	/* 0x80 - 0xef */
	X16(N), X16(N), X16(N), X16(N), X16(N), X16(N), X16(N),
	/* 0xf0 - 0xf1 */
	GP(EmulateOnUD | ModRM, &three_byte_0f_38_f0),
	GP(EmulateOnUD | ModRM, &three_byte_0f_38_f1),
	/* 0xf2 - 0xff */
	N, N, X4(N), X8(N)
};

#undef D
#undef N
#undef G
#undef GD
#undef I
#undef GP
#undef EXT
#undef MD
#undef ID

#undef D2bv
#undef D2bvIP
#undef I2bv
#undef I2bvIP
#undef I6ALU

static unsigned imm_size(struct x86_emulate_ctxt *ctxt)
{
	unsigned size;

	size = (ctxt->d & ByteOp) ? 1 : ctxt->op_bytes;
	if (size == 8)
		size = 4;
	return size;
}

static int decode_imm(struct x86_emulate_ctxt *ctxt, struct operand *op,
		      unsigned size, bool sign_extension)
{
	int rc = X86EMUL_CONTINUE;

	op->type = OP_IMM;
	op->bytes = size;
	op->addr.mem.ea = ctxt->_eip;
	/* NB. Immediates are sign-extended as necessary. */
	switch (op->bytes) {
	case 1:
		op->val = insn_fetch(s8, ctxt);
		break;
	case 2:
		op->val = insn_fetch(s16, ctxt);
		break;
	case 4:
		op->val = insn_fetch(s32, ctxt);
		break;
	case 8:
		op->val = insn_fetch(s64, ctxt);
		break;
	}
	if (!sign_extension) {
		switch (op->bytes) {
		case 1:
			op->val &= 0xff;
			break;
		case 2:
			op->val &= 0xffff;
			break;
		case 4:
			op->val &= 0xffffffff;
			break;
		}
	}
done:
	return rc;
}

static int decode_operand(struct x86_emulate_ctxt *ctxt, struct operand *op,
			  unsigned d)
{
	int rc = X86EMUL_CONTINUE;

	switch (d) {
	case OpReg:
		decode_register_operand(ctxt, op);
		break;
	case OpImmUByte:
		rc = decode_imm(ctxt, op, 1, false);
		break;
	case OpMem:
		ctxt->memop.bytes = (ctxt->d & ByteOp) ? 1 : ctxt->op_bytes;
	mem_common:
		*op = ctxt->memop;
		ctxt->memopp = op;
		if (ctxt->d & BitOp)
			fetch_bit_operand(ctxt);
		op->orig_val = op->val;
		break;
	case OpMem64:
		ctxt->memop.bytes = (ctxt->op_bytes == 8) ? 16 : 8;
		goto mem_common;
	case OpAcc:
		op->type = OP_REG;
		op->bytes = (ctxt->d & ByteOp) ? 1 : ctxt->op_bytes;
		op->addr.reg = reg_rmw(ctxt, VCPU_REGS_RAX);
		fetch_register_operand(op);
		op->orig_val = op->val;
		break;
	case OpAccLo:
		op->type = OP_REG;
		op->bytes = (ctxt->d & ByteOp) ? 2 : ctxt->op_bytes;
		op->addr.reg = reg_rmw(ctxt, VCPU_REGS_RAX);
		fetch_register_operand(op);
		op->orig_val = op->val;
		break;
	case OpAccHi:
		if (ctxt->d & ByteOp) {
			op->type = OP_NONE;
			break;
		}
		op->type = OP_REG;
		op->bytes = ctxt->op_bytes;
		op->addr.reg = reg_rmw(ctxt, VCPU_REGS_RDX);
		fetch_register_operand(op);
		op->orig_val = op->val;
		break;
	case OpDI:
		op->type = OP_MEM;
		op->bytes = (ctxt->d & ByteOp) ? 1 : ctxt->op_bytes;
		op->addr.mem.ea =
			register_address(ctxt, VCPU_REGS_RDI);
		op->addr.mem.seg = VCPU_SREG_ES;
		op->val = 0;
		op->count = 1;
		break;
	case OpDX:
		op->type = OP_REG;
		op->bytes = 2;
		op->addr.reg = reg_rmw(ctxt, VCPU_REGS_RDX);
		fetch_register_operand(op);
		break;
	case OpCL:
		op->type = OP_IMM;
		op->bytes = 1;
		op->val = reg_read(ctxt, VCPU_REGS_RCX) & 0xff;
		break;
	case OpImmByte:
		rc = decode_imm(ctxt, op, 1, true);
		break;
	case OpOne:
		op->type = OP_IMM;
		op->bytes = 1;
		op->val = 1;
		break;
	case OpImm:
		rc = decode_imm(ctxt, op, imm_size(ctxt), true);
		break;
	case OpImm64:
		rc = decode_imm(ctxt, op, ctxt->op_bytes, true);
		break;
	case OpMem8:
		ctxt->memop.bytes = 1;
		if (ctxt->memop.type == OP_REG) {
			ctxt->memop.addr.reg = decode_register(ctxt,
					ctxt->modrm_rm, true);
			fetch_register_operand(&ctxt->memop);
		}
		goto mem_common;
	case OpMem16:
		ctxt->memop.bytes = 2;
		goto mem_common;
	case OpMem32:
		ctxt->memop.bytes = 4;
		goto mem_common;
	case OpImmU16:
		rc = decode_imm(ctxt, op, 2, false);
		break;
	case OpImmU:
		rc = decode_imm(ctxt, op, imm_size(ctxt), false);
		break;
	case OpSI:
		op->type = OP_MEM;
		op->bytes = (ctxt->d & ByteOp) ? 1 : ctxt->op_bytes;
		op->addr.mem.ea =
			register_address(ctxt, VCPU_REGS_RSI);
		op->addr.mem.seg = ctxt->seg_override;
		op->val = 0;
		op->count = 1;
		break;
	case OpXLat:
		op->type = OP_MEM;
		op->bytes = (ctxt->d & ByteOp) ? 1 : ctxt->op_bytes;
		op->addr.mem.ea =
			address_mask(ctxt,
				reg_read(ctxt, VCPU_REGS_RBX) +
				(reg_read(ctxt, VCPU_REGS_RAX) & 0xff));
		op->addr.mem.seg = ctxt->seg_override;
		op->val = 0;
		break;
	case OpImmFAddr:
		op->type = OP_IMM;
		op->addr.mem.ea = ctxt->_eip;
		op->bytes = ctxt->op_bytes + 2;
		insn_fetch_arr(op->valptr, op->bytes, ctxt);
		break;
	case OpMemFAddr:
		ctxt->memop.bytes = ctxt->op_bytes + 2;
		goto mem_common;
	case OpES:
		op->type = OP_IMM;
		op->val = VCPU_SREG_ES;
		break;
	case OpCS:
		op->type = OP_IMM;
		op->val = VCPU_SREG_CS;
		break;
	case OpSS:
		op->type = OP_IMM;
		op->val = VCPU_SREG_SS;
		break;
	case OpDS:
		op->type = OP_IMM;
		op->val = VCPU_SREG_DS;
		break;
	case OpFS:
		op->type = OP_IMM;
		op->val = VCPU_SREG_FS;
		break;
	case OpGS:
		op->type = OP_IMM;
		op->val = VCPU_SREG_GS;
		break;
	case OpImplicit:
		/* Special instructions do their own operand decoding. */
	default:
		op->type = OP_NONE; /* Disable writeback. */
		break;
	}

done:
	return rc;
}

int x86_decode_insn(struct x86_emulate_ctxt *ctxt, void *insn, int insn_len)
{
	int rc = X86EMUL_CONTINUE;
	int mode = ctxt->mode;
	int def_op_bytes, def_ad_bytes, goffset, simd_prefix;
	bool op_prefix = false;
	bool has_seg_override = false;
	struct opcode opcode;
	u16 dummy;
	struct desc_struct desc;

	ctxt->memop.type = OP_NONE;
	ctxt->memopp = NULL;
	ctxt->_eip = ctxt->eip;
	ctxt->fetch.ptr = ctxt->fetch.data;
	ctxt->fetch.end = ctxt->fetch.data + insn_len;
	ctxt->opcode_len = 1;
	if (insn_len > 0)
		memcpy(ctxt->fetch.data, insn, insn_len);
	else {
		rc = __do_insn_fetch_bytes(ctxt, 1);
		if (rc != X86EMUL_CONTINUE)
			goto done;
	}

	switch (mode) {
	case X86EMUL_MODE_REAL:
	case X86EMUL_MODE_VM86:
		def_op_bytes = def_ad_bytes = 2;
		ctxt->ops->get_segment(ctxt, &dummy, &desc, NULL, VCPU_SREG_CS);
		if (desc.d)
			def_op_bytes = def_ad_bytes = 4;
		break;
	case X86EMUL_MODE_PROT16:
		def_op_bytes = def_ad_bytes = 2;
		break;
	case X86EMUL_MODE_PROT32:
		def_op_bytes = def_ad_bytes = 4;
		break;
#ifdef CONFIG_X86_64
	case X86EMUL_MODE_PROT64:
		def_op_bytes = 4;
		def_ad_bytes = 8;
		break;
#endif
	default:
		return EMULATION_FAILED;
	}

	ctxt->op_bytes = def_op_bytes;
	ctxt->ad_bytes = def_ad_bytes;

	/* Legacy prefixes. */
	for (;;) {
		switch (ctxt->b = insn_fetch(u8, ctxt)) {
		case 0x66:	/* operand-size override */
			op_prefix = true;
			/* switch between 2/4 bytes */
			ctxt->op_bytes = def_op_bytes ^ 6;
			break;
		case 0x67:	/* address-size override */
			if (mode == X86EMUL_MODE_PROT64)
				/* switch between 4/8 bytes */
				ctxt->ad_bytes = def_ad_bytes ^ 12;
			else
				/* switch between 2/4 bytes */
				ctxt->ad_bytes = def_ad_bytes ^ 6;
			break;
		case 0x26:	/* ES override */
			has_seg_override = true;
			ctxt->seg_override = VCPU_SREG_ES;
			break;
		case 0x2e:	/* CS override */
			has_seg_override = true;
			ctxt->seg_override = VCPU_SREG_CS;
			break;
		case 0x36:	/* SS override */
			has_seg_override = true;
			ctxt->seg_override = VCPU_SREG_SS;
			break;
		case 0x3e:	/* DS override */
			has_seg_override = true;
			ctxt->seg_override = VCPU_SREG_DS;
			break;
		case 0x64:	/* FS override */
			has_seg_override = true;
			ctxt->seg_override = VCPU_SREG_FS;
			break;
		case 0x65:	/* GS override */
			has_seg_override = true;
			ctxt->seg_override = VCPU_SREG_GS;
			break;
		case 0x40 ... 0x4f: /* REX */
			if (mode != X86EMUL_MODE_PROT64)
				goto done_prefixes;
			ctxt->rex_prefix = ctxt->b;
			continue;
		case 0xf0:	/* LOCK */
			ctxt->lock_prefix = 1;
			break;
		case 0xf2:	/* REPNE/REPNZ */
		case 0xf3:	/* REP/REPE/REPZ */
			ctxt->rep_prefix = ctxt->b;
			break;
		default:
			goto done_prefixes;
		}

		/* Any legacy prefix after a REX prefix nullifies its effect. */

		ctxt->rex_prefix = 0;
	}

done_prefixes:

	/* REX prefix. */
	if (ctxt->rex_prefix & 8)
		ctxt->op_bytes = 8;	/* REX.W */

	/* Opcode byte(s). */
	opcode = opcode_table[ctxt->b];
	/* Two-byte opcode? */
	if (ctxt->b == 0x0f) {
		ctxt->opcode_len = 2;
		ctxt->b = insn_fetch(u8, ctxt);
		opcode = twobyte_table[ctxt->b];

		/* 0F_38 opcode map */
		if (ctxt->b == 0x38) {
			ctxt->opcode_len = 3;
			ctxt->b = insn_fetch(u8, ctxt);
			opcode = opcode_map_0f_38[ctxt->b];
		}
	}
	ctxt->d = opcode.flags;

	if (ctxt->d & ModRM)
		ctxt->modrm = insn_fetch(u8, ctxt);

	/* vex-prefix instructions are not implemented */
	if (ctxt->opcode_len == 1 && (ctxt->b == 0xc5 || ctxt->b == 0xc4) &&
	    (mode == X86EMUL_MODE_PROT64 || (ctxt->modrm & 0xc0) == 0xc0)) {
		ctxt->d = NotImpl;
	}

	while (ctxt->d & GroupMask) {
		switch (ctxt->d & GroupMask) {
		case Group:
			goffset = (ctxt->modrm >> 3) & 7;
			opcode = opcode.u.group[goffset];
			break;
		case GroupDual:
			goffset = (ctxt->modrm >> 3) & 7;
			if ((ctxt->modrm >> 6) == 3)
				opcode = opcode.u.gdual->mod3[goffset];
			else
				opcode = opcode.u.gdual->mod012[goffset];
			break;
		case RMExt:
			goffset = ctxt->modrm & 7;
			opcode = opcode.u.group[goffset];
			break;
		case Prefix:
			if (ctxt->rep_prefix && op_prefix)
				return EMULATION_FAILED;
			simd_prefix = op_prefix ? 0x66 : ctxt->rep_prefix;
			switch (simd_prefix) {
			case 0x00: opcode = opcode.u.gprefix->pfx_no; break;
			case 0x66: opcode = opcode.u.gprefix->pfx_66; break;
			case 0xf2: opcode = opcode.u.gprefix->pfx_f2; break;
			case 0xf3: opcode = opcode.u.gprefix->pfx_f3; break;
			}
			break;
		case Escape:
			if (ctxt->modrm > 0xbf) {
				size_t size = ARRAY_SIZE(opcode.u.esc->high);
				u32 index = array_index_nospec(
					ctxt->modrm - 0xc0, size);

				opcode = opcode.u.esc->high[index];
			} else {
				opcode = opcode.u.esc->op[(ctxt->modrm >> 3) & 7];
			}
			break;
		case InstrDual:
			if ((ctxt->modrm >> 6) == 3)
				opcode = opcode.u.idual->mod3;
			else
				opcode = opcode.u.idual->mod012;
			break;
		case ModeDual:
			if (ctxt->mode == X86EMUL_MODE_PROT64)
				opcode = opcode.u.mdual->mode64;
			else
				opcode = opcode.u.mdual->mode32;
			break;
		default:
			return EMULATION_FAILED;
		}

		ctxt->d &= ~(u64)GroupMask;
		ctxt->d |= opcode.flags;
	}

	/* Unrecognised? */
	if (ctxt->d == 0)
		return EMULATION_FAILED;

	ctxt->execute = opcode.u.execute;

	if (unlikely(ctxt->ud) && likely(!(ctxt->d & EmulateOnUD)))
		return EMULATION_FAILED;

	if (unlikely(ctxt->d &
	    (NotImpl|Stack|Op3264|Sse|Mmx|Intercept|CheckPerm|NearBranch|
	     No16))) {
		/*
		 * These are copied unconditionally here, and checked unconditionally
		 * in x86_emulate_insn.
		 */
		ctxt->check_perm = opcode.check_perm;
		ctxt->intercept = opcode.intercept;

		if (ctxt->d & NotImpl)
			return EMULATION_FAILED;

		if (mode == X86EMUL_MODE_PROT64) {
			if (ctxt->op_bytes == 4 && (ctxt->d & Stack))
				ctxt->op_bytes = 8;
			else if (ctxt->d & NearBranch)
				ctxt->op_bytes = 8;
		}

		if (ctxt->d & Op3264) {
			if (mode == X86EMUL_MODE_PROT64)
				ctxt->op_bytes = 8;
			else
				ctxt->op_bytes = 4;
		}

		if ((ctxt->d & No16) && ctxt->op_bytes == 2)
			ctxt->op_bytes = 4;

		if (ctxt->d & Sse)
			ctxt->op_bytes = 16;
		else if (ctxt->d & Mmx)
			ctxt->op_bytes = 8;
	}

	/* ModRM and SIB bytes. */
	if (ctxt->d & ModRM) {
		rc = decode_modrm(ctxt, &ctxt->memop);
		if (!has_seg_override) {
			has_seg_override = true;
			ctxt->seg_override = ctxt->modrm_seg;
		}
	} else if (ctxt->d & MemAbs)
		rc = decode_abs(ctxt, &ctxt->memop);
	if (rc != X86EMUL_CONTINUE)
		goto done;

	if (!has_seg_override)
		ctxt->seg_override = VCPU_SREG_DS;

	ctxt->memop.addr.mem.seg = ctxt->seg_override;

	/*
	 * Decode and fetch the source operand: register, memory
	 * or immediate.
	 */
	rc = decode_operand(ctxt, &ctxt->src, (ctxt->d >> SrcShift) & OpMask);
	if (rc != X86EMUL_CONTINUE)
		goto done;

	/*
	 * Decode and fetch the second source operand: register, memory
	 * or immediate.
	 */
	rc = decode_operand(ctxt, &ctxt->src2, (ctxt->d >> Src2Shift) & OpMask);
	if (rc != X86EMUL_CONTINUE)
		goto done;

	/* Decode and fetch the destination operand: register or memory. */
	rc = decode_operand(ctxt, &ctxt->dst, (ctxt->d >> DstShift) & OpMask);

	if (ctxt->rip_relative && likely(ctxt->memopp))
		ctxt->memopp->addr.mem.ea = address_mask(ctxt,
					ctxt->memopp->addr.mem.ea + ctxt->_eip);

done:
	if (rc == X86EMUL_PROPAGATE_FAULT)
		ctxt->have_exception = true;
	return (rc != X86EMUL_CONTINUE) ? EMULATION_FAILED : EMULATION_OK;
}

bool x86_page_table_writing_insn(struct x86_emulate_ctxt *ctxt)
{
	return ctxt->d & PageTable;
}

static bool string_insn_completed(struct x86_emulate_ctxt *ctxt)
{
	/* The second termination condition only applies for REPE
	 * and REPNE. Test if the repeat string operation prefix is
	 * REPE/REPZ or REPNE/REPNZ and if it's the case it tests the
	 * corresponding termination condition according to:
	 * 	- if REPE/REPZ and ZF = 0 then done
	 * 	- if REPNE/REPNZ and ZF = 1 then done
	 */
	if (((ctxt->b == 0xa6) || (ctxt->b == 0xa7) ||
	     (ctxt->b == 0xae) || (ctxt->b == 0xaf))
	    && (((ctxt->rep_prefix == REPE_PREFIX) &&
		 ((ctxt->eflags & X86_EFLAGS_ZF) == 0))
		|| ((ctxt->rep_prefix == REPNE_PREFIX) &&
		    ((ctxt->eflags & X86_EFLAGS_ZF) == X86_EFLAGS_ZF))))
		return true;

	return false;
}

static int flush_pending_x87_faults(struct x86_emulate_ctxt *ctxt)
{
	int rc;

	emulator_get_fpu();
	rc = asm_safe("fwait");
	emulator_put_fpu();

	if (unlikely(rc != X86EMUL_CONTINUE))
		return emulate_exception(ctxt, MF_VECTOR, 0, false);

	return X86EMUL_CONTINUE;
}

static void fetch_possible_mmx_operand(struct operand *op)
{
	if (op->type == OP_MM)
		read_mmx_reg(&op->mm_val, op->addr.mm);
}

static int fastop(struct x86_emulate_ctxt *ctxt, fastop_t fop)
{
	ulong flags = (ctxt->eflags & EFLAGS_MASK) | X86_EFLAGS_IF;

	if (!(ctxt->d & ByteOp))
		fop += __ffs(ctxt->dst.bytes) * FASTOP_SIZE;

	asm("push %[flags]; popf; " CALL_NOSPEC " ; pushf; pop %[flags]\n"
	    : "+a"(ctxt->dst.val), "+d"(ctxt->src.val), [flags]"+D"(flags),
	      [thunk_target]"+S"(fop), ASM_CALL_CONSTRAINT
	    : "c"(ctxt->src2.val));

	ctxt->eflags = (ctxt->eflags & ~EFLAGS_MASK) | (flags & EFLAGS_MASK);
	if (!fop) /* exception is returned in fop variable */
		return emulate_de(ctxt);
	return X86EMUL_CONTINUE;
}

void init_decode_cache(struct x86_emulate_ctxt *ctxt)
{
	memset(&ctxt->rip_relative, 0,
	       (void *)&ctxt->modrm - (void *)&ctxt->rip_relative);

	ctxt->io_read.pos = 0;
	ctxt->io_read.end = 0;
	ctxt->mem_read.end = 0;
}

int x86_emulate_insn(struct x86_emulate_ctxt *ctxt)
{
	const struct x86_emulate_ops *ops = ctxt->ops;
	int rc = X86EMUL_CONTINUE;
	int saved_dst_type = ctxt->dst.type;
	unsigned emul_flags;

	ctxt->mem_read.pos = 0;

	/* LOCK prefix is allowed only with some instructions */
	if (ctxt->lock_prefix && (!(ctxt->d & Lock) || ctxt->dst.type != OP_MEM)) {
		rc = emulate_ud(ctxt);
		goto done;
	}

	if ((ctxt->d & SrcMask) == SrcMemFAddr && ctxt->src.type != OP_MEM) {
		rc = emulate_ud(ctxt);
		goto done;
	}

	emul_flags = ctxt->ops->get_hflags(ctxt);
	if (unlikely(ctxt->d &
		     (No64|Undefined|Sse|Mmx|Intercept|CheckPerm|Priv|Prot|String))) {
		if ((ctxt->mode == X86EMUL_MODE_PROT64 && (ctxt->d & No64)) ||
				(ctxt->d & Undefined)) {
			rc = emulate_ud(ctxt);
			goto done;
		}

		if (((ctxt->d & (Sse|Mmx)) && ((ops->get_cr(ctxt, 0) & X86_CR0_EM)))
		    || ((ctxt->d & Sse) && !(ops->get_cr(ctxt, 4) & X86_CR4_OSFXSR))) {
			rc = emulate_ud(ctxt);
			goto done;
		}

		if ((ctxt->d & (Sse|Mmx)) && (ops->get_cr(ctxt, 0) & X86_CR0_TS)) {
			rc = emulate_nm(ctxt);
			goto done;
		}

		if (ctxt->d & Mmx) {
			rc = flush_pending_x87_faults(ctxt);
			if (rc != X86EMUL_CONTINUE)
				goto done;
			/*
			 * Now that we know the fpu is exception safe, we can fetch
			 * operands from it.
			 */
			fetch_possible_mmx_operand(&ctxt->src);
			fetch_possible_mmx_operand(&ctxt->src2);
			if (!(ctxt->d & Mov))
				fetch_possible_mmx_operand(&ctxt->dst);
		}

		if (unlikely(emul_flags & X86EMUL_GUEST_MASK) && ctxt->intercept) {
			rc = emulator_check_intercept(ctxt, ctxt->intercept,
						      X86_ICPT_PRE_EXCEPT);
			if (rc != X86EMUL_CONTINUE)
				goto done;
		}

		/* Instruction can only be executed in protected mode */
		if ((ctxt->d & Prot) && ctxt->mode < X86EMUL_MODE_PROT16) {
			rc = emulate_ud(ctxt);
			goto done;
		}

		/* Privileged instruction can be executed only in CPL=0 */
		if ((ctxt->d & Priv) && ops->cpl(ctxt)) {
			if (ctxt->d & PrivUD)
				rc = emulate_ud(ctxt);
			else
				rc = emulate_gp(ctxt, 0);
			goto done;
		}

		/* Do instruction specific permission checks */
		if (ctxt->d & CheckPerm) {
			rc = ctxt->check_perm(ctxt);
			if (rc != X86EMUL_CONTINUE)
				goto done;
		}

		if (unlikely(emul_flags & X86EMUL_GUEST_MASK) && (ctxt->d & Intercept)) {
			rc = emulator_check_intercept(ctxt, ctxt->intercept,
						      X86_ICPT_POST_EXCEPT);
			if (rc != X86EMUL_CONTINUE)
				goto done;
		}

		if (ctxt->rep_prefix && (ctxt->d & String)) {
			/* All REP prefixes have the same first termination condition */
			if (address_mask(ctxt, reg_read(ctxt, VCPU_REGS_RCX)) == 0) {
				string_registers_quirk(ctxt);
				ctxt->eip = ctxt->_eip;
				ctxt->eflags &= ~X86_EFLAGS_RF;
				goto done;
			}
		}
	}

	if ((ctxt->src.type == OP_MEM) && !(ctxt->d & NoAccess)) {
		rc = segmented_read(ctxt, ctxt->src.addr.mem,
				    ctxt->src.valptr, ctxt->src.bytes);
		if (rc != X86EMUL_CONTINUE)
			goto done;
		ctxt->src.orig_val64 = ctxt->src.val64;
	}

	if (ctxt->src2.type == OP_MEM) {
		rc = segmented_read(ctxt, ctxt->src2.addr.mem,
				    &ctxt->src2.val, ctxt->src2.bytes);
		if (rc != X86EMUL_CONTINUE)
			goto done;
	}

	if ((ctxt->d & DstMask) == ImplicitOps)
		goto special_insn;


	if ((ctxt->dst.type == OP_MEM) && !(ctxt->d & Mov)) {
		/* optimisation - avoid slow emulated read if Mov */
		rc = segmented_read(ctxt, ctxt->dst.addr.mem,
				   &ctxt->dst.val, ctxt->dst.bytes);
		if (rc != X86EMUL_CONTINUE) {
			if (!(ctxt->d & NoWrite) &&
			    rc == X86EMUL_PROPAGATE_FAULT &&
			    ctxt->exception.vector == PF_VECTOR)
				ctxt->exception.error_code |= PFERR_WRITE_MASK;
			goto done;
		}
	}
	/* Copy full 64-bit value for CMPXCHG8B.  */
	ctxt->dst.orig_val64 = ctxt->dst.val64;

special_insn:

	if (unlikely(emul_flags & X86EMUL_GUEST_MASK) && (ctxt->d & Intercept)) {
		rc = emulator_check_intercept(ctxt, ctxt->intercept,
					      X86_ICPT_POST_MEMACCESS);
		if (rc != X86EMUL_CONTINUE)
			goto done;
	}

	if (ctxt->rep_prefix && (ctxt->d & String))
		ctxt->eflags |= X86_EFLAGS_RF;
	else
		ctxt->eflags &= ~X86_EFLAGS_RF;

	if (ctxt->execute) {
		if (ctxt->d & Fastop)
<<<<<<< HEAD
			rc = fastop(ctxt, (fastop_t)ctxt->execute);
=======
			rc = fastop(ctxt, ctxt->fop);
>>>>>>> 2c523b34
		else
			rc = ctxt->execute(ctxt);
		if (rc != X86EMUL_CONTINUE)
			goto done;
		goto writeback;
	}

	if (ctxt->opcode_len == 2)
		goto twobyte_insn;
	else if (ctxt->opcode_len == 3)
		goto threebyte_insn;

	switch (ctxt->b) {
	case 0x70 ... 0x7f: /* jcc (short) */
		if (test_cc(ctxt->b, ctxt->eflags))
			rc = jmp_rel(ctxt, ctxt->src.val);
		break;
	case 0x8d: /* lea r16/r32, m */
		ctxt->dst.val = ctxt->src.addr.mem.ea;
		break;
	case 0x90 ... 0x97: /* nop / xchg reg, rax */
		if (ctxt->dst.addr.reg == reg_rmw(ctxt, VCPU_REGS_RAX))
			ctxt->dst.type = OP_NONE;
		else
			rc = em_xchg(ctxt);
		break;
	case 0x98: /* cbw/cwde/cdqe */
		switch (ctxt->op_bytes) {
		case 2: ctxt->dst.val = (s8)ctxt->dst.val; break;
		case 4: ctxt->dst.val = (s16)ctxt->dst.val; break;
		case 8: ctxt->dst.val = (s32)ctxt->dst.val; break;
		}
		break;
	case 0xcc:		/* int3 */
		rc = emulate_int(ctxt, 3);
		break;
	case 0xcd:		/* int n */
		rc = emulate_int(ctxt, ctxt->src.val);
		break;
	case 0xce:		/* into */
		if (ctxt->eflags & X86_EFLAGS_OF)
			rc = emulate_int(ctxt, 4);
		break;
	case 0xe9: /* jmp rel */
	case 0xeb: /* jmp rel short */
		rc = jmp_rel(ctxt, ctxt->src.val);
		ctxt->dst.type = OP_NONE; /* Disable writeback. */
		break;
	case 0xf4:              /* hlt */
		ctxt->ops->halt(ctxt);
		break;
	case 0xf5:	/* cmc */
		/* complement carry flag from eflags reg */
		ctxt->eflags ^= X86_EFLAGS_CF;
		break;
	case 0xf8: /* clc */
		ctxt->eflags &= ~X86_EFLAGS_CF;
		break;
	case 0xf9: /* stc */
		ctxt->eflags |= X86_EFLAGS_CF;
		break;
	case 0xfc: /* cld */
		ctxt->eflags &= ~X86_EFLAGS_DF;
		break;
	case 0xfd: /* std */
		ctxt->eflags |= X86_EFLAGS_DF;
		break;
	default:
		goto cannot_emulate;
	}

	if (rc != X86EMUL_CONTINUE)
		goto done;

writeback:
	if (ctxt->d & SrcWrite) {
		BUG_ON(ctxt->src.type == OP_MEM || ctxt->src.type == OP_MEM_STR);
		rc = writeback(ctxt, &ctxt->src);
		if (rc != X86EMUL_CONTINUE)
			goto done;
	}
	if (!(ctxt->d & NoWrite)) {
		rc = writeback(ctxt, &ctxt->dst);
		if (rc != X86EMUL_CONTINUE)
			goto done;
	}

	/*
	 * restore dst type in case the decoding will be reused
	 * (happens for string instruction )
	 */
	ctxt->dst.type = saved_dst_type;

	if ((ctxt->d & SrcMask) == SrcSI)
		string_addr_inc(ctxt, VCPU_REGS_RSI, &ctxt->src);

	if ((ctxt->d & DstMask) == DstDI)
		string_addr_inc(ctxt, VCPU_REGS_RDI, &ctxt->dst);

	if (ctxt->rep_prefix && (ctxt->d & String)) {
		unsigned int count;
		struct read_cache *r = &ctxt->io_read;
		if ((ctxt->d & SrcMask) == SrcSI)
			count = ctxt->src.count;
		else
			count = ctxt->dst.count;
		register_address_increment(ctxt, VCPU_REGS_RCX, -count);

		if (!string_insn_completed(ctxt)) {
			/*
			 * Re-enter guest when pio read ahead buffer is empty
			 * or, if it is not used, after each 1024 iteration.
			 */
			if ((r->end != 0 || reg_read(ctxt, VCPU_REGS_RCX) & 0x3ff) &&
			    (r->end == 0 || r->end != r->pos)) {
				/*
				 * Reset read cache. Usually happens before
				 * decode, but since instruction is restarted
				 * we have to do it here.
				 */
				ctxt->mem_read.end = 0;
				writeback_registers(ctxt);
				return EMULATION_RESTART;
			}
			goto done; /* skip rip writeback */
		}
		ctxt->eflags &= ~X86_EFLAGS_RF;
	}

	ctxt->eip = ctxt->_eip;

done:
	if (rc == X86EMUL_PROPAGATE_FAULT) {
		WARN_ON(ctxt->exception.vector > 0x1f);
		ctxt->have_exception = true;
	}
	if (rc == X86EMUL_INTERCEPTED)
		return EMULATION_INTERCEPTED;

	if (rc == X86EMUL_CONTINUE)
		writeback_registers(ctxt);

	return (rc == X86EMUL_UNHANDLEABLE) ? EMULATION_FAILED : EMULATION_OK;

twobyte_insn:
	switch (ctxt->b) {
	case 0x09:		/* wbinvd */
		(ctxt->ops->wbinvd)(ctxt);
		break;
	case 0x08:		/* invd */
	case 0x0d:		/* GrpP (prefetch) */
	case 0x18:		/* Grp16 (prefetch/nop) */
	case 0x1f:		/* nop */
		break;
	case 0x20: /* mov cr, reg */
		ctxt->dst.val = ops->get_cr(ctxt, ctxt->modrm_reg);
		break;
	case 0x21: /* mov from dr to reg */
		ops->get_dr(ctxt, ctxt->modrm_reg, &ctxt->dst.val);
		break;
	case 0x40 ... 0x4f:	/* cmov */
		if (test_cc(ctxt->b, ctxt->eflags))
			ctxt->dst.val = ctxt->src.val;
		else if (ctxt->op_bytes != 4)
			ctxt->dst.type = OP_NONE; /* no writeback */
		break;
	case 0x80 ... 0x8f: /* jnz rel, etc*/
		if (test_cc(ctxt->b, ctxt->eflags))
			rc = jmp_rel(ctxt, ctxt->src.val);
		break;
	case 0x90 ... 0x9f:     /* setcc r/m8 */
		ctxt->dst.val = test_cc(ctxt->b, ctxt->eflags);
		break;
	case 0xb6 ... 0xb7:	/* movzx */
		ctxt->dst.bytes = ctxt->op_bytes;
		ctxt->dst.val = (ctxt->src.bytes == 1) ? (u8) ctxt->src.val
						       : (u16) ctxt->src.val;
		break;
	case 0xbe ... 0xbf:	/* movsx */
		ctxt->dst.bytes = ctxt->op_bytes;
		ctxt->dst.val = (ctxt->src.bytes == 1) ? (s8) ctxt->src.val :
							(s16) ctxt->src.val;
		break;
	default:
		goto cannot_emulate;
	}

threebyte_insn:

	if (rc != X86EMUL_CONTINUE)
		goto done;

	goto writeback;

cannot_emulate:
	return EMULATION_FAILED;
}

void emulator_invalidate_register_cache(struct x86_emulate_ctxt *ctxt)
{
	invalidate_registers(ctxt);
}

void emulator_writeback_register_cache(struct x86_emulate_ctxt *ctxt)
{
	writeback_registers(ctxt);
}

bool emulator_can_use_gpa(struct x86_emulate_ctxt *ctxt)
{
	if (ctxt->rep_prefix && (ctxt->d & String))
		return false;

	if (ctxt->d & TwoMemOp)
		return false;

	return true;
}<|MERGE_RESOLUTION|>--- conflicted
+++ resolved
@@ -292,10 +292,6 @@
 #define ON64(x)
 #endif
 
-<<<<<<< HEAD
-typedef void (*fastop_t)(struct fastop *);
-
-=======
 /*
  * fastop functions have a special calling convention:
  *
@@ -309,7 +305,6 @@
  * different operand sizes can be reached by calculation, rather than a jump
  * table (which would be bigger than the code).
  */
->>>>>>> 2c523b34
 static int fastop(struct x86_emulate_ctxt *ctxt, fastop_t fop);
 
 #define __FOP_FUNC(name) \
@@ -1085,21 +1080,12 @@
 }
 
 static void emulator_put_fpu(void)
-<<<<<<< HEAD
 {
 	fpregs_unlock();
 }
 
 static void read_sse_reg(sse128_t *data, int reg)
 {
-=======
-{
-	fpregs_unlock();
-}
-
-static void read_sse_reg(sse128_t *data, int reg)
-{
->>>>>>> 2c523b34
 	emulator_get_fpu();
 	switch (reg) {
 	case 0: asm("movdqa %%xmm0, %0" : "=m"(*data)); break;
@@ -5689,11 +5675,7 @@
 
 	if (ctxt->execute) {
 		if (ctxt->d & Fastop)
-<<<<<<< HEAD
-			rc = fastop(ctxt, (fastop_t)ctxt->execute);
-=======
 			rc = fastop(ctxt, ctxt->fop);
->>>>>>> 2c523b34
 		else
 			rc = ctxt->execute(ctxt);
 		if (rc != X86EMUL_CONTINUE)
