// SPDX-License-Identifier: GPL-2.0-only
/*
 * Xilinx XADC driver
 *
 * Copyright 2013-2014 Analog Devices Inc.
 *  Author: Lars-Peter Clausen <lars@metafoo.de>
 *
 * Documentation for the parts can be found at:
 *  - XADC hardmacro: Xilinx UG480
 *  - ZYNQ XADC interface: Xilinx UG585
 *  - AXI XADC interface: Xilinx PG019
 */

#include <linux/clk.h>
#include <linux/device.h>
#include <linux/err.h>
#include <linux/interrupt.h>
#include <linux/io.h>
#include <linux/kernel.h>
#include <linux/module.h>
#include <linux/of.h>
#include <linux/platform_device.h>
#include <linux/slab.h>
#include <linux/sysfs.h>

#include <linux/iio/buffer.h>
#include <linux/iio/events.h>
#include <linux/iio/iio.h>
#include <linux/iio/sysfs.h>
#include <linux/iio/trigger.h>
#include <linux/iio/trigger_consumer.h>
#include <linux/iio/triggered_buffer.h>

#include "xilinx-xadc.h"

static const unsigned int XADC_ZYNQ_UNMASK_TIMEOUT = 500;

/* ZYNQ register definitions */
#define XADC_ZYNQ_REG_CFG	0x00
#define XADC_ZYNQ_REG_INTSTS	0x04
#define XADC_ZYNQ_REG_INTMSK	0x08
#define XADC_ZYNQ_REG_STATUS	0x0c
#define XADC_ZYNQ_REG_CFIFO	0x10
#define XADC_ZYNQ_REG_DFIFO	0x14
#define XADC_ZYNQ_REG_CTL		0x18

#define XADC_ZYNQ_CFG_ENABLE		BIT(31)
#define XADC_ZYNQ_CFG_CFIFOTH_MASK	(0xf << 20)
#define XADC_ZYNQ_CFG_CFIFOTH_OFFSET	20
#define XADC_ZYNQ_CFG_DFIFOTH_MASK	(0xf << 16)
#define XADC_ZYNQ_CFG_DFIFOTH_OFFSET	16
#define XADC_ZYNQ_CFG_WEDGE		BIT(13)
#define XADC_ZYNQ_CFG_REDGE		BIT(12)
#define XADC_ZYNQ_CFG_TCKRATE_MASK	(0x3 << 8)
#define XADC_ZYNQ_CFG_TCKRATE_DIV2	(0x0 << 8)
#define XADC_ZYNQ_CFG_TCKRATE_DIV4	(0x1 << 8)
#define XADC_ZYNQ_CFG_TCKRATE_DIV8	(0x2 << 8)
#define XADC_ZYNQ_CFG_TCKRATE_DIV16	(0x3 << 8)
#define XADC_ZYNQ_CFG_IGAP_MASK		0x1f
#define XADC_ZYNQ_CFG_IGAP(x)		(x)

#define XADC_ZYNQ_INT_CFIFO_LTH		BIT(9)
#define XADC_ZYNQ_INT_DFIFO_GTH		BIT(8)
#define XADC_ZYNQ_INT_ALARM_MASK	0xff
#define XADC_ZYNQ_INT_ALARM_OFFSET	0

#define XADC_ZYNQ_STATUS_CFIFO_LVL_MASK	(0xf << 16)
#define XADC_ZYNQ_STATUS_CFIFO_LVL_OFFSET	16
#define XADC_ZYNQ_STATUS_DFIFO_LVL_MASK	(0xf << 12)
#define XADC_ZYNQ_STATUS_DFIFO_LVL_OFFSET	12
#define XADC_ZYNQ_STATUS_CFIFOF		BIT(11)
#define XADC_ZYNQ_STATUS_CFIFOE		BIT(10)
#define XADC_ZYNQ_STATUS_DFIFOF		BIT(9)
#define XADC_ZYNQ_STATUS_DFIFOE		BIT(8)
#define XADC_ZYNQ_STATUS_OT		BIT(7)
#define XADC_ZYNQ_STATUS_ALM(x)		BIT(x)

#define XADC_ZYNQ_CTL_RESET		BIT(4)

#define XADC_ZYNQ_CMD_NOP		0x00
#define XADC_ZYNQ_CMD_READ		0x01
#define XADC_ZYNQ_CMD_WRITE		0x02

#define XADC_ZYNQ_CMD(cmd, addr, data) (((cmd) << 26) | ((addr) << 16) | (data))

/* AXI register definitions */
#define XADC_AXI_REG_RESET		0x00
#define XADC_AXI_REG_STATUS		0x04
#define XADC_AXI_REG_ALARM_STATUS	0x08
#define XADC_AXI_REG_CONVST		0x0c
#define XADC_AXI_REG_XADC_RESET		0x10
#define XADC_AXI_REG_GIER		0x5c
#define XADC_AXI_REG_IPISR		0x60
#define XADC_AXI_REG_IPIER		0x68
#define XADC_AXI_ADC_REG_OFFSET		0x200

/* AXI sysmon offset */
#define XADC_AXI_SYSMON_REG_OFFSET	0x400

#define XADC_AXI_RESET_MAGIC		0xa
#define XADC_AXI_GIER_ENABLE		BIT(31)

#define XADC_AXI_INT_EOS		BIT(4)
#define XADC_AXI_INT_ALARM_MASK		0x3c0f

#define XADC_FLAGS_BUFFERED BIT(0)

/*
 * The XADC hardware supports a samplerate of up to 1MSPS. Unfortunately it does
 * not have a hardware FIFO. Which means an interrupt is generated for each
 * conversion sequence. At 1MSPS sample rate the CPU in ZYNQ7000 is completely
 * overloaded by the interrupts that it soft-lockups. For this reason the driver
 * limits the maximum samplerate 150kSPS. At this rate the CPU is fairly busy,
 * but still responsive.
 */
#define XADC_MAX_SAMPLERATE 150000

static void xadc_write_reg(struct xadc *xadc, unsigned int reg,
	uint32_t val)
{
	writel(val, xadc->base + reg);
}

static void xadc_read_reg(struct xadc *xadc, unsigned int reg,
	uint32_t *val)
{
	*val = readl(xadc->base + reg);
}

/*
 * The ZYNQ interface uses two asynchronous FIFOs for communication with the
 * XADC. Reads and writes to the XADC register are performed by submitting a
 * request to the command FIFO (CFIFO), once the request has been completed the
 * result can be read from the data FIFO (DFIFO). The method currently used in
 * this driver is to submit the request for a read/write operation, then go to
 * sleep and wait for an interrupt that signals that a response is available in
 * the data FIFO.
 */

static void xadc_zynq_write_fifo(struct xadc *xadc, uint32_t *cmd,
	unsigned int n)
{
	unsigned int i;

	for (i = 0; i < n; i++)
		xadc_write_reg(xadc, XADC_ZYNQ_REG_CFIFO, cmd[i]);
}

static void xadc_zynq_drain_fifo(struct xadc *xadc)
{
	uint32_t status, tmp;

	xadc_read_reg(xadc, XADC_ZYNQ_REG_STATUS, &status);

	while (!(status & XADC_ZYNQ_STATUS_DFIFOE)) {
		xadc_read_reg(xadc, XADC_ZYNQ_REG_DFIFO, &tmp);
		xadc_read_reg(xadc, XADC_ZYNQ_REG_STATUS, &status);
	}
}

static void xadc_zynq_update_intmsk(struct xadc *xadc, unsigned int mask,
	unsigned int val)
{
	xadc->zynq_intmask &= ~mask;
	xadc->zynq_intmask |= val;

	xadc_write_reg(xadc, XADC_ZYNQ_REG_INTMSK,
		xadc->zynq_intmask | xadc->zynq_masked_alarm);
}

static int xadc_zynq_write_adc_reg(struct xadc *xadc, unsigned int reg,
	uint16_t val)
{
	uint32_t cmd[1];
	uint32_t tmp;
	int ret;

	spin_lock_irq(&xadc->lock);
	xadc_zynq_update_intmsk(xadc, XADC_ZYNQ_INT_DFIFO_GTH,
			XADC_ZYNQ_INT_DFIFO_GTH);

	reinit_completion(&xadc->completion);

	cmd[0] = XADC_ZYNQ_CMD(XADC_ZYNQ_CMD_WRITE, reg, val);
	xadc_zynq_write_fifo(xadc, cmd, ARRAY_SIZE(cmd));
	xadc_read_reg(xadc, XADC_ZYNQ_REG_CFG, &tmp);
	tmp &= ~XADC_ZYNQ_CFG_DFIFOTH_MASK;
	tmp |= 0 << XADC_ZYNQ_CFG_DFIFOTH_OFFSET;
	xadc_write_reg(xadc, XADC_ZYNQ_REG_CFG, tmp);

	xadc_zynq_update_intmsk(xadc, XADC_ZYNQ_INT_DFIFO_GTH, 0);
	spin_unlock_irq(&xadc->lock);

	ret = wait_for_completion_interruptible_timeout(&xadc->completion, HZ);
	if (ret == 0)
		ret = -EIO;
	else
		ret = 0;

	xadc_read_reg(xadc, XADC_ZYNQ_REG_DFIFO, &tmp);

	return ret;
}

static int xadc_zynq_read_adc_reg(struct xadc *xadc, unsigned int reg,
	uint16_t *val)
{
	uint32_t cmd[2];
	uint32_t resp, tmp;
	int ret;

	cmd[0] = XADC_ZYNQ_CMD(XADC_ZYNQ_CMD_READ, reg, 0);
	cmd[1] = XADC_ZYNQ_CMD(XADC_ZYNQ_CMD_NOP, 0, 0);

	spin_lock_irq(&xadc->lock);
	xadc_zynq_update_intmsk(xadc, XADC_ZYNQ_INT_DFIFO_GTH,
			XADC_ZYNQ_INT_DFIFO_GTH);
	xadc_zynq_drain_fifo(xadc);
	reinit_completion(&xadc->completion);

	xadc_zynq_write_fifo(xadc, cmd, ARRAY_SIZE(cmd));
	xadc_read_reg(xadc, XADC_ZYNQ_REG_CFG, &tmp);
	tmp &= ~XADC_ZYNQ_CFG_DFIFOTH_MASK;
	tmp |= 1 << XADC_ZYNQ_CFG_DFIFOTH_OFFSET;
	xadc_write_reg(xadc, XADC_ZYNQ_REG_CFG, tmp);

	xadc_zynq_update_intmsk(xadc, XADC_ZYNQ_INT_DFIFO_GTH, 0);
	spin_unlock_irq(&xadc->lock);
	ret = wait_for_completion_interruptible_timeout(&xadc->completion, HZ);
	if (ret == 0)
		ret = -EIO;
	if (ret < 0)
		return ret;

	xadc_read_reg(xadc, XADC_ZYNQ_REG_DFIFO, &resp);
	xadc_read_reg(xadc, XADC_ZYNQ_REG_DFIFO, &resp);

	*val = resp & 0xffff;

	return 0;
}

static unsigned int xadc_zynq_transform_alarm(unsigned int alarm)
{
	return ((alarm & 0x80) >> 4) |
		((alarm & 0x78) << 1) |
		(alarm & 0x07);
}

/*
 * The ZYNQ threshold interrupts are level sensitive. Since we can't make the
 * threshold condition go way from within the interrupt handler, this means as
 * soon as a threshold condition is present we would enter the interrupt handler
 * again and again. To work around this we mask all active thresholds interrupts
 * in the interrupt handler and start a timer. In this timer we poll the
 * interrupt status and only if the interrupt is inactive we unmask it again.
 */
static void xadc_zynq_unmask_worker(struct work_struct *work)
{
	struct xadc *xadc = container_of(work, struct xadc, zynq_unmask_work.work);
	unsigned int misc_sts, unmask;

	xadc_read_reg(xadc, XADC_ZYNQ_REG_STATUS, &misc_sts);

	misc_sts &= XADC_ZYNQ_INT_ALARM_MASK;

	spin_lock_irq(&xadc->lock);

	/* Clear those bits which are not active anymore */
	unmask = (xadc->zynq_masked_alarm ^ misc_sts) & xadc->zynq_masked_alarm;
	xadc->zynq_masked_alarm &= misc_sts;

	/* Also clear those which are masked out anyway */
	xadc->zynq_masked_alarm &= ~xadc->zynq_intmask;

	/* Clear the interrupts before we unmask them */
	xadc_write_reg(xadc, XADC_ZYNQ_REG_INTSTS, unmask);

	xadc_zynq_update_intmsk(xadc, 0, 0);

	spin_unlock_irq(&xadc->lock);

	/* if still pending some alarm re-trigger the timer */
	if (xadc->zynq_masked_alarm) {
		schedule_delayed_work(&xadc->zynq_unmask_work,
				msecs_to_jiffies(XADC_ZYNQ_UNMASK_TIMEOUT));
	}

}

static irqreturn_t xadc_zynq_interrupt_handler(int irq, void *devid)
{
	struct iio_dev *indio_dev = devid;
	struct xadc *xadc = iio_priv(indio_dev);
	uint32_t status;

	xadc_read_reg(xadc, XADC_ZYNQ_REG_INTSTS, &status);

	status &= ~(xadc->zynq_intmask | xadc->zynq_masked_alarm);

	if (!status)
		return IRQ_NONE;

	spin_lock(&xadc->lock);

	xadc_write_reg(xadc, XADC_ZYNQ_REG_INTSTS, status);

	if (status & XADC_ZYNQ_INT_DFIFO_GTH) {
		xadc_zynq_update_intmsk(xadc, XADC_ZYNQ_INT_DFIFO_GTH,
			XADC_ZYNQ_INT_DFIFO_GTH);
		complete(&xadc->completion);
	}

	status &= XADC_ZYNQ_INT_ALARM_MASK;
	if (status) {
		xadc->zynq_masked_alarm |= status;
		/*
		 * mask the current event interrupt,
		 * unmask it when the interrupt is no more active.
		 */
		xadc_zynq_update_intmsk(xadc, 0, 0);

		xadc_handle_events(indio_dev,
				xadc_zynq_transform_alarm(status));

		/* unmask the required interrupts in timer. */
		schedule_delayed_work(&xadc->zynq_unmask_work,
				msecs_to_jiffies(XADC_ZYNQ_UNMASK_TIMEOUT));
	}
	spin_unlock(&xadc->lock);

	return IRQ_HANDLED;
}

#define XADC_ZYNQ_TCK_RATE_MAX 50000000
#define XADC_ZYNQ_IGAP_DEFAULT 20
#define XADC_ZYNQ_PCAP_RATE_MAX 200000000

static int xadc_zynq_setup(struct platform_device *pdev,
	struct iio_dev *indio_dev, int irq)
{
	struct xadc *xadc = iio_priv(indio_dev);
	unsigned long pcap_rate;
	unsigned int tck_div;
	unsigned int div;
	unsigned int igap;
	unsigned int tck_rate;
	int ret;

	/* TODO: Figure out how to make igap and tck_rate configurable */
	igap = XADC_ZYNQ_IGAP_DEFAULT;
	tck_rate = XADC_ZYNQ_TCK_RATE_MAX;

	xadc->zynq_intmask = ~0;

	pcap_rate = clk_get_rate(xadc->clk);
	if (!pcap_rate)
		return -EINVAL;

	if (pcap_rate > XADC_ZYNQ_PCAP_RATE_MAX) {
		ret = clk_set_rate(xadc->clk,
				   (unsigned long)XADC_ZYNQ_PCAP_RATE_MAX);
		if (ret)
			return ret;
	}

	if (tck_rate > pcap_rate / 2) {
		div = 2;
	} else {
		div = pcap_rate / tck_rate;
		if (pcap_rate / div > XADC_ZYNQ_TCK_RATE_MAX)
			div++;
	}

	if (div <= 3)
		tck_div = XADC_ZYNQ_CFG_TCKRATE_DIV2;
	else if (div <= 7)
		tck_div = XADC_ZYNQ_CFG_TCKRATE_DIV4;
	else if (div <= 15)
		tck_div = XADC_ZYNQ_CFG_TCKRATE_DIV8;
	else
		tck_div = XADC_ZYNQ_CFG_TCKRATE_DIV16;

	xadc_write_reg(xadc, XADC_ZYNQ_REG_CTL, XADC_ZYNQ_CTL_RESET);
	xadc_write_reg(xadc, XADC_ZYNQ_REG_CTL, 0);
	xadc_write_reg(xadc, XADC_ZYNQ_REG_INTSTS, ~0);
	xadc_write_reg(xadc, XADC_ZYNQ_REG_INTMSK, xadc->zynq_intmask);
	xadc_write_reg(xadc, XADC_ZYNQ_REG_CFG, XADC_ZYNQ_CFG_ENABLE |
			XADC_ZYNQ_CFG_REDGE | XADC_ZYNQ_CFG_WEDGE |
			tck_div | XADC_ZYNQ_CFG_IGAP(igap));

	if (pcap_rate > XADC_ZYNQ_PCAP_RATE_MAX) {
		ret = clk_set_rate(xadc->clk, pcap_rate);
		if (ret)
			return ret;
	}

	return 0;
}

static unsigned long xadc_zynq_get_dclk_rate(struct xadc *xadc)
{
	unsigned int div;
	uint32_t val;

	xadc_read_reg(xadc, XADC_ZYNQ_REG_CFG, &val);

	switch (val & XADC_ZYNQ_CFG_TCKRATE_MASK) {
	case XADC_ZYNQ_CFG_TCKRATE_DIV4:
		div = 4;
		break;
	case XADC_ZYNQ_CFG_TCKRATE_DIV8:
		div = 8;
		break;
	case XADC_ZYNQ_CFG_TCKRATE_DIV16:
		div = 16;
		break;
	default:
		div = 2;
		break;
	}

	return clk_get_rate(xadc->clk) / div;
}

static void xadc_zynq_update_alarm(struct xadc *xadc, unsigned int alarm)
{
	unsigned long flags;
	uint32_t status;

	/* Move OT to bit 7 */
	alarm = ((alarm & 0x08) << 4) | ((alarm & 0xf0) >> 1) | (alarm & 0x07);

	spin_lock_irqsave(&xadc->lock, flags);

	/* Clear previous interrupts if any. */
	xadc_read_reg(xadc, XADC_ZYNQ_REG_INTSTS, &status);
	xadc_write_reg(xadc, XADC_ZYNQ_REG_INTSTS, status & alarm);

	xadc_zynq_update_intmsk(xadc, XADC_ZYNQ_INT_ALARM_MASK,
		~alarm & XADC_ZYNQ_INT_ALARM_MASK);

	spin_unlock_irqrestore(&xadc->lock, flags);
}

static const struct xadc_ops xadc_zynq_ops = {
	.read = xadc_zynq_read_adc_reg,
	.write = xadc_zynq_write_adc_reg,
	.setup = xadc_zynq_setup,
	.get_dclk_rate = xadc_zynq_get_dclk_rate,
	.interrupt_handler = xadc_zynq_interrupt_handler,
	.update_alarm = xadc_zynq_update_alarm,
};

static int xadc_axi_read_adc_reg(struct xadc *xadc, unsigned int reg,
	uint16_t *val)
{
	uint32_t val32;

	xadc_read_reg(xadc, XADC_AXI_ADC_REG_OFFSET + reg * 4, &val32);
	*val = val32 & 0xffff;

	return 0;
}

static int xadc_axi_write_adc_reg(struct xadc *xadc, unsigned int reg,
	uint16_t val)
{
	xadc_write_reg(xadc, XADC_AXI_ADC_REG_OFFSET + reg * 4, val);

	return 0;
}

/* AXI sysmon read/write methods */
static int xadc_axi_read_sysmon_reg(struct xadc *xadc, unsigned int reg,
	uint16_t *val)
{
	uint32_t val32;

	xadc_read_reg(xadc, XADC_AXI_SYSMON_REG_OFFSET + reg * 4, &val32);
	*val = val32 & 0xffff;

	return 0;
}

static int xadc_axi_write_sysmon_reg(struct xadc *xadc, unsigned int reg,
	uint16_t val)
{
	xadc_write_reg(xadc, XADC_AXI_SYSMON_REG_OFFSET + reg * 4, val);

	return 0;
}

static int xadc_axi_setup(struct platform_device *pdev,
	struct iio_dev *indio_dev, int irq)
{
	struct xadc *xadc = iio_priv(indio_dev);

	xadc_write_reg(xadc, XADC_AXI_REG_RESET, XADC_AXI_RESET_MAGIC);
	xadc_write_reg(xadc, XADC_AXI_REG_GIER, XADC_AXI_GIER_ENABLE);

	return 0;
}

static irqreturn_t xadc_axi_interrupt_handler(int irq, void *devid)
{
	struct iio_dev *indio_dev = devid;
	struct xadc *xadc = iio_priv(indio_dev);
	uint32_t status, mask;
	unsigned int events;

	xadc_read_reg(xadc, XADC_AXI_REG_IPISR, &status);
	xadc_read_reg(xadc, XADC_AXI_REG_IPIER, &mask);
	status &= mask;

	if (!status)
		return IRQ_NONE;

	if ((status & XADC_AXI_INT_EOS) && xadc->trigger)
		iio_trigger_poll(xadc->trigger);

	if (status & XADC_AXI_INT_ALARM_MASK) {
		/*
		 * The order of the bits in the AXI-XADC status register does
		 * not match the order of the bits in the XADC alarm enable
		 * register. xadc_handle_events() expects the events to be in
		 * the same order as the XADC alarm enable register.
		 */
		events = (status & 0x000e) >> 1;
		events |= (status & 0x0001) << 3;
		events |= (status & 0x3c00) >> 6;
		xadc_handle_events(indio_dev, events);
	}

	xadc_write_reg(xadc, XADC_AXI_REG_IPISR, status);

	return IRQ_HANDLED;
}

static void xadc_axi_update_alarm(struct xadc *xadc, unsigned int alarm)
{
	uint32_t val;
	unsigned long flags;

	/*
	 * The order of the bits in the AXI-XADC status register does not match
	 * the order of the bits in the XADC alarm enable register. We get
	 * passed the alarm mask in the same order as in the XADC alarm enable
	 * register.
	 */
	alarm = ((alarm & 0x07) << 1) | ((alarm & 0x08) >> 3) |
			((alarm & 0xf0) << 6);

	spin_lock_irqsave(&xadc->lock, flags);
	xadc_read_reg(xadc, XADC_AXI_REG_IPIER, &val);
	val &= ~XADC_AXI_INT_ALARM_MASK;
	val |= alarm;
	xadc_write_reg(xadc, XADC_AXI_REG_IPIER, val);
	spin_unlock_irqrestore(&xadc->lock, flags);
}

static unsigned long xadc_axi_get_dclk(struct xadc *xadc)
{
	return clk_get_rate(xadc->clk);
}

static const struct xadc_ops xadc_axi_ops = {
	.read = xadc_axi_read_adc_reg,
	.write = xadc_axi_write_adc_reg,
	.setup = xadc_axi_setup,
	.get_dclk_rate = xadc_axi_get_dclk,
	.update_alarm = xadc_axi_update_alarm,
	.interrupt_handler = xadc_axi_interrupt_handler,
	.flags = XADC_FLAGS_BUFFERED,
};

/* AXI sysmon */
static const struct xadc_ops sysmon_axi_ops = {
	.read = xadc_axi_read_sysmon_reg,
	.write = xadc_axi_write_sysmon_reg,
	.setup = xadc_axi_setup,
	.get_dclk_rate = xadc_axi_get_dclk,
	.update_alarm = xadc_axi_update_alarm,
	.interrupt_handler = xadc_axi_interrupt_handler,
	.flags = XADC_FLAGS_BUFFERED,
};

static int _xadc_update_adc_reg(struct xadc *xadc, unsigned int reg,
	uint16_t mask, uint16_t val)
{
	uint16_t tmp;
	int ret;

	ret = _xadc_read_adc_reg(xadc, reg, &tmp);
	if (ret)
		return ret;

	return _xadc_write_adc_reg(xadc, reg, (tmp & ~mask) | val);
}

static int xadc_update_adc_reg(struct xadc *xadc, unsigned int reg,
	uint16_t mask, uint16_t val)
{
	int ret;

	mutex_lock(&xadc->mutex);
	ret = _xadc_update_adc_reg(xadc, reg, mask, val);
	mutex_unlock(&xadc->mutex);

	return ret;
}

static unsigned long xadc_get_dclk_rate(struct xadc *xadc)
{
	return xadc->ops->get_dclk_rate(xadc);
}

static int xadc_update_scan_mode(struct iio_dev *indio_dev,
	const unsigned long *mask)
{
	struct xadc *xadc = iio_priv(indio_dev);
	unsigned int n;

	n = bitmap_weight(mask, indio_dev->masklength);

	kfree(xadc->data);
	xadc->data = kcalloc(n, sizeof(*xadc->data), GFP_KERNEL);
	if (!xadc->data)
		return -ENOMEM;

	return 0;
}

static unsigned int xadc_scan_index_to_channel(unsigned int scan_index)
{
	switch (scan_index) {
	case 5:
		return XADC_REG_VCCPINT;
	case 6:
		return XADC_REG_VCCPAUX;
	case 7:
		return XADC_REG_VCCO_DDR;
	case 8:
		return XADC_REG_TEMP;
	case 9:
		return XADC_REG_VCCINT;
	case 10:
		return XADC_REG_VCCAUX;
	case 11:
		return XADC_REG_VPVN;
	case 12:
		return XADC_REG_VREFP;
	case 13:
		return XADC_REG_VREFN;
	case 14:
		return XADC_REG_VCCBRAM;
	default:
		return XADC_REG_VAUX(scan_index - 16);
	}
}

static irqreturn_t xadc_trigger_handler(int irq, void *p)
{
	struct iio_poll_func *pf = p;
	struct iio_dev *indio_dev = pf->indio_dev;
	struct xadc *xadc = iio_priv(indio_dev);
	unsigned int chan;
	int i, j;

	if (!xadc->data)
		goto out;

	j = 0;
	for_each_set_bit(i, indio_dev->active_scan_mask,
		indio_dev->masklength) {
		chan = xadc_scan_index_to_channel(i);
		xadc_read_adc_reg(xadc, chan, &xadc->data[j]);
		j++;
	}

	iio_push_to_buffers(indio_dev, xadc->data);

out:
	iio_trigger_notify_done(indio_dev->trig);

	return IRQ_HANDLED;
}

static int xadc_trigger_set_state(struct iio_trigger *trigger, bool state)
{
	struct xadc *xadc = iio_trigger_get_drvdata(trigger);
	unsigned long flags;
	unsigned int convst;
	unsigned int val;
	int ret = 0;

	mutex_lock(&xadc->mutex);

	if (state) {
		/* Only one of the two triggers can be active at a time. */
		if (xadc->trigger != NULL) {
			ret = -EBUSY;
			goto err_out;
		} else {
			xadc->trigger = trigger;
			if (trigger == xadc->convst_trigger)
				convst = XADC_CONF0_EC;
			else
				convst = 0;
		}
		ret = _xadc_update_adc_reg(xadc, XADC_REG_CONF1, XADC_CONF0_EC,
					convst);
		if (ret)
			goto err_out;
	} else {
		xadc->trigger = NULL;
	}

	spin_lock_irqsave(&xadc->lock, flags);
	xadc_read_reg(xadc, XADC_AXI_REG_IPIER, &val);
	xadc_write_reg(xadc, XADC_AXI_REG_IPISR, XADC_AXI_INT_EOS);
	if (state)
		val |= XADC_AXI_INT_EOS;
	else
		val &= ~XADC_AXI_INT_EOS;
	xadc_write_reg(xadc, XADC_AXI_REG_IPIER, val);
	spin_unlock_irqrestore(&xadc->lock, flags);

err_out:
	mutex_unlock(&xadc->mutex);

	return ret;
}

static const struct iio_trigger_ops xadc_trigger_ops = {
	.set_trigger_state = &xadc_trigger_set_state,
};

static struct iio_trigger *xadc_alloc_trigger(struct iio_dev *indio_dev,
	const char *name)
{
	struct iio_trigger *trig;
	int ret;

	trig = iio_trigger_alloc("%s%d-%s", indio_dev->name,
				indio_dev->id, name);
	if (trig == NULL)
		return ERR_PTR(-ENOMEM);

	trig->dev.parent = indio_dev->dev.parent;
	trig->ops = &xadc_trigger_ops;
	iio_trigger_set_drvdata(trig, iio_priv(indio_dev));

	ret = iio_trigger_register(trig);
	if (ret)
		goto error_free_trig;

	return trig;

error_free_trig:
	iio_trigger_free(trig);
	return ERR_PTR(ret);
}

static int xadc_power_adc_b(struct xadc *xadc, unsigned int seq_mode)
{
	uint16_t val;

	/* Powerdown the ADC-B when it is not needed. */
	switch (seq_mode) {
	case XADC_CONF1_SEQ_SIMULTANEOUS:
	case XADC_CONF1_SEQ_INDEPENDENT:
		val = 0;
		break;
	default:
		val = XADC_CONF2_PD_ADC_B;
		break;
	}

	return xadc_update_adc_reg(xadc, XADC_REG_CONF2, XADC_CONF2_PD_MASK,
		val);
}

static int xadc_get_seq_mode(struct xadc *xadc, unsigned long scan_mode)
{
	unsigned int aux_scan_mode = scan_mode >> 16;

	if (xadc->external_mux_mode == XADC_EXTERNAL_MUX_DUAL)
		return XADC_CONF1_SEQ_SIMULTANEOUS;

	if ((aux_scan_mode & 0xff00) == 0 ||
		(aux_scan_mode & 0x00ff) == 0)
		return XADC_CONF1_SEQ_CONTINUOUS;

	return XADC_CONF1_SEQ_SIMULTANEOUS;
}

static int xadc_postdisable(struct iio_dev *indio_dev)
{
	struct xadc *xadc = iio_priv(indio_dev);
	unsigned long scan_mask;
	int ret;
	int i;

	scan_mask = 1; /* Run calibration as part of the sequence */
	for (i = 0; i < indio_dev->num_channels; i++)
		scan_mask |= BIT(indio_dev->channels[i].scan_index);

	/* Enable all channels and calibration */
	ret = xadc_write_adc_reg(xadc, XADC_REG_SEQ(0), scan_mask & 0xffff);
	if (ret)
		return ret;

	ret = xadc_write_adc_reg(xadc, XADC_REG_SEQ(1), scan_mask >> 16);
	if (ret)
		return ret;

	ret = xadc_update_adc_reg(xadc, XADC_REG_CONF1, XADC_CONF1_SEQ_MASK,
		XADC_CONF1_SEQ_CONTINUOUS);
	if (ret)
		return ret;

	return xadc_power_adc_b(xadc, XADC_CONF1_SEQ_CONTINUOUS);
}

static int xadc_preenable(struct iio_dev *indio_dev)
{
	struct xadc *xadc = iio_priv(indio_dev);
	unsigned long scan_mask;
	int seq_mode;
	int ret;

	ret = xadc_update_adc_reg(xadc, XADC_REG_CONF1, XADC_CONF1_SEQ_MASK,
		XADC_CONF1_SEQ_DEFAULT);
	if (ret)
		goto err;

	scan_mask = *indio_dev->active_scan_mask;
	seq_mode = xadc_get_seq_mode(xadc, scan_mask);

	ret = xadc_write_adc_reg(xadc, XADC_REG_SEQ(0), scan_mask & 0xffff);
	if (ret)
		goto err;

	/*
	 * In simultaneous mode the upper and lower aux channels are samples at
	 * the same time. In this mode the upper 8 bits in the sequencer
	 * register are don't care and the lower 8 bits control two channels
	 * each. As such we must set the bit if either the channel in the lower
	 * group or the upper group is enabled.
	 */
	if (seq_mode == XADC_CONF1_SEQ_SIMULTANEOUS)
		scan_mask = ((scan_mask >> 8) | scan_mask) & 0xff0000;

	ret = xadc_write_adc_reg(xadc, XADC_REG_SEQ(1), scan_mask >> 16);
	if (ret)
		goto err;

	ret = xadc_power_adc_b(xadc, seq_mode);
	if (ret)
		goto err;

	ret = xadc_update_adc_reg(xadc, XADC_REG_CONF1, XADC_CONF1_SEQ_MASK,
		seq_mode);
	if (ret)
		goto err;

	return 0;
err:
	xadc_postdisable(indio_dev);
	return ret;
}

static const struct iio_buffer_setup_ops xadc_buffer_ops = {
	.preenable = &xadc_preenable,
	.postdisable = &xadc_postdisable,
};

static int xadc_read_samplerate(struct xadc *xadc)
{
	unsigned int div;
	uint16_t val16;
	int ret;

	ret = xadc_read_adc_reg(xadc, XADC_REG_CONF2, &val16);
	if (ret)
		return ret;

	div = (val16 & XADC_CONF2_DIV_MASK) >> XADC_CONF2_DIV_OFFSET;
	if (div < 2)
		div = 2;

	return xadc_get_dclk_rate(xadc) / div / 26;
}

static int xadc_read_raw(struct iio_dev *indio_dev,
	struct iio_chan_spec const *chan, int *val, int *val2, long info)
{
	struct xadc *xadc = iio_priv(indio_dev);
	uint16_t val16;
	int ret;

	switch (info) {
	case IIO_CHAN_INFO_RAW:
		if (iio_buffer_enabled(indio_dev))
			return -EBUSY;
		ret = xadc_read_adc_reg(xadc, chan->address, &val16);
		if (ret < 0)
			return ret;

		val16 >>= 4;
		if (chan->scan_type.sign == 'u')
			*val = val16;
		else
			*val = sign_extend32(val16, 11);

		return IIO_VAL_INT;
	case IIO_CHAN_INFO_SCALE:
		switch (chan->type) {
		case IIO_VOLTAGE:
			/* V = (val * 3.0) / 4096 */
			switch (chan->address) {
			case XADC_REG_VCCINT:
			case XADC_REG_VCCAUX:
			case XADC_REG_VREFP:
			case XADC_REG_VREFN:
			case XADC_REG_VCCBRAM:
			case XADC_REG_VCCPINT:
			case XADC_REG_VCCPAUX:
			case XADC_REG_VCCO_DDR:
				*val = 3000;
				break;
			default:
				*val = 1000;
				break;
			}
			*val2 = 12;
			return IIO_VAL_FRACTIONAL_LOG2;
		case IIO_TEMP:
			/* Temp in C = (val * 503.975) / 4096 - 273.15 */
			*val = 503975;
			*val2 = 12;
			return IIO_VAL_FRACTIONAL_LOG2;
		default:
			return -EINVAL;
		}
	case IIO_CHAN_INFO_OFFSET:
		/* Only the temperature channel has an offset */
		*val = -((273150 << 12) / 503975);
		return IIO_VAL_INT;
	case IIO_CHAN_INFO_SAMP_FREQ:
		ret = xadc_read_samplerate(xadc);
		if (ret < 0)
			return ret;

		*val = ret;
		return IIO_VAL_INT;
	default:
		return -EINVAL;
	}
}

static int xadc_write_samplerate(struct xadc *xadc, int val)
{
	unsigned long clk_rate = xadc_get_dclk_rate(xadc);
	unsigned int div;

	if (!clk_rate)
		return -EINVAL;

	if (val <= 0)
		return -EINVAL;

	/* Max. 150 kSPS */
	if (val > XADC_MAX_SAMPLERATE)
		val = XADC_MAX_SAMPLERATE;

	val *= 26;

	/* Min 1MHz */
	if (val < 1000000)
		val = 1000000;

	/*
	 * We want to round down, but only if we do not exceed the 150 kSPS
	 * limit.
	 */
	div = clk_rate / val;
	if (clk_rate / div / 26 > XADC_MAX_SAMPLERATE)
		div++;
	if (div < 2)
		div = 2;
	else if (div > 0xff)
		div = 0xff;

	return xadc_update_adc_reg(xadc, XADC_REG_CONF2, XADC_CONF2_DIV_MASK,
		div << XADC_CONF2_DIV_OFFSET);
}

static int xadc_write_raw(struct iio_dev *indio_dev,
	struct iio_chan_spec const *chan, int val, int val2, long info)
{
	struct xadc *xadc = iio_priv(indio_dev);

	if (info != IIO_CHAN_INFO_SAMP_FREQ)
		return -EINVAL;

	return xadc_write_samplerate(xadc, val);
}

static const struct iio_event_spec xadc_temp_events[] = {
	{
		.type = IIO_EV_TYPE_THRESH,
		.dir = IIO_EV_DIR_RISING,
		.mask_separate = BIT(IIO_EV_INFO_ENABLE) |
				BIT(IIO_EV_INFO_VALUE) |
				BIT(IIO_EV_INFO_HYSTERESIS),
	},
};

/* Separate values for upper and lower thresholds, but only a shared enabled */
static const struct iio_event_spec xadc_voltage_events[] = {
	{
		.type = IIO_EV_TYPE_THRESH,
		.dir = IIO_EV_DIR_RISING,
		.mask_separate = BIT(IIO_EV_INFO_VALUE),
	}, {
		.type = IIO_EV_TYPE_THRESH,
		.dir = IIO_EV_DIR_FALLING,
		.mask_separate = BIT(IIO_EV_INFO_VALUE),
	}, {
		.type = IIO_EV_TYPE_THRESH,
		.dir = IIO_EV_DIR_EITHER,
		.mask_separate = BIT(IIO_EV_INFO_ENABLE),
	},
};

#define XADC_CHAN_TEMP(_chan, _scan_index, _addr) { \
	.type = IIO_TEMP, \
	.indexed = 1, \
	.channel = (_chan), \
	.address = (_addr), \
	.info_mask_separate = BIT(IIO_CHAN_INFO_RAW) | \
		BIT(IIO_CHAN_INFO_SCALE) | \
		BIT(IIO_CHAN_INFO_OFFSET), \
	.info_mask_shared_by_all = BIT(IIO_CHAN_INFO_SAMP_FREQ), \
	.event_spec = xadc_temp_events, \
	.num_event_specs = ARRAY_SIZE(xadc_temp_events), \
	.scan_index = (_scan_index), \
	.scan_type = { \
		.sign = 'u', \
		.realbits = 12, \
		.storagebits = 16, \
		.shift = 4, \
		.endianness = IIO_CPU, \
	}, \
}

#define XADC_CHAN_VOLTAGE(_chan, _scan_index, _addr, _ext, _alarm) { \
	.type = IIO_VOLTAGE, \
	.indexed = 1, \
	.channel = (_chan), \
	.address = (_addr), \
	.info_mask_separate = BIT(IIO_CHAN_INFO_RAW) | \
		BIT(IIO_CHAN_INFO_SCALE), \
	.info_mask_shared_by_all = BIT(IIO_CHAN_INFO_SAMP_FREQ), \
	.event_spec = (_alarm) ? xadc_voltage_events : NULL, \
	.num_event_specs = (_alarm) ? ARRAY_SIZE(xadc_voltage_events) : 0, \
	.scan_index = (_scan_index), \
	.scan_type = { \
		.sign = ((_addr) == XADC_REG_VREFN) ? 's' : 'u', \
		.realbits = 12, \
		.storagebits = 16, \
		.shift = 4, \
		.endianness = IIO_CPU, \
	}, \
	.extend_name = _ext, \
}

static const struct iio_chan_spec xadc_channels[] = {
	XADC_CHAN_TEMP(0, 8, XADC_REG_TEMP),
	XADC_CHAN_VOLTAGE(0, 9, XADC_REG_VCCINT, "vccint", true),
	XADC_CHAN_VOLTAGE(1, 10, XADC_REG_VCCAUX, "vccaux", true),
	XADC_CHAN_VOLTAGE(2, 14, XADC_REG_VCCBRAM, "vccbram", true),
	XADC_CHAN_VOLTAGE(3, 5, XADC_REG_VCCPINT, "vccpint", true),
	XADC_CHAN_VOLTAGE(4, 6, XADC_REG_VCCPAUX, "vccpaux", true),
	XADC_CHAN_VOLTAGE(5, 7, XADC_REG_VCCO_DDR, "vccoddr", true),
	XADC_CHAN_VOLTAGE(6, 12, XADC_REG_VREFP, "vrefp", false),
	XADC_CHAN_VOLTAGE(7, 13, XADC_REG_VREFN, "vrefn", false),
	XADC_CHAN_VOLTAGE(8, 11, XADC_REG_VPVN, "vpvn", false),
	XADC_CHAN_VOLTAGE(9, 16, XADC_REG_VAUX(0), "vaux0", false),
	XADC_CHAN_VOLTAGE(10, 17, XADC_REG_VAUX(1), "vaux1", false),
	XADC_CHAN_VOLTAGE(11, 18, XADC_REG_VAUX(2), "vaux2", false),
	XADC_CHAN_VOLTAGE(12, 19, XADC_REG_VAUX(3), "vaux3", false),
	XADC_CHAN_VOLTAGE(13, 20, XADC_REG_VAUX(4), "vaux4", false),
	XADC_CHAN_VOLTAGE(14, 21, XADC_REG_VAUX(5), "vaux5", false),
	XADC_CHAN_VOLTAGE(15, 22, XADC_REG_VAUX(6), "vaux6", false),
	XADC_CHAN_VOLTAGE(16, 23, XADC_REG_VAUX(7), "vaux7", false),
	XADC_CHAN_VOLTAGE(17, 24, XADC_REG_VAUX(8), "vaux8", false),
	XADC_CHAN_VOLTAGE(18, 25, XADC_REG_VAUX(9), "vaux9", false),
	XADC_CHAN_VOLTAGE(19, 26, XADC_REG_VAUX(10), "vaux10", false),
	XADC_CHAN_VOLTAGE(20, 27, XADC_REG_VAUX(11), "vaux11", false),
	XADC_CHAN_VOLTAGE(21, 28, XADC_REG_VAUX(12), "vaux12", false),
	XADC_CHAN_VOLTAGE(22, 29, XADC_REG_VAUX(13), "vaux13", false),
	XADC_CHAN_VOLTAGE(23, 30, XADC_REG_VAUX(14), "vaux14", false),
	XADC_CHAN_VOLTAGE(24, 31, XADC_REG_VAUX(15), "vaux15", false),
};

static const struct iio_info xadc_info = {
	.read_raw = &xadc_read_raw,
	.write_raw = &xadc_write_raw,
	.read_event_config = &xadc_read_event_config,
	.write_event_config = &xadc_write_event_config,
	.read_event_value = &xadc_read_event_value,
	.write_event_value = &xadc_write_event_value,
	.update_scan_mode = &xadc_update_scan_mode,
};

static const struct of_device_id xadc_of_match_table[] = {
	{ .compatible = "xlnx,zynq-xadc-1.00.a", (void *)&xadc_zynq_ops },
	{ .compatible = "xlnx,axi-xadc-1.00.a", (void *)&xadc_axi_ops },
	{ .compatible = "xlnx,axi-sysmon-1.3", (void *)&sysmon_axi_ops},
	{ },
};
MODULE_DEVICE_TABLE(of, xadc_of_match_table);

static int xadc_parse_dt(struct iio_dev *indio_dev, struct device_node *np,
	unsigned int *conf)
{
	struct device *dev = indio_dev->dev.parent;
	struct xadc *xadc = iio_priv(indio_dev);
	struct iio_chan_spec *iio_xadc_channels;
	struct device_node *chan_node, *child;
	unsigned int num_channels;
	const char *external_mux;
	u32 ext_mux_chan;
	u32 reg;
	int ret;

	*conf = 0;

	ret = of_property_read_string(np, "xlnx,external-mux", &external_mux);
	if (ret < 0 || strcasecmp(external_mux, "none") == 0)
		xadc->external_mux_mode = XADC_EXTERNAL_MUX_NONE;
	else if (strcasecmp(external_mux, "single") == 0)
		xadc->external_mux_mode = XADC_EXTERNAL_MUX_SINGLE;
	else if (strcasecmp(external_mux, "dual") == 0)
		xadc->external_mux_mode = XADC_EXTERNAL_MUX_DUAL;
	else
		return -EINVAL;

	if (xadc->external_mux_mode != XADC_EXTERNAL_MUX_NONE) {
		ret = of_property_read_u32(np, "xlnx,external-mux-channel",
					&ext_mux_chan);
		if (ret < 0)
			return ret;

		if (xadc->external_mux_mode == XADC_EXTERNAL_MUX_SINGLE) {
			if (ext_mux_chan == 0)
				ext_mux_chan = XADC_REG_VPVN;
			else if (ext_mux_chan <= 16)
				ext_mux_chan = XADC_REG_VAUX(ext_mux_chan - 1);
			else
				return -EINVAL;
		} else {
			if (ext_mux_chan > 0 && ext_mux_chan <= 8)
				ext_mux_chan = XADC_REG_VAUX(ext_mux_chan - 1);
			else
				return -EINVAL;
		}

		*conf |= XADC_CONF0_MUX | XADC_CONF0_CHAN(ext_mux_chan);
	}

<<<<<<< HEAD
	iio_xadc_channels = kmemdup(xadc_channels, sizeof(xadc_channels),
				    GFP_KERNEL);
=======
	iio_xadc_channels = devm_kmemdup(dev, xadc_channels,
				sizeof(xadc_channels), GFP_KERNEL);
>>>>>>> a4adc2c2
	if (!iio_xadc_channels)
		return -ENOMEM;

	num_channels = 9;

	chan_node = of_get_child_by_name(np, "xlnx,channels");
	if (chan_node) {
		for_each_child_of_node(chan_node, child) {
			if (num_channels >= ARRAY_SIZE(xadc_channels)) {
				of_node_put(child);
				break;
			}

			ret = of_property_read_u32(child, "reg", &reg);
			if (ret || reg > 16)
				continue;

			iio_xadc_channels[num_channels] = xadc_channels[reg + 9];
			iio_xadc_channels[num_channels].channel = num_channels - 1;

			if (of_property_read_bool(child, "xlnx,bipolar"))
				iio_xadc_channels[num_channels].scan_type.sign = 's';

			num_channels++;
		}
	}
	of_node_put(chan_node);

	indio_dev->num_channels = num_channels;
<<<<<<< HEAD
	indio_dev->channels = krealloc(iio_xadc_channels,
				       sizeof(*iio_xadc_channels) *
				       num_channels, GFP_KERNEL);
=======
	indio_dev->channels = devm_krealloc(dev, iio_xadc_channels,
					    sizeof(*iio_xadc_channels) * num_channels,
					    GFP_KERNEL);
>>>>>>> a4adc2c2
	/* If we can't resize the channels array, just use the original */
	if (!indio_dev->channels)
		indio_dev->channels = iio_xadc_channels;

	return 0;
}

static int xadc_probe(struct platform_device *pdev)
{
	const struct of_device_id *id;
	struct iio_dev *indio_dev;
	unsigned int bipolar_mask;
	unsigned int conf0;
	struct xadc *xadc;
	int ret;
	int irq;
	int i;

	if (!pdev->dev.of_node)
		return -ENODEV;

	id = of_match_node(xadc_of_match_table, pdev->dev.of_node);
	if (!id)
		return -EINVAL;

	irq = platform_get_irq(pdev, 0);
	if (irq <= 0)
		return -ENXIO;

	indio_dev = devm_iio_device_alloc(&pdev->dev, sizeof(*xadc));
	if (!indio_dev)
		return -ENOMEM;

	xadc = iio_priv(indio_dev);
	xadc->ops = id->data;
	xadc->irq = irq;
	init_completion(&xadc->completion);
	mutex_init(&xadc->mutex);
	spin_lock_init(&xadc->lock);
	INIT_DELAYED_WORK(&xadc->zynq_unmask_work, xadc_zynq_unmask_worker);

	xadc->base = devm_platform_ioremap_resource(pdev, 0);
	if (IS_ERR(xadc->base))
		return PTR_ERR(xadc->base);

	indio_dev->name = "xadc";
	indio_dev->modes = INDIO_DIRECT_MODE;
	indio_dev->info = &xadc_info;

	ret = xadc_parse_dt(indio_dev, pdev->dev.of_node, &conf0);
	if (ret)
		return ret;

	if (xadc->ops->flags & XADC_FLAGS_BUFFERED) {
		ret = iio_triggered_buffer_setup(indio_dev,
			&iio_pollfunc_store_time, &xadc_trigger_handler,
			&xadc_buffer_ops);
		if (ret)
			return ret;

		xadc->convst_trigger = xadc_alloc_trigger(indio_dev, "convst");
		if (IS_ERR(xadc->convst_trigger)) {
			ret = PTR_ERR(xadc->convst_trigger);
			goto err_triggered_buffer_cleanup;
		}
		xadc->samplerate_trigger = xadc_alloc_trigger(indio_dev,
			"samplerate");
		if (IS_ERR(xadc->samplerate_trigger)) {
			ret = PTR_ERR(xadc->samplerate_trigger);
			goto err_free_convst_trigger;
		}
	}

	xadc->clk = devm_clk_get(&pdev->dev, NULL);
	if (IS_ERR(xadc->clk)) {
		ret = PTR_ERR(xadc->clk);
		goto err_free_samplerate_trigger;
	}

	ret = clk_prepare_enable(xadc->clk);
	if (ret)
		goto err_free_samplerate_trigger;

	/*
	 * Make sure not to exceed the maximum samplerate since otherwise the
	 * resulting interrupt storm will soft-lock the system.
	 */
	if (xadc->ops->flags & XADC_FLAGS_BUFFERED) {
		ret = xadc_read_samplerate(xadc);
		if (ret < 0)
			goto err_free_samplerate_trigger;
		if (ret > XADC_MAX_SAMPLERATE) {
			ret = xadc_write_samplerate(xadc, XADC_MAX_SAMPLERATE);
			if (ret < 0)
				goto err_free_samplerate_trigger;
		}
	}

	ret = request_irq(xadc->irq, xadc->ops->interrupt_handler, 0,
			dev_name(&pdev->dev), indio_dev);
	if (ret)
		goto err_clk_disable_unprepare;

	ret = xadc->ops->setup(pdev, indio_dev, xadc->irq);
	if (ret)
		goto err_free_irq;

	for (i = 0; i < 16; i++)
		xadc_read_adc_reg(xadc, XADC_REG_THRESHOLD(i),
			&xadc->threshold[i]);

	ret = xadc_write_adc_reg(xadc, XADC_REG_CONF0, conf0);
	if (ret)
		goto err_free_irq;

	bipolar_mask = 0;
	for (i = 0; i < indio_dev->num_channels; i++) {
		if (indio_dev->channels[i].scan_type.sign == 's')
			bipolar_mask |= BIT(indio_dev->channels[i].scan_index);
	}

	ret = xadc_write_adc_reg(xadc, XADC_REG_INPUT_MODE(0), bipolar_mask);
	if (ret)
		goto err_free_irq;
	ret = xadc_write_adc_reg(xadc, XADC_REG_INPUT_MODE(1),
		bipolar_mask >> 16);
	if (ret)
		goto err_free_irq;

	/* Disable all alarms */
	ret = xadc_update_adc_reg(xadc, XADC_REG_CONF1, XADC_CONF1_ALARM_MASK,
				  XADC_CONF1_ALARM_MASK);
	if (ret)
		goto err_free_irq;

	/* Set thresholds to min/max */
	for (i = 0; i < 16; i++) {
		/*
		 * Set max voltage threshold and both temperature thresholds to
		 * 0xffff, min voltage threshold to 0.
		 */
		if (i % 8 < 4 || i == 7)
			xadc->threshold[i] = 0xffff;
		else
			xadc->threshold[i] = 0;
		ret = xadc_write_adc_reg(xadc, XADC_REG_THRESHOLD(i),
			xadc->threshold[i]);
		if (ret)
			goto err_free_irq;
	}

	/* Go to non-buffered mode */
	xadc_postdisable(indio_dev);

	ret = iio_device_register(indio_dev);
	if (ret)
		goto err_free_irq;

	platform_set_drvdata(pdev, indio_dev);

	return 0;

err_free_irq:
	free_irq(xadc->irq, indio_dev);
	cancel_delayed_work_sync(&xadc->zynq_unmask_work);
err_clk_disable_unprepare:
	clk_disable_unprepare(xadc->clk);
err_free_samplerate_trigger:
	if (xadc->ops->flags & XADC_FLAGS_BUFFERED)
		iio_trigger_free(xadc->samplerate_trigger);
err_free_convst_trigger:
	if (xadc->ops->flags & XADC_FLAGS_BUFFERED)
		iio_trigger_free(xadc->convst_trigger);
err_triggered_buffer_cleanup:
	if (xadc->ops->flags & XADC_FLAGS_BUFFERED)
		iio_triggered_buffer_cleanup(indio_dev);

	return ret;
}

static int xadc_remove(struct platform_device *pdev)
{
	struct iio_dev *indio_dev = platform_get_drvdata(pdev);
	struct xadc *xadc = iio_priv(indio_dev);

	iio_device_unregister(indio_dev);
	if (xadc->ops->flags & XADC_FLAGS_BUFFERED) {
		iio_trigger_free(xadc->samplerate_trigger);
		iio_trigger_free(xadc->convst_trigger);
		iio_triggered_buffer_cleanup(indio_dev);
	}
	free_irq(xadc->irq, indio_dev);
	cancel_delayed_work_sync(&xadc->zynq_unmask_work);
	clk_disable_unprepare(xadc->clk);
	kfree(xadc->data);

	return 0;
}

static struct platform_driver xadc_driver = {
	.probe = xadc_probe,
	.remove = xadc_remove,
	.driver = {
		.name = "xadc",
		.of_match_table = xadc_of_match_table,
	},
};
module_platform_driver(xadc_driver);

MODULE_LICENSE("GPL v2");
MODULE_AUTHOR("Lars-Peter Clausen <lars@metafoo.de>");
MODULE_DESCRIPTION("Xilinx XADC IIO driver");<|MERGE_RESOLUTION|>--- conflicted
+++ resolved
@@ -1172,13 +1172,8 @@
 		*conf |= XADC_CONF0_MUX | XADC_CONF0_CHAN(ext_mux_chan);
 	}
 
-<<<<<<< HEAD
-	iio_xadc_channels = kmemdup(xadc_channels, sizeof(xadc_channels),
-				    GFP_KERNEL);
-=======
 	iio_xadc_channels = devm_kmemdup(dev, xadc_channels,
 				sizeof(xadc_channels), GFP_KERNEL);
->>>>>>> a4adc2c2
 	if (!iio_xadc_channels)
 		return -ENOMEM;
 
@@ -1208,15 +1203,9 @@
 	of_node_put(chan_node);
 
 	indio_dev->num_channels = num_channels;
-<<<<<<< HEAD
-	indio_dev->channels = krealloc(iio_xadc_channels,
-				       sizeof(*iio_xadc_channels) *
-				       num_channels, GFP_KERNEL);
-=======
 	indio_dev->channels = devm_krealloc(dev, iio_xadc_channels,
 					    sizeof(*iio_xadc_channels) * num_channels,
 					    GFP_KERNEL);
->>>>>>> a4adc2c2
 	/* If we can't resize the channels array, just use the original */
 	if (!indio_dev->channels)
 		indio_dev->channels = iio_xadc_channels;
