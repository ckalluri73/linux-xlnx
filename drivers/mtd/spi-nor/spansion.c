--- conflicted
+++ resolved
@@ -346,81 +346,6 @@
 	/* Spansion/Cypress -- single (large) sector size only, at least
 	 * for the chips listed here (without boot sectors).
 	 */
-<<<<<<< HEAD
-	{ "s25sl032p",  INFO(0x010215, 0x4d00,  64 * 1024,  64,
-			     SPI_NOR_DUAL_READ | SPI_NOR_QUAD_READ) },
-	{ "s25sl064p",  INFO(0x010216, 0x4d00,  64 * 1024, 128,
-			     SPI_NOR_DUAL_READ | SPI_NOR_QUAD_READ) },
-	{ "s25fl128s0", INFO6(0x012018, 0x4d0080, 256 * 1024, 64,
-			      SPI_NOR_DUAL_READ | SPI_NOR_QUAD_READ |
-			      USE_CLSR | SPI_NOR_HAS_LOCK) },
-	{ "s25fl128s1", INFO6(0x012018, 0x4d0180, 64 * 1024, 256,
-			      SPI_NOR_DUAL_READ | SPI_NOR_QUAD_READ |
-			      USE_CLSR | SPI_NOR_HAS_LOCK) },
-	{ "s25fl256s0", INFO6(0x010219, 0x4d0080, 256 * 1024, 128,
-			      SPI_NOR_DUAL_READ | SPI_NOR_QUAD_READ |
-			      USE_CLSR | SPI_NOR_HAS_LOCK) },
-	{ "s25fl256s1", INFO6(0x010219, 0x4d0180, 64 * 1024, 512,
-			      SPI_NOR_DUAL_READ | SPI_NOR_QUAD_READ |
-			      USE_CLSR | SPI_NOR_HAS_LOCK) },
-	{ "s25fl512s",  INFO6(0x010220, 0x4d0080, 256 * 1024, 256,
-			      SPI_NOR_DUAL_READ | SPI_NOR_QUAD_READ |
-			      SPI_NOR_HAS_LOCK | USE_CLSR) },
-	{ "s25fs128s1", INFO6(0x012018, 0x4d0181, 64 * 1024, 256,
-			      SPI_NOR_DUAL_READ | SPI_NOR_QUAD_READ | USE_CLSR)
-	  .fixups = &s25fs_s_fixups, },
-	{ "s25fs256s0", INFO6(0x010219, 0x4d0081, 256 * 1024, 128,
-			      SPI_NOR_DUAL_READ | SPI_NOR_QUAD_READ |
-			      USE_CLSR) },
-	{ "s25fs256s1", INFO6(0x010219, 0x4d0181, 64 * 1024, 512,
-			      SPI_NOR_DUAL_READ | SPI_NOR_QUAD_READ |
-			      USE_CLSR) },
-	{ "s25fs512s",  INFO6(0x010220, 0x4d0081, 256 * 1024, 256,
-			      SPI_NOR_DUAL_READ | SPI_NOR_QUAD_READ | USE_CLSR)
-	  .fixups = &s25fs_s_fixups, },
-	{ "s25sl12800", INFO(0x012018, 0x0300, 256 * 1024,  64, 0) },
-	{ "s25sl12801", INFO(0x012018, 0x0301,  64 * 1024, 256, 0) },
-	{ "s25fl129p0", INFO(0x012018, 0x4d00, 256 * 1024,  64,
-			     SPI_NOR_DUAL_READ | SPI_NOR_QUAD_READ |
-			     USE_CLSR) },
-	{ "s25fl129p1", INFO(0x012018, 0x4d01,  64 * 1024, 256,
-			     SPI_NOR_DUAL_READ | SPI_NOR_QUAD_READ |
-			     USE_CLSR) },
-	{ "s25sl004a",  INFO(0x010212,      0,  64 * 1024,   8, 0) },
-	{ "s25sl008a",  INFO(0x010213,      0,  64 * 1024,  16, 0) },
-	{ "s25sl016a",  INFO(0x010214,      0,  64 * 1024,  32, 0) },
-	{ "s25sl032a",  INFO(0x010215,      0,  64 * 1024,  64, 0) },
-	{ "s25sl064a",  INFO(0x010216,      0,  64 * 1024, 128, 0) },
-	{ "s25fl004k",  INFO(0xef4013,      0,  64 * 1024,   8,
-			     SECT_4K | SPI_NOR_DUAL_READ | SPI_NOR_QUAD_READ) },
-	{ "s25fl008k",  INFO(0xef4014,      0,  64 * 1024,  16,
-			     SECT_4K | SPI_NOR_DUAL_READ | SPI_NOR_QUAD_READ) },
-	{ "s25fl016k",  INFO(0xef4015,      0,  64 * 1024,  32,
-			     SECT_4K | SPI_NOR_DUAL_READ | SPI_NOR_QUAD_READ) },
-	{ "s25fl064k",  INFO(0xef4017,      0,  64 * 1024, 128,
-			     SECT_4K | SPI_NOR_DUAL_READ | SPI_NOR_QUAD_READ) },
-	{ "s25fl116k",  INFO(0x014015,      0,  64 * 1024,  32,
-			     SECT_4K | SPI_NOR_DUAL_READ | SPI_NOR_QUAD_READ) },
-	{ "s25fl132k",  INFO(0x014016,      0,  64 * 1024,  64, SECT_4K) },
-	{ "s25fl164k",  INFO(0x014017,      0,  64 * 1024, 128, SECT_4K) },
-	{ "s25fl204k",  INFO(0x014013,      0,  64 * 1024,   8,
-			     SECT_4K | SPI_NOR_DUAL_READ) },
-	{ "s25fl208k",  INFO(0x014014,      0,  64 * 1024,  16,
-			     SECT_4K | SPI_NOR_DUAL_READ) },
-	{ "s25fl064l",  INFO(0x016017,      0,  64 * 1024, 128,
-			     SECT_4K | SPI_NOR_DUAL_READ | SPI_NOR_QUAD_READ |
-			     SPI_NOR_4B_OPCODES) },
-	{ "s25fl128l",  INFO(0x016018,      0,  64 * 1024, 256,
-			     SECT_4K | SPI_NOR_DUAL_READ | SPI_NOR_QUAD_READ |
-			     SPI_NOR_4B_OPCODES) },
-	{ "s25fl256l",  INFO(0x016019,      0,  64 * 1024, 512,
-			     SECT_4K | SPI_NOR_DUAL_READ | SPI_NOR_QUAD_READ |
-			     SPI_NOR_4B_OPCODES) },
-	{ "cy15x104q",  INFO6(0x042cc2, 0x7f7f7f, 512 * 1024, 1,
-			      SPI_NOR_NO_ERASE) },
-	{ "s28hs512t",   INFO(0x345b1a,      0, 256 * 1024, 256,
-			     SECT_4K | SPI_NOR_OCTAL_DTR_READ |
-=======
 	{ "s25sl032p",  INFO(0x010215, 0x4d00,  64 * 1024,  64)
 		NO_SFDP_FLAGS(SPI_NOR_DUAL_READ | SPI_NOR_QUAD_READ) },
 	{ "s25sl064p",  INFO(0x010216, 0x4d00,  64 * 1024, 128)
@@ -534,7 +459,6 @@
 		FLAGS(SPI_NOR_NO_ERASE) },
 	{ "s28hs512t",   INFO(0x345b1a,      0, 256 * 1024, 256)
 		NO_SFDP_FLAGS(SECT_4K | SPI_NOR_OCTAL_DTR_READ |
->>>>>>> d82b0891
 			      SPI_NOR_OCTAL_DTR_PP)
 		.fixups = &s28hs512t_fixups,
 	},
@@ -572,20 +496,6 @@
  */
 static int spansion_nor_sr_ready_and_clear(struct spi_nor *nor)
 {
-<<<<<<< HEAD
-	u32 sector_size = nor->info->sector_size;
-
-	if (nor->params->size <= SZ_16M)
-		return;
-
-	if (nor->isparallel)
-		sector_size <<= 1;
-
-	nor->flags |= SNOR_F_4B_OPCODES;
-	/* No small sector erase for 4-byte command set */
-	nor->erase_opcode = SPINOR_OP_SE;
-	nor->mtd.erasesize = sector_size;
-=======
 	int ret;
 
 	ret = spi_nor_read_sr(nor, nor->bouncebuf);
@@ -627,7 +537,6 @@
 
 	if (nor->info->mfr_flags & USE_CLSR)
 		nor->params->ready = spansion_nor_sr_ready_and_clear;
->>>>>>> d82b0891
 }
 
 static const struct spi_nor_fixups spansion_nor_fixups = {
