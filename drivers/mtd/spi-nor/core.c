// SPDX-License-Identifier: GPL-2.0
/*
 * Based on m25p80.c, by Mike Lavender (mike@steroidmicros.com), with
 * influence from lart.c (Abraham Van Der Merwe) and mtd_dataflash.c
 *
 * Copyright (C) 2005, Intec Automation Inc.
 * Copyright (C) 2014, Freescale Semiconductor, Inc.
 */

#include <linux/err.h>
#include <linux/errno.h>
#include <linux/module.h>
#include <linux/delay.h>
#include <linux/device.h>
#include <linux/mutex.h>
#include <linux/math64.h>
#include <linux/sizes.h>
#include <linux/slab.h>

#include <linux/mtd/mtd.h>
#include <linux/of_platform.h>
#include <linux/sched/task_stack.h>
#include <linux/spi/flash.h>
#include <linux/mtd/spi-nor.h>

#include "core.h"

/* Define max times to check status register before we give up. */

/*
 * For everything but full-chip erase; probably could be much smaller, but kept
 * around for safety for now
 */
#define DEFAULT_READY_WAIT_JIFFIES		(40UL * HZ)

/*
 * For full-chip erase, calibrated to a 2MB flash (M25P16); should be scaled up
 * for larger flash
 */
#define CHIP_ERASE_2MB_READY_WAIT_JIFFIES	(40UL * HZ)

#define SPI_NOR_MAX_ADDR_NBYTES	4

#define SPI_NOR_SRST_SLEEP_MIN 200
#define SPI_NOR_SRST_SLEEP_MAX 400

/**
 * spi_nor_get_cmd_ext() - Get the command opcode extension based on the
 *			   extension type.
 * @nor:		pointer to a 'struct spi_nor'
 * @op:			pointer to the 'struct spi_mem_op' whose properties
 *			need to be initialized.
 *
 * Right now, only "repeat" and "invert" are supported.
 *
 * Return: The opcode extension.
 */
static u8 spi_nor_get_cmd_ext(const struct spi_nor *nor,
			      const struct spi_mem_op *op)
{
	switch (nor->cmd_ext_type) {
	case SPI_NOR_EXT_INVERT:
		return ~op->cmd.opcode;

	case SPI_NOR_EXT_REPEAT:
		return op->cmd.opcode;

	default:
		dev_err(nor->dev, "Unknown command extension type\n");
		return 0;
	}
}

/**
 * spi_nor_spimem_setup_op() - Set up common properties of a spi-mem op.
 * @nor:		pointer to a 'struct spi_nor'
 * @op:			pointer to the 'struct spi_mem_op' whose properties
 *			need to be initialized.
 * @proto:		the protocol from which the properties need to be set.
 */
void spi_nor_spimem_setup_op(const struct spi_nor *nor,
			     struct spi_mem_op *op,
			     const enum spi_nor_protocol proto)
{
	u8 ext;

	op->cmd.buswidth = spi_nor_get_protocol_inst_nbits(proto);

	if (op->addr.nbytes)
		op->addr.buswidth = spi_nor_get_protocol_addr_nbits(proto);

	if (op->dummy.nbytes)
		op->dummy.buswidth = spi_nor_get_protocol_addr_nbits(proto);

	if (op->data.nbytes)
		op->data.buswidth = spi_nor_get_protocol_data_nbits(proto);

	if (spi_nor_protocol_is_dtr(proto)) {
		/*
		 * SPIMEM supports mixed DTR modes, but right now we can only
		 * have all phases either DTR or STR. IOW, SPIMEM can have
		 * something like 4S-4D-4D, but SPI NOR can't. So, set all 4
		 * phases to either DTR or STR.
		 */
		op->cmd.dtr = true;
		op->addr.dtr = true;
		op->dummy.dtr = true;
		op->data.dtr = true;

		/* 2 bytes per clock cycle in DTR mode. */
		op->dummy.nbytes *= 2;

		ext = spi_nor_get_cmd_ext(nor, op);
		op->cmd.opcode = (op->cmd.opcode << 8) | ext;
		op->cmd.nbytes = 2;
	}
}

/**
 * spi_nor_spimem_bounce() - check if a bounce buffer is needed for the data
 *                           transfer
 * @nor:        pointer to 'struct spi_nor'
 * @op:         pointer to 'struct spi_mem_op' template for transfer
 *
 * If we have to use the bounce buffer, the data field in @op will be updated.
 *
 * Return: true if the bounce buffer is needed, false if not
 */
static bool spi_nor_spimem_bounce(struct spi_nor *nor, struct spi_mem_op *op)
{
	/* op->data.buf.in occupies the same memory as op->data.buf.out */
	if (object_is_on_stack(op->data.buf.in) ||
	    !virt_addr_valid(op->data.buf.in)) {
		if (op->data.nbytes > nor->bouncebuf_size)
			op->data.nbytes = nor->bouncebuf_size;
		op->data.buf.in = nor->bouncebuf;
		return true;
	}

	return false;
}

/**
 * spi_nor_spimem_exec_op() - execute a memory operation
 * @nor:        pointer to 'struct spi_nor'
 * @op:         pointer to 'struct spi_mem_op' template for transfer
 *
 * Return: 0 on success, -error otherwise.
 */
static int spi_nor_spimem_exec_op(struct spi_nor *nor, struct spi_mem_op *op)
{
	int error;

	error = spi_mem_adjust_op_size(nor->spimem, op);
	if (error)
		return error;

	return spi_mem_exec_op(nor->spimem, op);
}

int spi_nor_controller_ops_read_reg(struct spi_nor *nor, u8 opcode,
				    u8 *buf, size_t len)
{
	if (spi_nor_protocol_is_dtr(nor->reg_proto))
		return -EOPNOTSUPP;

	return nor->controller_ops->read_reg(nor, opcode, buf, len);
}

int spi_nor_controller_ops_write_reg(struct spi_nor *nor, u8 opcode,
				     const u8 *buf, size_t len)
{
	if (spi_nor_protocol_is_dtr(nor->reg_proto))
		return -EOPNOTSUPP;

	return nor->controller_ops->write_reg(nor, opcode, buf, len);
}

static int spi_nor_controller_ops_erase(struct spi_nor *nor, loff_t offs)
{
	if (spi_nor_protocol_is_dtr(nor->reg_proto))
		return -EOPNOTSUPP;

	return nor->controller_ops->erase(nor, offs);
}

/**
 * spi_nor_spimem_read_data() - read data from flash's memory region via
 *                              spi-mem
 * @nor:        pointer to 'struct spi_nor'
 * @from:       offset to read from
 * @len:        number of bytes to read
 * @buf:        pointer to dst buffer
 *
 * Return: number of bytes read successfully, -errno otherwise
 */
static ssize_t spi_nor_spimem_read_data(struct spi_nor *nor, loff_t from,
					size_t len, u8 *buf)
{
	struct spi_mem_op op =
		SPI_MEM_OP(SPI_MEM_OP_CMD(nor->read_opcode, 0),
			   SPI_MEM_OP_ADDR(nor->addr_nbytes, from, 0),
			   SPI_MEM_OP_DUMMY(nor->read_dummy, 0),
			   SPI_MEM_OP_DATA_IN(len, buf, 0));
	bool usebouncebuf;
	ssize_t nbytes;
	int error;

	spi_nor_spimem_setup_op(nor, &op, nor->read_proto);

	/* convert the dummy cycles to the number of bytes */
	op.dummy.nbytes = (nor->read_dummy * op.dummy.buswidth) / 8;
	if (spi_nor_protocol_is_dtr(nor->read_proto))
		op.dummy.nbytes *= 2;

	usebouncebuf = spi_nor_spimem_bounce(nor, &op);

	if (nor->dirmap.rdesc) {
		nbytes = spi_mem_dirmap_read(nor->dirmap.rdesc, op.addr.val,
					     op.data.nbytes, op.data.buf.in);
	} else {
		error = spi_nor_spimem_exec_op(nor, &op);
		if (error)
			return error;
		nbytes = op.data.nbytes;
	}

	if (usebouncebuf && nbytes > 0)
		memcpy(buf, op.data.buf.in, nbytes);

	return nbytes;
}

/**
 * spi_nor_read_data() - read data from flash memory
 * @nor:        pointer to 'struct spi_nor'
 * @from:       offset to read from
 * @len:        number of bytes to read
 * @buf:        pointer to dst buffer
 *
 * Return: number of bytes read successfully, -errno otherwise
 */
ssize_t spi_nor_read_data(struct spi_nor *nor, loff_t from, size_t len, u8 *buf)
{
	if (nor->spimem)
		return spi_nor_spimem_read_data(nor, from, len, buf);

	return nor->controller_ops->read(nor, from, len, buf);
}

/**
 * spi_nor_spimem_write_data() - write data to flash memory via
 *                               spi-mem
 * @nor:        pointer to 'struct spi_nor'
 * @to:         offset to write to
 * @len:        number of bytes to write
 * @buf:        pointer to src buffer
 *
 * Return: number of bytes written successfully, -errno otherwise
 */
static ssize_t spi_nor_spimem_write_data(struct spi_nor *nor, loff_t to,
					 size_t len, const u8 *buf)
{
	struct spi_mem_op op =
		SPI_MEM_OP(SPI_MEM_OP_CMD(nor->program_opcode, 0),
			   SPI_MEM_OP_ADDR(nor->addr_nbytes, to, 0),
			   SPI_MEM_OP_NO_DUMMY,
			   SPI_MEM_OP_DATA_OUT(len, buf, 0));
	ssize_t nbytes;
	int error;

	if (nor->program_opcode == SPINOR_OP_AAI_WP && nor->sst_write_second)
		op.addr.nbytes = 0;

	spi_nor_spimem_setup_op(nor, &op, nor->write_proto);

	if (spi_nor_spimem_bounce(nor, &op))
		memcpy(nor->bouncebuf, buf, op.data.nbytes);

	if (nor->dirmap.wdesc && !(nor->info->flags & SST_WRITE)) {
		nbytes = spi_mem_dirmap_write(nor->dirmap.wdesc, op.addr.val,
					      op.data.nbytes, op.data.buf.out);
	} else {
		error = spi_nor_spimem_exec_op(nor, &op);
		if (error)
			return error;
		nbytes = op.data.nbytes;
	}

	return nbytes;
}

/**
 * spi_nor_write_data() - write data to flash memory
 * @nor:        pointer to 'struct spi_nor'
 * @to:         offset to write to
 * @len:        number of bytes to write
 * @buf:        pointer to src buffer
 *
 * Return: number of bytes written successfully, -errno otherwise
 */
ssize_t spi_nor_write_data(struct spi_nor *nor, loff_t to, size_t len,
			   const u8 *buf)
{
	if (nor->spimem)
		return spi_nor_spimem_write_data(nor, to, len, buf);

	return nor->controller_ops->write(nor, to, len, buf);
}

/**
 * spi_nor_read_any_reg() - read any register from flash memory, nonvolatile or
 * volatile.
 * @nor:        pointer to 'struct spi_nor'.
 * @op:		SPI memory operation. op->data.buf must be DMA-able.
 * @proto:	SPI protocol to use for the register operation.
 *
 * Return: zero on success, -errno otherwise
 */
int spi_nor_read_any_reg(struct spi_nor *nor, struct spi_mem_op *op,
			 enum spi_nor_protocol proto)
{
	if (!nor->spimem)
		return -EOPNOTSUPP;

	spi_nor_spimem_setup_op(nor, op, proto);
	return spi_nor_spimem_exec_op(nor, op);
}

/**
 * spi_nor_write_any_volatile_reg() - write any volatile register to flash
 * memory.
 * @nor:        pointer to 'struct spi_nor'
 * @op:		SPI memory operation. op->data.buf must be DMA-able.
 * @proto:	SPI protocol to use for the register operation.
 *
 * Writing volatile registers are instant according to some manufacturers
 * (Cypress, Micron) and do not need any status polling.
 *
 * Return: zero on success, -errno otherwise
 */
int spi_nor_write_any_volatile_reg(struct spi_nor *nor, struct spi_mem_op *op,
				   enum spi_nor_protocol proto)
{
	int ret;

	if (!nor->spimem)
		return -EOPNOTSUPP;

	ret = spi_nor_write_enable(nor);
	if (ret)
		return ret;
	spi_nor_spimem_setup_op(nor, op, proto);
	return spi_nor_spimem_exec_op(nor, op);
}

/**
 * spi_nor_write_enable() - Set write enable latch with Write Enable command.
 * @nor:	pointer to 'struct spi_nor'.
 *
 * Return: 0 on success, -errno otherwise.
 */
int spi_nor_write_enable(struct spi_nor *nor)
{
	int ret;

	if (nor->spimem) {
		struct spi_mem_op op = SPI_NOR_WREN_OP;

		spi_nor_spimem_setup_op(nor, &op, nor->reg_proto);

		ret = spi_mem_exec_op(nor->spimem, &op);
	} else {
		ret = spi_nor_controller_ops_write_reg(nor, SPINOR_OP_WREN,
						       NULL, 0);
	}

	if (ret)
		dev_dbg(nor->dev, "error %d on Write Enable\n", ret);

	return ret;
}

/**
 * spi_nor_write_disable() - Send Write Disable instruction to the chip.
 * @nor:	pointer to 'struct spi_nor'.
 *
 * Return: 0 on success, -errno otherwise.
 */
int spi_nor_write_disable(struct spi_nor *nor)
{
	int ret;

	if (nor->spimem) {
		struct spi_mem_op op = SPI_NOR_WRDI_OP;

		spi_nor_spimem_setup_op(nor, &op, nor->reg_proto);

		ret = spi_mem_exec_op(nor->spimem, &op);
	} else {
		ret = spi_nor_controller_ops_write_reg(nor, SPINOR_OP_WRDI,
						       NULL, 0);
	}

	if (ret)
		dev_dbg(nor->dev, "error %d on Write Disable\n", ret);

	return ret;
}

/**
 * spi_nor_read_id() - Read the JEDEC ID.
 * @nor:	pointer to 'struct spi_nor'.
 * @naddr:	number of address bytes to send. Can be zero if the operation
 *		does not need to send an address.
 * @ndummy:	number of dummy bytes to send after an opcode or address. Can
 *		be zero if the operation does not require dummy bytes.
 * @id:		pointer to a DMA-able buffer where the value of the JEDEC ID
 *		will be written.
 * @proto:	the SPI protocol for register operation.
 *
 * Return: 0 on success, -errno otherwise.
 */
int spi_nor_read_id(struct spi_nor *nor, u8 naddr, u8 ndummy, u8 *id,
		    enum spi_nor_protocol proto)
{
	int ret;

	if (nor->spimem) {
		struct spi_mem_op op =
			SPI_NOR_READID_OP(naddr, ndummy, id, SPI_NOR_MAX_ID_LEN);

		spi_nor_spimem_setup_op(nor, &op, proto);
		ret = spi_mem_exec_op(nor->spimem, &op);
	} else {
		ret = nor->controller_ops->read_reg(nor, SPINOR_OP_RDID, id,
						    SPI_NOR_MAX_ID_LEN);
	}
	return ret;
}

/**
 * spi_nor_read_sr() - Read the Status Register.
 * @nor:	pointer to 'struct spi_nor'.
 * @sr:		pointer to a DMA-able buffer where the value of the
 *              Status Register will be written. Should be at least 2 bytes.
 *
 * Return: 0 on success, -errno otherwise.
 */
int spi_nor_read_sr(struct spi_nor *nor, u8 *sr)
{
	struct spi_nor_flash_parameter *params = spi_nor_get_params(nor, 0);
	int ret;

	if (nor->spimem) {
		struct spi_mem_op op = SPI_NOR_RDSR_OP(sr);

		if (nor->reg_proto == SNOR_PROTO_8_8_8_DTR) {
			op.addr.nbytes = params->rdsr_addr_nbytes;
			op.dummy.nbytes = params->rdsr_dummy;
			/*
			 * We don't want to read only one byte in DTR mode. So,
			 * read 2 and then discard the second byte.
			 */
			op.data.nbytes = 2;
		}

		if (nor->flags & SNOR_F_HAS_PARALLEL)
			op.data.nbytes = 2;

		spi_nor_spimem_setup_op(nor, &op, nor->reg_proto);

		ret = spi_mem_exec_op(nor->spimem, &op);
	} else {
		if (nor->flags & SNOR_F_HAS_PARALLEL)
			ret = spi_nor_controller_ops_read_reg(nor,
							      SPINOR_OP_RDSR,
							      sr, 2);
		else
			ret = spi_nor_controller_ops_read_reg(nor,
							      SPINOR_OP_RDSR,
							      sr, 1);
	}

	if (ret)
		dev_dbg(nor->dev, "error %d reading SR\n", ret);

	if (nor->flags & SNOR_F_HAS_PARALLEL)
		sr[0] |= sr[1];

	return ret;
}

/**
 * spi_nor_read_cr() - Read the Configuration Register using the
 * SPINOR_OP_RDCR (35h) command.
 * @nor:	pointer to 'struct spi_nor'
 * @cr:		pointer to a DMA-able buffer where the value of the
 *              Configuration Register will be written.
 *
 * Return: 0 on success, -errno otherwise.
 */
int spi_nor_read_cr(struct spi_nor *nor, u8 *cr)
{
	int ret;

	if (nor->spimem) {
		struct spi_mem_op op = SPI_NOR_RDCR_OP(cr);

		spi_nor_spimem_setup_op(nor, &op, nor->reg_proto);

		ret = spi_mem_exec_op(nor->spimem, &op);
	} else {
		ret = spi_nor_controller_ops_read_reg(nor, SPINOR_OP_RDCR, cr,
						      1);
	}

	if (ret)
		dev_dbg(nor->dev, "error %d reading CR\n", ret);

	return ret;
}

/**
 * spi_nor_set_4byte_addr_mode() - Enter/Exit 4-byte address mode.
 * @nor:	pointer to 'struct spi_nor'.
 * @enable:	true to enter the 4-byte address mode, false to exit the 4-byte
 *		address mode.
 *
 * Return: 0 on success, -errno otherwise.
 */
int spi_nor_set_4byte_addr_mode(struct spi_nor *nor, bool enable)
{
	int ret;

	if (nor->spimem) {
		struct spi_mem_op op = SPI_NOR_EN4B_EX4B_OP(enable);

		spi_nor_spimem_setup_op(nor, &op, nor->reg_proto);

		ret = spi_mem_exec_op(nor->spimem, &op);
	} else {
		ret = spi_nor_controller_ops_write_reg(nor,
						       enable ? SPINOR_OP_EN4B :
								SPINOR_OP_EX4B,
						       NULL, 0);
	}

	if (ret)
		dev_dbg(nor->dev, "error %d setting 4-byte mode\n", ret);

	return ret;
}

/**
 * spansion_set_4byte_addr_mode() - Set 4-byte address mode for Spansion
 * flashes.
 * @nor:	pointer to 'struct spi_nor'.
 * @enable:	true to enter the 4-byte address mode, false to exit the 4-byte
 *		address mode.
 *
 * Return: 0 on success, -errno otherwise.
 */
static int spansion_set_4byte_addr_mode(struct spi_nor *nor, bool enable)
{
	int ret;

	nor->bouncebuf[0] = enable << 7;

	if (nor->spimem) {
		struct spi_mem_op op = SPI_NOR_BRWR_OP(nor->bouncebuf);

		spi_nor_spimem_setup_op(nor, &op, nor->reg_proto);

		ret = spi_mem_exec_op(nor->spimem, &op);
	} else {
		ret = spi_nor_controller_ops_write_reg(nor, SPINOR_OP_BRWR,
						       nor->bouncebuf, 1);
	}

	if (ret)
		dev_dbg(nor->dev, "error %d setting 4-byte mode\n", ret);

	return ret;
}

/**
 * spi_nor_write_ear() - Write Extended Address Register.
 * @nor:	pointer to 'struct spi_nor'.
 * @addr:	value to write to the Extended Address Register.
 *
 * Return: 0 on success, -errno otherwise.
 */
static int spi_nor_write_ear(struct spi_nor *nor, u32 addr)
{
	u8 code = SPINOR_OP_WREAR;
	u32 ear;
	int ret;
	struct mtd_info *mtd = &nor->mtd;

	/* Wait until finished previous write command. */
	if (spi_nor_wait_till_ready(nor))
		return 1;
	if (!(nor->flags & SNOR_F_HAS_PARALLEL) && mtd->size <= 0x1000000)
		return 0;
	else if (mtd->size <= 0x2000000)
		return 0;

	if (!(nor->flags & SNOR_F_HAS_PARALLEL) || !(nor->flags & SNOR_F_HAS_STACKED))
		addr = addr % (u32)mtd->size;
	else
		addr = addr % (u32)(mtd->size >> 0x1);

	ear = addr >> 24;

	if (!(nor->flags & SNOR_F_HAS_STACKED) && ear == nor->curbank)
		return 0;

	if ((nor->flags & SNOR_F_HAS_STACKED) && mtd->size <= 0x2000000)
		return 0;

	if (nor->jedec_id == CFI_MFR_AMD)
		code = SPINOR_OP_BRWR;
	if (nor->jedec_id == CFI_MFR_ST ||
	    nor->jedec_id == CFI_MFR_MACRONIX ||
	    nor->jedec_id == CFI_MFR_PMC) {
		spi_nor_write_enable(nor);
		code = SPINOR_OP_WREAR;
	}
	nor->bouncebuf[0] = ear;

	if (nor->spimem) {
		struct spi_mem_op op =
			SPI_MEM_OP(SPI_MEM_OP_CMD(code, 0),
				   SPI_MEM_OP_NO_ADDR,
				   SPI_MEM_OP_NO_DUMMY,
				   SPI_MEM_OP_DATA_OUT(1, nor->bouncebuf, 0));

		spi_nor_spimem_setup_op(nor, &op, nor->reg_proto);

		ret = spi_mem_exec_op(nor->spimem, &op);
	} else {
		ret = spi_nor_controller_ops_write_reg(nor, code, nor->bouncebuf, 1);
		if (ret < 0)
			return ret;
	}

	nor->curbank = ear;

	return ret;
}

/**
 * read_ear - Get the extended/bank address register value
 * @nor:	Pointer to the flash control structure
 *
 * This routine reads the Extended/bank address register value
 *
 * Return:	Negative if error occurred.
 */
static int read_ear(struct spi_nor *nor, struct flash_info *info)
{
	int ret;
	u8 code;

	/* This is actually Spansion */
	if (nor->jedec_id == CFI_MFR_AMD)
		code = SPINOR_OP_BRRD;
	/* This is actually Micron */
	else if (nor->jedec_id == CFI_MFR_ST ||
		 nor->jedec_id == CFI_MFR_MACRONIX ||
		 nor->jedec_id == CFI_MFR_PMC)
		code = SPINOR_OP_RDEAR;
	else
		return -EINVAL;
	if (nor->spimem) {
		struct spi_mem_op op =
			SPI_MEM_OP(SPI_MEM_OP_CMD(code, 1),
				   SPI_MEM_OP_NO_ADDR,
				   SPI_MEM_OP_NO_DUMMY,
				   SPI_MEM_OP_DATA_IN(1, nor->bouncebuf, 1));

		ret = spi_mem_exec_op(nor->spimem, &op);
	} else {
		ret = nor->controller_ops->read_reg(nor, code, nor->bouncebuf, 1);
	}
	if (ret < 0) {
		pr_err("error %d reading EAR\n", ret);
		return ret;
	}

	return nor->bouncebuf[0];
}

/**
 * spi_nor_sr_ready() - Query the Status Register to see if the flash is ready
 * for new commands.
 * @nor:	pointer to 'struct spi_nor'.
 *
 * Return: 1 if ready, 0 if not ready, -errno on errors.
 */
int spi_nor_sr_ready(struct spi_nor *nor)
{
	int ret;

	ret = spi_nor_read_sr(nor, nor->bouncebuf);
	if (ret)
		return ret;

	return !(nor->bouncebuf[0] & SR_WIP);
}

/**
 * spi_nor_ready() - Query the flash to see if it is ready for new commands.
 * @nor:	pointer to 'struct spi_nor'.
 *
 * Return: 1 if ready, 0 if not ready, -errno on errors.
 */
static int spi_nor_ready(struct spi_nor *nor)
{
	struct spi_nor_flash_parameter *params = spi_nor_get_params(nor, 0);

	/* Flashes might override the standard routine. */
	if (params->ready)
		return params->ready(nor);

	return spi_nor_sr_ready(nor);
}

/**
 * spi_nor_wait_till_ready_with_timeout() - Service routine to read the
 * Status Register until ready, or timeout occurs.
 * @nor:		pointer to "struct spi_nor".
 * @timeout_jiffies:	jiffies to wait until timeout.
 *
 * Return: 0 on success, -errno otherwise.
 */
static int spi_nor_wait_till_ready_with_timeout(struct spi_nor *nor,
						unsigned long timeout_jiffies)
{
	unsigned long deadline;
	int timeout = 0, ret;

	deadline = jiffies + timeout_jiffies;

	while (!timeout) {
		if (time_after_eq(jiffies, deadline))
			timeout = 1;

		ret = spi_nor_ready(nor);
		if (ret < 0)
			return ret;
		if (ret)
			return 0;

		cond_resched();
	}

	dev_dbg(nor->dev, "flash operation timed out\n");

	return -ETIMEDOUT;
}

/**
 * spi_nor_wait_till_ready() - Wait for a predefined amount of time for the
 * flash to be ready, or timeout occurs.
 * @nor:	pointer to "struct spi_nor".
 *
 * Return: 0 on success, -errno otherwise.
 */
int spi_nor_wait_till_ready(struct spi_nor *nor)
{
	return spi_nor_wait_till_ready_with_timeout(nor,
						    DEFAULT_READY_WAIT_JIFFIES);
}

/**
 * spi_nor_global_block_unlock() - Unlock Global Block Protection.
 * @nor:	pointer to 'struct spi_nor'.
 *
 * Return: 0 on success, -errno otherwise.
 */
int spi_nor_global_block_unlock(struct spi_nor *nor)
{
	int ret;

	ret = spi_nor_write_enable(nor);
	if (ret)
		return ret;

	if (nor->spimem) {
		struct spi_mem_op op = SPI_NOR_GBULK_OP;

		spi_nor_spimem_setup_op(nor, &op, nor->reg_proto);

		ret = spi_mem_exec_op(nor->spimem, &op);
	} else {
		ret = spi_nor_controller_ops_write_reg(nor, SPINOR_OP_GBULK,
						       NULL, 0);
	}

	if (ret) {
		dev_dbg(nor->dev, "error %d on Global Block Unlock\n", ret);
		return ret;
	}

	return spi_nor_wait_till_ready(nor);
}

/**
 * spi_nor_write_sr() - Write the Status Register.
 * @nor:	pointer to 'struct spi_nor'.
 * @sr:		pointer to DMA-able buffer to write to the Status Register.
 * @len:	number of bytes to write to the Status Register.
 *
 * Return: 0 on success, -errno otherwise.
 */
int spi_nor_write_sr(struct spi_nor *nor, const u8 *sr, size_t len)
{
	int ret;

	ret = spi_nor_write_enable(nor);
	if (ret)
		return ret;

	if (nor->spimem) {
		struct spi_mem_op op = SPI_NOR_WRSR_OP(sr, len);

		spi_nor_spimem_setup_op(nor, &op, nor->reg_proto);

		ret = spi_mem_exec_op(nor->spimem, &op);
	} else {
		ret = spi_nor_controller_ops_write_reg(nor, SPINOR_OP_WRSR, sr,
						       len);
	}

	if (ret) {
		dev_dbg(nor->dev, "error %d writing SR\n", ret);
		return ret;
	}

	return spi_nor_wait_till_ready(nor);
}

/**
 * spi_nor_write_sr1_and_check() - Write one byte to the Status Register 1 and
 * ensure that the byte written match the received value.
 * @nor:	pointer to a 'struct spi_nor'.
 * @sr1:	byte value to be written to the Status Register.
 *
 * Return: 0 on success, -errno otherwise.
 */
static int spi_nor_write_sr1_and_check(struct spi_nor *nor, u8 sr1)
{
	int ret;

	nor->bouncebuf[0] = sr1;

	ret = spi_nor_write_sr(nor, nor->bouncebuf, 1);
	if (ret)
		return ret;

	ret = spi_nor_read_sr(nor, nor->bouncebuf);
	if (ret)
		return ret;

	if (nor->bouncebuf[0] != sr1) {
		dev_dbg(nor->dev, "SR1: read back test failed\n");
		return -EIO;
	}

	return 0;
}

/**
 * spi_nor_write_16bit_sr_and_check() - Write the Status Register 1 and the
 * Status Register 2 in one shot. Ensure that the byte written in the Status
 * Register 1 match the received value, and that the 16-bit Write did not
 * affect what was already in the Status Register 2.
 * @nor:	pointer to a 'struct spi_nor'.
 * @sr1:	byte value to be written to the Status Register 1.
 *
 * Return: 0 on success, -errno otherwise.
 */
static int spi_nor_write_16bit_sr_and_check(struct spi_nor *nor, u8 sr1)
{
	struct spi_nor_flash_parameter *params = spi_nor_get_params(nor, 0);
	int ret;
	u8 *sr_cr = nor->bouncebuf;
	u8 cr_written;

	/* Make sure we don't overwrite the contents of Status Register 2. */
	if (!(nor->flags & SNOR_F_NO_READ_CR)) {
		ret = spi_nor_read_cr(nor, &sr_cr[1]);
		if (ret)
			return ret;
	} else if (params->quad_enable) {
		/*
		 * If the Status Register 2 Read command (35h) is not
		 * supported, we should at least be sure we don't
		 * change the value of the SR2 Quad Enable bit.
		 *
		 * We can safely assume that when the Quad Enable method is
		 * set, the value of the QE bit is one, as a consequence of the
		 * params->quad_enable() call.
		 *
		 * We can safely assume that the Quad Enable bit is present in
		 * the Status Register 2 at BIT(1). According to the JESD216
		 * revB standard, BFPT DWORDS[15], bits 22:20, the 16-bit
		 * Write Status (01h) command is available just for the cases
		 * in which the QE bit is described in SR2 at BIT(1).
		 */
		sr_cr[1] = SR2_QUAD_EN_BIT1;
	} else {
		sr_cr[1] = 0;
	}

	sr_cr[0] = sr1;

	ret = spi_nor_write_sr(nor, sr_cr, 2);
	if (ret)
		return ret;

	ret = spi_nor_read_sr(nor, sr_cr);
	if (ret)
		return ret;

	if (sr1 != sr_cr[0]) {
		dev_dbg(nor->dev, "SR: Read back test failed\n");
		return -EIO;
	}

	if (nor->flags & SNOR_F_NO_READ_CR)
		return 0;

	cr_written = sr_cr[1];

	ret = spi_nor_read_cr(nor, &sr_cr[1]);
	if (ret)
		return ret;

	if (cr_written != sr_cr[1]) {
		dev_dbg(nor->dev, "CR: read back test failed\n");
		return -EIO;
	}

	return 0;
}

/**
 * spi_nor_write_16bit_cr_and_check() - Write the Status Register 1 and the
 * Configuration Register in one shot. Ensure that the byte written in the
 * Configuration Register match the received value, and that the 16-bit Write
 * did not affect what was already in the Status Register 1.
 * @nor:	pointer to a 'struct spi_nor'.
 * @cr:		byte value to be written to the Configuration Register.
 *
 * Return: 0 on success, -errno otherwise.
 */
int spi_nor_write_16bit_cr_and_check(struct spi_nor *nor, u8 cr)
{
	int ret;
	u8 *sr_cr = nor->bouncebuf;
	u8 sr_written;

	/* Keep the current value of the Status Register 1. */
	ret = spi_nor_read_sr(nor, sr_cr);
	if (ret)
		return ret;

	sr_cr[1] = cr;

	ret = spi_nor_write_sr(nor, sr_cr, 2);
	if (ret)
		return ret;

	sr_written = sr_cr[0];

	ret = spi_nor_read_sr(nor, sr_cr);
	if (ret)
		return ret;

	if (sr_written != sr_cr[0]) {
		dev_dbg(nor->dev, "SR: Read back test failed\n");
		return -EIO;
	}

	if (nor->flags & SNOR_F_NO_READ_CR)
		return 0;

	ret = spi_nor_read_cr(nor, &sr_cr[1]);
	if (ret)
		return ret;

	if (cr != sr_cr[1]) {
		dev_dbg(nor->dev, "CR: read back test failed\n");
		return -EIO;
	}

	return 0;
}

/**
 * spi_nor_write_sr_and_check() - Write the Status Register 1 and ensure that
 * the byte written match the received value without affecting other bits in the
 * Status Register 1 and 2.
 * @nor:	pointer to a 'struct spi_nor'.
 * @sr1:	byte value to be written to the Status Register.
 *
 * Return: 0 on success, -errno otherwise.
 */
int spi_nor_write_sr_and_check(struct spi_nor *nor, u8 sr1)
{
	if (nor->flags & SNOR_F_HAS_16BIT_SR)
		return spi_nor_write_16bit_sr_and_check(nor, sr1);

	return spi_nor_write_sr1_and_check(nor, sr1);
}

/**
 * spi_nor_write_sr2() - Write the Status Register 2 using the
 * SPINOR_OP_WRSR2 (3eh) command.
 * @nor:	pointer to 'struct spi_nor'.
 * @sr2:	pointer to DMA-able buffer to write to the Status Register 2.
 *
 * Return: 0 on success, -errno otherwise.
 */
static int spi_nor_write_sr2(struct spi_nor *nor, const u8 *sr2)
{
	int ret;

	ret = spi_nor_write_enable(nor);
	if (ret)
		return ret;

	if (nor->spimem) {
		struct spi_mem_op op = SPI_NOR_WRSR2_OP(sr2);

		spi_nor_spimem_setup_op(nor, &op, nor->reg_proto);

		ret = spi_mem_exec_op(nor->spimem, &op);
	} else {
		ret = spi_nor_controller_ops_write_reg(nor, SPINOR_OP_WRSR2,
						       sr2, 1);
	}

	if (ret) {
		dev_dbg(nor->dev, "error %d writing SR2\n", ret);
		return ret;
	}

	return spi_nor_wait_till_ready(nor);
}

/**
 * spi_nor_read_sr2() - Read the Status Register 2 using the
 * SPINOR_OP_RDSR2 (3fh) command.
 * @nor:	pointer to 'struct spi_nor'.
 * @sr2:	pointer to DMA-able buffer where the value of the
 *		Status Register 2 will be written.
 *
 * Return: 0 on success, -errno otherwise.
 */
static int spi_nor_read_sr2(struct spi_nor *nor, u8 *sr2)
{
	int ret;

	if (nor->spimem) {
		struct spi_mem_op op = SPI_NOR_RDSR2_OP(sr2);

		spi_nor_spimem_setup_op(nor, &op, nor->reg_proto);

		ret = spi_mem_exec_op(nor->spimem, &op);
	} else {
		ret = spi_nor_controller_ops_read_reg(nor, SPINOR_OP_RDSR2, sr2,
						      1);
	}

	if (ret)
		dev_dbg(nor->dev, "error %d reading SR2\n", ret);

	return ret;
}

/**
 * spi_nor_erase_chip() - Erase the entire flash memory.
 * @nor:	pointer to 'struct spi_nor'.
 *
 * Return: 0 on success, -errno otherwise.
 */
static int spi_nor_erase_chip(struct spi_nor *nor)
{
	int ret;

	dev_dbg(nor->dev, " %lldKiB\n", (long long)(nor->mtd.size >> 10));

	if (nor->spimem) {
		struct spi_mem_op op = SPI_NOR_CHIP_ERASE_OP;

		spi_nor_spimem_setup_op(nor, &op, nor->reg_proto);

		ret = spi_mem_exec_op(nor->spimem, &op);
	} else {
		ret = spi_nor_controller_ops_write_reg(nor,
						       SPINOR_OP_CHIP_ERASE,
						       NULL, 0);
	}

	if (ret)
		dev_dbg(nor->dev, "error %d erasing chip\n", ret);

	return ret;
}

static u8 spi_nor_convert_opcode(u8 opcode, const u8 table[][2], size_t size)
{
	size_t i;

	for (i = 0; i < size; i++)
		if (table[i][0] == opcode)
			return table[i][1];

	/* No conversion found, keep input op code. */
	return opcode;
}

u8 spi_nor_convert_3to4_read(u8 opcode)
{
	static const u8 spi_nor_3to4_read[][2] = {
		{ SPINOR_OP_READ,	SPINOR_OP_READ_4B },
		{ SPINOR_OP_READ_FAST,	SPINOR_OP_READ_FAST_4B },
		{ SPINOR_OP_READ_1_1_2,	SPINOR_OP_READ_1_1_2_4B },
		{ SPINOR_OP_READ_1_2_2,	SPINOR_OP_READ_1_2_2_4B },
		{ SPINOR_OP_READ_1_1_4,	SPINOR_OP_READ_1_1_4_4B },
		{ SPINOR_OP_READ_1_4_4,	SPINOR_OP_READ_1_4_4_4B },
		{ SPINOR_OP_READ_1_1_8,	SPINOR_OP_READ_1_1_8_4B },
		{ SPINOR_OP_READ_1_8_8,	SPINOR_OP_READ_1_8_8_4B },

		{ SPINOR_OP_READ_1_1_1_DTR,	SPINOR_OP_READ_1_1_1_DTR_4B },
		{ SPINOR_OP_READ_1_2_2_DTR,	SPINOR_OP_READ_1_2_2_DTR_4B },
		{ SPINOR_OP_READ_1_4_4_DTR,	SPINOR_OP_READ_1_4_4_DTR_4B },
	};

	return spi_nor_convert_opcode(opcode, spi_nor_3to4_read,
				      ARRAY_SIZE(spi_nor_3to4_read));
}

static u8 spi_nor_convert_3to4_program(u8 opcode)
{
	static const u8 spi_nor_3to4_program[][2] = {
		{ SPINOR_OP_PP,		SPINOR_OP_PP_4B },
		{ SPINOR_OP_PP_1_1_4,	SPINOR_OP_PP_1_1_4_4B },
		{ SPINOR_OP_PP_1_4_4,	SPINOR_OP_PP_1_4_4_4B },
		{ SPINOR_OP_PP_1_1_8,	SPINOR_OP_PP_1_1_8_4B },
		{ SPINOR_OP_PP_1_8_8,	SPINOR_OP_PP_1_8_8_4B },
	};

	return spi_nor_convert_opcode(opcode, spi_nor_3to4_program,
				      ARRAY_SIZE(spi_nor_3to4_program));
}

static u8 spi_nor_convert_3to4_erase(u8 opcode)
{
	static const u8 spi_nor_3to4_erase[][2] = {
		{ SPINOR_OP_BE_4K,	SPINOR_OP_BE_4K_4B },
		{ SPINOR_OP_BE_32K,	SPINOR_OP_BE_32K_4B },
		{ SPINOR_OP_SE,		SPINOR_OP_SE_4B },
	};

	return spi_nor_convert_opcode(opcode, spi_nor_3to4_erase,
				      ARRAY_SIZE(spi_nor_3to4_erase));
}

static bool spi_nor_has_uniform_erase(const struct spi_nor *nor)
{
	struct spi_nor_flash_parameter *params = spi_nor_get_params(nor, 0);

	return !!params->erase_map.uniform_erase_type;
}

static void spi_nor_set_4byte_opcodes(struct spi_nor *nor)
{
	struct spi_nor_flash_parameter *params = spi_nor_get_params(nor, 0);

	nor->read_opcode = spi_nor_convert_3to4_read(nor->read_opcode);
	nor->program_opcode = spi_nor_convert_3to4_program(nor->program_opcode);
	nor->erase_opcode = spi_nor_convert_3to4_erase(nor->erase_opcode);

	if (!spi_nor_has_uniform_erase(nor)) {
		struct spi_nor_erase_map *map = &params->erase_map;
		struct spi_nor_erase_type *erase;
		int i;

		for (i = 0; i < SNOR_ERASE_TYPE_MAX; i++) {
			erase = &map->erase_type[i];
			erase->opcode =
				spi_nor_convert_3to4_erase(erase->opcode);
		}
	}
}

int spi_nor_lock_and_prep(struct spi_nor *nor)
{
	int ret = 0;

	mutex_lock(&nor->lock);

	if (nor->controller_ops &&  nor->controller_ops->prepare) {
		ret = nor->controller_ops->prepare(nor);
		if (ret) {
			mutex_unlock(&nor->lock);
			return ret;
		}
	}
	return ret;
}

void spi_nor_unlock_and_unprep(struct spi_nor *nor)
{
	if (nor->controller_ops && nor->controller_ops->unprepare)
		nor->controller_ops->unprepare(nor);
	mutex_unlock(&nor->lock);
}

static u32 spi_nor_convert_addr(struct spi_nor *nor, loff_t addr)
{
	struct spi_nor_flash_parameter *params = spi_nor_get_params(nor, 0);

	if (!params->convert_addr)
		return addr;

	return params->convert_addr(nor, addr);
}

/*
 * Initiate the erasure of a single sector
 */
int spi_nor_erase_sector(struct spi_nor *nor, u32 addr)
{
	int i;

	addr = spi_nor_convert_addr(nor, addr);

	if (nor->spimem) {
		struct spi_mem_op op =
			SPI_NOR_SECTOR_ERASE_OP(nor->erase_opcode,
						nor->addr_nbytes, addr);

		spi_nor_spimem_setup_op(nor, &op, nor->reg_proto);

		return spi_mem_exec_op(nor->spimem, &op);
	} else if (nor->controller_ops->erase) {
		return spi_nor_controller_ops_erase(nor, addr);
	}

	/*
	 * Default implementation, if driver doesn't have a specialized HW
	 * control
	 */
	for (i = nor->addr_nbytes - 1; i >= 0; i--) {
		nor->bouncebuf[i] = addr & 0xff;
		addr >>= 8;
	}

	return spi_nor_controller_ops_write_reg(nor, nor->erase_opcode,
						nor->bouncebuf, nor->addr_nbytes);
}

/**
 * spi_nor_div_by_erase_size() - calculate remainder and update new dividend
 * @erase:	pointer to a structure that describes a SPI NOR erase type
 * @dividend:	dividend value
 * @remainder:	pointer to u32 remainder (will be updated)
 *
 * Return: the result of the division
 */
static u64 spi_nor_div_by_erase_size(const struct spi_nor_erase_type *erase,
				     u64 dividend, u32 *remainder)
{
	/* JEDEC JESD216B Standard imposes erase sizes to be power of 2. */
	*remainder = (u32)dividend & erase->size_mask;
	return dividend >> erase->size_shift;
}

/**
 * spi_nor_find_best_erase_type() - find the best erase type for the given
 *				    offset in the serial flash memory and the
 *				    number of bytes to erase. The region in
 *				    which the address fits is expected to be
 *				    provided.
 * @map:	the erase map of the SPI NOR
 * @region:	pointer to a structure that describes a SPI NOR erase region
 * @addr:	offset in the serial flash memory
 * @len:	number of bytes to erase
 *
 * Return: a pointer to the best fitted erase type, NULL otherwise.
 */
static const struct spi_nor_erase_type *
spi_nor_find_best_erase_type(const struct spi_nor_erase_map *map,
			     const struct spi_nor_erase_region *region,
			     u64 addr, u32 len)
{
	const struct spi_nor_erase_type *erase;
	u32 rem;
	int i;
	u8 erase_mask = region->offset & SNOR_ERASE_TYPE_MASK;

	/*
	 * Erase types are ordered by size, with the smallest erase type at
	 * index 0.
	 */
	for (i = SNOR_ERASE_TYPE_MAX - 1; i >= 0; i--) {
		/* Does the erase region support the tested erase type? */
		if (!(erase_mask & BIT(i)))
			continue;

		erase = &map->erase_type[i];
		if (!erase->size)
			continue;

		/* Alignment is not mandatory for overlaid regions */
		if (region->offset & SNOR_OVERLAID_REGION &&
		    region->size <= len)
			return erase;

		/* Don't erase more than what the user has asked for. */
		if (erase->size > len)
			continue;

		spi_nor_div_by_erase_size(erase, addr, &rem);
		if (!rem)
			return erase;
	}

	return NULL;
}

static u64 spi_nor_region_is_last(const struct spi_nor_erase_region *region)
{
	return region->offset & SNOR_LAST_REGION;
}

static u64 spi_nor_region_end(const struct spi_nor_erase_region *region)
{
	return (region->offset & ~SNOR_ERASE_FLAGS_MASK) + region->size;
}

/**
 * spi_nor_region_next() - get the next spi nor region
 * @region:	pointer to a structure that describes a SPI NOR erase region
 *
 * Return: the next spi nor region or NULL if last region.
 */
struct spi_nor_erase_region *
spi_nor_region_next(struct spi_nor_erase_region *region)
{
	if (spi_nor_region_is_last(region))
		return NULL;
	region++;
	return region;
}

/**
 * spi_nor_find_erase_region() - find the region of the serial flash memory in
 *				 which the offset fits
 * @map:	the erase map of the SPI NOR
 * @addr:	offset in the serial flash memory
 *
 * Return: a pointer to the spi_nor_erase_region struct, ERR_PTR(-errno)
 *	   otherwise.
 */
static struct spi_nor_erase_region *
spi_nor_find_erase_region(const struct spi_nor_erase_map *map, u64 addr)
{
	struct spi_nor_erase_region *region = map->regions;
	u64 region_start = region->offset & ~SNOR_ERASE_FLAGS_MASK;
	u64 region_end = region_start + region->size;

	while (addr < region_start || addr >= region_end) {
		region = spi_nor_region_next(region);
		if (!region)
			return ERR_PTR(-EINVAL);

		region_start = region->offset & ~SNOR_ERASE_FLAGS_MASK;
		region_end = region_start + region->size;
	}

	return region;
}

/**
 * spi_nor_init_erase_cmd() - initialize an erase command
 * @region:	pointer to a structure that describes a SPI NOR erase region
 * @erase:	pointer to a structure that describes a SPI NOR erase type
 *
 * Return: the pointer to the allocated erase command, ERR_PTR(-errno)
 *	   otherwise.
 */
static struct spi_nor_erase_command *
spi_nor_init_erase_cmd(const struct spi_nor_erase_region *region,
		       const struct spi_nor_erase_type *erase)
{
	struct spi_nor_erase_command *cmd;

	cmd = kmalloc(sizeof(*cmd), GFP_KERNEL);
	if (!cmd)
		return ERR_PTR(-ENOMEM);

	INIT_LIST_HEAD(&cmd->list);
	cmd->opcode = erase->opcode;
	cmd->count = 1;

	if (region->offset & SNOR_OVERLAID_REGION)
		cmd->size = region->size;
	else
		cmd->size = erase->size;

	return cmd;
}

/**
 * spi_nor_destroy_erase_cmd_list() - destroy erase command list
 * @erase_list:	list of erase commands
 */
static void spi_nor_destroy_erase_cmd_list(struct list_head *erase_list)
{
	struct spi_nor_erase_command *cmd, *next;

	list_for_each_entry_safe(cmd, next, erase_list, list) {
		list_del(&cmd->list);
		kfree(cmd);
	}
}

/**
 * spi_nor_init_erase_cmd_list() - initialize erase command list
 * @nor:	pointer to a 'struct spi_nor'
 * @erase_list:	list of erase commands to be executed once we validate that the
 *		erase can be performed
 * @addr:	offset in the serial flash memory
 * @len:	number of bytes to erase
 *
 * Builds the list of best fitted erase commands and verifies if the erase can
 * be performed.
 *
 * Return: 0 on success, -errno otherwise.
 */
static int spi_nor_init_erase_cmd_list(struct spi_nor *nor,
				       struct list_head *erase_list,
				       u64 addr, u32 len)
{
	struct spi_nor_flash_parameter *params = spi_nor_get_params(nor, 0);
	const struct spi_nor_erase_map *map = &params->erase_map;
	const struct spi_nor_erase_type *erase, *prev_erase = NULL;
	struct spi_nor_erase_region *region;
	struct spi_nor_erase_command *cmd = NULL;
	u64 region_end;
	int ret = -EINVAL;

	region = spi_nor_find_erase_region(map, addr);
	if (IS_ERR(region))
		return PTR_ERR(region);

	region_end = spi_nor_region_end(region);

	while (len) {
		erase = spi_nor_find_best_erase_type(map, region, addr, len);
		if (!erase)
			goto destroy_erase_cmd_list;

		if (prev_erase != erase ||
		    erase->size != cmd->size ||
		    region->offset & SNOR_OVERLAID_REGION) {
			cmd = spi_nor_init_erase_cmd(region, erase);
			if (IS_ERR(cmd)) {
				ret = PTR_ERR(cmd);
				goto destroy_erase_cmd_list;
			}

			list_add_tail(&cmd->list, erase_list);
		} else {
			cmd->count++;
		}

		addr += cmd->size;
		len -= cmd->size;

		if (len && addr >= region_end) {
			region = spi_nor_region_next(region);
			if (!region)
				goto destroy_erase_cmd_list;
			region_end = spi_nor_region_end(region);
		}

		prev_erase = erase;
	}

	return 0;

destroy_erase_cmd_list:
	spi_nor_destroy_erase_cmd_list(erase_list);
	return ret;
}

/**
 * spi_nor_erase_multi_sectors() - perform a non-uniform erase
 * @nor:	pointer to a 'struct spi_nor'
 * @addr:	offset in the serial flash memory
 * @len:	number of bytes to erase
 *
 * Build a list of best fitted erase commands and execute it once we validate
 * that the erase can be performed.
 *
 * Return: 0 on success, -errno otherwise.
 */
static int spi_nor_erase_multi_sectors(struct spi_nor *nor, u64 addr, u32 len)
{
	LIST_HEAD(erase_list);
	struct spi_nor_erase_command *cmd, *next;
	int ret;

	ret = spi_nor_init_erase_cmd_list(nor, &erase_list, addr, len);
	if (ret)
		return ret;

	list_for_each_entry_safe(cmd, next, &erase_list, list) {
		nor->erase_opcode = cmd->opcode;
		while (cmd->count) {
			dev_vdbg(nor->dev, "erase_cmd->size = 0x%08x, erase_cmd->opcode = 0x%02x, erase_cmd->count = %u\n",
				 cmd->size, cmd->opcode, cmd->count);

			ret = spi_nor_write_enable(nor);
			if (ret)
				goto destroy_erase_cmd_list;

			ret = spi_nor_erase_sector(nor, addr);
			if (ret)
				goto destroy_erase_cmd_list;

			ret = spi_nor_wait_till_ready(nor);
			if (ret)
				goto destroy_erase_cmd_list;

			addr += cmd->size;
			cmd->count--;
		}
		list_del(&cmd->list);
		kfree(cmd);
	}

	return 0;

destroy_erase_cmd_list:
	spi_nor_destroy_erase_cmd_list(&erase_list);
	return ret;
}

/*
 * Erase an address range on the nor chip.  The address range may extend
 * one or more erase sectors. Return an error if there is a problem erasing.
 */
static int spi_nor_erase(struct mtd_info *mtd, struct erase_info *instr)
{
	struct spi_nor *nor = mtd_to_spi_nor(mtd);
	struct spi_nor_flash_parameter *params;
	u32 addr, len, offset, cur_cs_num = 0;
	uint32_t rem;
	int ret;
	u64 sz;

	dev_dbg(nor->dev, "at 0x%llx, len %lld\n", (long long)instr->addr,
			(long long)instr->len);

	params = spi_nor_get_params(nor, 0);
	sz = params->size;

	if (spi_nor_has_uniform_erase(nor)) {
		div_u64_rem(instr->len, mtd->erasesize, &rem);
		if (rem)
			return -EINVAL;
	}

	addr = instr->addr;
	len = instr->len;

	ret = spi_nor_lock_and_prep(nor);
	if (ret)
		return ret;

	reinit_completion(&nor->spimem->request_completion);

	if (!(nor->flags & SNOR_F_HAS_PARALLEL)) {
		/* whole-chip erase? */
		if (len == mtd->size && !(nor->flags & SNOR_F_NO_OP_CHIP_ERASE)) {
			unsigned long timeout;

			while ((cur_cs_num < SNOR_FLASH_CNT_MAX) && params) {
				nor->spimem->spi->cs_index_mask = 1 << cur_cs_num;
				ret = spi_nor_write_enable(nor);
				if (ret)
					goto erase_err;

				ret = spi_nor_erase_chip(nor);
				if (ret)
					goto erase_err;

				/*
				 * Scale the timeout linearly with the size of the flash, with
				 * a minimum calibrated to an old 2MB flash. We could try to
				 * pull these from CFI/SFDP, but these values should be good
				 * enough for now.
				 */
				timeout = max(CHIP_ERASE_2MB_READY_WAIT_JIFFIES,
					      CHIP_ERASE_2MB_READY_WAIT_JIFFIES *
					      (unsigned long)(params->size /
							      SZ_2M));
				ret = spi_nor_wait_till_ready_with_timeout(nor, timeout);
				if (ret)
					goto erase_err;

				cur_cs_num++;
				params = spi_nor_get_params(nor, cur_cs_num);
			}

		/* REVISIT in some cases we could speed up erasing large regions
		 * by using SPINOR_OP_SE instead of SPINOR_OP_BE_4K.  We may have set up
		 * to use "small sector erase", but that's not always optimal.
		 */

		/* "sector"-at-a-time erase */
		} else if (spi_nor_has_uniform_erase(nor)) {
			/* Determine the flash from which the operation need to start */
			while ((cur_cs_num < SNOR_FLASH_CNT_MAX) &&
			       (addr > sz - 1) && params) {
				cur_cs_num++;
				params = spi_nor_get_params(nor, cur_cs_num);
				sz += params->size;
			}
			while (len) {
				nor->spimem->spi->cs_index_mask = 1 << cur_cs_num;
				ret = spi_nor_write_enable(nor);
				if (ret)
					goto erase_err;

				offset = addr;
				if (nor->flags & SNOR_F_HAS_STACKED) {
					params = spi_nor_get_params(nor, cur_cs_num);
					offset -= (sz - params->size);
				}

				if (nor->addr_nbytes == 3) {
					/* Update Extended Address Register */
					ret = spi_nor_write_ear(nor, offset);
					if (ret)
						goto erase_err;
				}
				ret = spi_nor_wait_till_ready(nor);
				if (ret)
					goto erase_err;

				ret = spi_nor_write_enable(nor);
				if (ret)
					goto erase_err;

				ret = spi_nor_erase_sector(nor, offset);
				if (ret)
					goto erase_err;

				ret = spi_nor_wait_till_ready(nor);
				if (ret)
					goto erase_err;

				addr += mtd->erasesize;
				len -= mtd->erasesize;

				/*
				 * Flash cross over condition in stacked mode.
				 */
				if ((nor->flags & SNOR_F_HAS_STACKED) && (addr > sz - 1)) {
					cur_cs_num++;
					params = spi_nor_get_params(nor, cur_cs_num);
					sz += params->size;
				}
			}

		/* erase multiple sectors */
		} else {
			u64 erase_len = 0;

			/* Determine the flash from which the operation need to start */
			while ((cur_cs_num < SNOR_FLASH_CNT_MAX) &&
			       (addr > sz - 1) && params) {
				cur_cs_num++;
				params = spi_nor_get_params(nor, cur_cs_num);
				sz += params->size;
			}
			/* perform multi sector erase onec per Flash*/
			while (len) {
				erase_len = (len > (sz - addr)) ? (sz - addr) : len;
				offset = addr;
				nor->spimem->spi->cs_index_mask = 1 << cur_cs_num;
				if (nor->flags & SNOR_F_HAS_STACKED) {
					params = spi_nor_get_params(nor, cur_cs_num);
					offset -= (sz - params->size);
				}
				ret = spi_nor_erase_multi_sectors(nor, offset, erase_len);
				if (ret)
					goto erase_err;
				len -= erase_len;
				addr += erase_len;
				params = spi_nor_get_params(nor, cur_cs_num);
				sz += params->size;
			}
		}
	} else {
		nor->spimem->spi->cs_index_mask = SPI_NOR_ENABLE_MULTI_CS;

		/* whole-chip erase? */
		if (len == mtd->size && !(nor->flags &
					  SNOR_F_NO_OP_CHIP_ERASE)) {
			unsigned long timeout;

			ret = spi_nor_write_enable(nor);
			if (ret)
				goto erase_err;

			if (nor->addr_nbytes == 3) {
				/* Update Extended Address Register */
				ret = spi_nor_write_ear(nor, offset);
				if (ret)
					goto erase_err;
			}
			ret = spi_nor_wait_till_ready(nor);
			if (ret)
				goto erase_err;

			ret = spi_nor_write_enable(nor);
			if (ret)
				goto erase_err;

			ret = spi_nor_erase_chip(nor);
			if (ret)
				goto erase_err;

			/*
			 * Scale the timeout linearly with the size of the flash, with
			 * a minimum calibrated to an old 2MB flash. We could try to
			 * pull these from CFI/SFDP, but these values should be good
			 * enough for now.
			 */
			timeout = max(CHIP_ERASE_2MB_READY_WAIT_JIFFIES,
				      CHIP_ERASE_2MB_READY_WAIT_JIFFIES *
				      (unsigned long)(mtd->size / SZ_2M));
			ret = spi_nor_wait_till_ready_with_timeout(nor, timeout);
			if (ret)
				goto erase_err;

		/* REVISIT in some cases we could speed up erasing large regions
		 * by using SPINOR_OP_SE instead of SPINOR_OP_BE_4K.  We may have set up
		 * to use "small sector erase", but that's not always optimal.
		 */

		/* "sector"-at-a-time erase */
		} else if (spi_nor_has_uniform_erase(nor)) {
			while (len) {
				ret = spi_nor_write_enable(nor);
				if (ret)
					goto erase_err;

				offset = addr / 2;

				if (nor->addr_nbytes == 3) {
					/* Update Extended Address Register */
					ret = spi_nor_write_ear(nor, offset);
					if (ret)
						goto erase_err;
				}
				ret = spi_nor_wait_till_ready(nor);
				if (ret)
					goto erase_err;

				ret = spi_nor_write_enable(nor);
				if (ret)
					goto erase_err;

				ret = spi_nor_erase_sector(nor, offset);
				if (ret)
					goto erase_err;

				ret = spi_nor_wait_till_ready(nor);
				if (ret)
					goto erase_err;

				addr += mtd->erasesize;
				len -= mtd->erasesize;
			}

		/* erase multiple sectors */
		} else {
			offset = addr / 2;
			ret = spi_nor_erase_multi_sectors(nor, offset, len);
			if (ret)
				goto erase_err;
		}
	}
	ret = spi_nor_write_disable(nor);

erase_err:
	complete(&nor->spimem->request_completion);
	spi_nor_unlock_and_unprep(nor);

	return ret;
}

/**
 * spi_nor_sr1_bit6_quad_enable() - Set the Quad Enable BIT(6) in the Status
 * Register 1.
 * @nor:	pointer to a 'struct spi_nor'
 *
 * Bit 6 of the Status Register 1 is the QE bit for Macronix like QSPI memories.
 *
 * Return: 0 on success, -errno otherwise.
 */
int spi_nor_sr1_bit6_quad_enable(struct spi_nor *nor)
{
	int ret;

	ret = spi_nor_read_sr(nor, nor->bouncebuf);
	if (ret)
		return ret;

	if (nor->bouncebuf[0] & SR1_QUAD_EN_BIT6)
		return 0;

	nor->bouncebuf[0] |= SR1_QUAD_EN_BIT6;

	return spi_nor_write_sr1_and_check(nor, nor->bouncebuf[0]);
}

/**
 * spi_nor_sr2_bit1_quad_enable() - set the Quad Enable BIT(1) in the Status
 * Register 2.
 * @nor:       pointer to a 'struct spi_nor'.
 *
 * Bit 1 of the Status Register 2 is the QE bit for Spansion like QSPI memories.
 *
 * Return: 0 on success, -errno otherwise.
 */
int spi_nor_sr2_bit1_quad_enable(struct spi_nor *nor)
{
	int ret;

	if (nor->flags & SNOR_F_NO_READ_CR)
		return spi_nor_write_16bit_cr_and_check(nor, SR2_QUAD_EN_BIT1);

	ret = spi_nor_read_cr(nor, nor->bouncebuf);
	if (ret)
		return ret;

	if (nor->bouncebuf[0] & SR2_QUAD_EN_BIT1)
		return 0;

	nor->bouncebuf[0] |= SR2_QUAD_EN_BIT1;

	return spi_nor_write_16bit_cr_and_check(nor, nor->bouncebuf[0]);
}

/**
 * spi_nor_sr2_bit7_quad_enable() - set QE bit in Status Register 2.
 * @nor:	pointer to a 'struct spi_nor'
 *
 * Set the Quad Enable (QE) bit in the Status Register 2.
 *
 * This is one of the procedures to set the QE bit described in the SFDP
 * (JESD216 rev B) specification but no manufacturer using this procedure has
 * been identified yet, hence the name of the function.
 *
 * Return: 0 on success, -errno otherwise.
 */
int spi_nor_sr2_bit7_quad_enable(struct spi_nor *nor)
{
	u8 *sr2 = nor->bouncebuf;
	int ret;
	u8 sr2_written;

	/* Check current Quad Enable bit value. */
	ret = spi_nor_read_sr2(nor, sr2);
	if (ret)
		return ret;
	if (*sr2 & SR2_QUAD_EN_BIT7)
		return 0;

	/* Update the Quad Enable bit. */
	*sr2 |= SR2_QUAD_EN_BIT7;

	ret = spi_nor_write_sr2(nor, sr2);
	if (ret)
		return ret;

	sr2_written = *sr2;

	/* Read back and check it. */
	ret = spi_nor_read_sr2(nor, sr2);
	if (ret)
		return ret;

	if (*sr2 != sr2_written) {
		dev_dbg(nor->dev, "SR2: Read back test failed\n");
		return -EIO;
	}

	return 0;
}

static const struct spi_nor_manufacturer *manufacturers[] = {
	&spi_nor_atmel,
	&spi_nor_catalyst,
	&spi_nor_eon,
	&spi_nor_esmt,
	&spi_nor_everspin,
	&spi_nor_fujitsu,
	&spi_nor_gigadevice,
	&spi_nor_intel,
	&spi_nor_issi,
	&spi_nor_macronix,
	&spi_nor_micron,
	&spi_nor_st,
	&spi_nor_spansion,
	&spi_nor_sst,
	&spi_nor_winbond,
	&spi_nor_xilinx,
	&spi_nor_xmc,
};

static const struct flash_info *spi_nor_match_id(struct spi_nor *nor,
						 const u8 *id)
{
	const struct flash_info *part;
	unsigned int i, j;

	for (i = 0; i < SPI_NOR_MAX_ID_LEN; i++)
		nor->spimem->device_id[i] = id[i];

	for (i = 0; i < ARRAY_SIZE(manufacturers); i++) {
		for (j = 0; j < manufacturers[i]->nparts; j++) {
			part = &manufacturers[i]->parts[j];
			if (part->id_len &&
			    !memcmp(part->id, id, part->id_len)) {
				nor->manufacturer = manufacturers[i];
				return part;
			}
		}
	}

	return NULL;
}

static const struct flash_info *spi_nor_detect(struct spi_nor *nor)
{
	const struct flash_info *info;
	u8 *id = nor->bouncebuf;
	int ret;

	ret = spi_nor_read_id(nor, 0, 0, id, nor->reg_proto);
	if (ret) {
		dev_dbg(nor->dev, "error %d reading JEDEC ID\n", ret);
		return ERR_PTR(ret);
	}

	info = spi_nor_match_id(nor, id);
	if (!info) {
		dev_err(nor->dev, "unrecognized JEDEC id bytes: %*ph\n",
			SPI_NOR_MAX_ID_LEN, id);
		return ERR_PTR(-ENODEV);
	}
	return info;
}

static int spi_nor_read(struct mtd_info *mtd, loff_t from, size_t len,
			size_t *retlen, u_char *buf)
{
	struct spi_nor *nor = mtd_to_spi_nor(mtd);
	struct spi_nor_flash_parameter *params;
	u8 bank, cur_bank, nxt_bank;
	ssize_t ret, read_len;
	u32 cur_cs_num = 0, rem_bank_len = 0, bank_size;
	u_char *readbuf;
	bool is_ofst_odd = false;
	loff_t addr;
	u64 sz = 0;

#define OFFSET_16_MB 0x1000000
	dev_dbg(nor->dev, "from 0x%08x, len %zd\n", (u32)from, len);

	params = spi_nor_get_params(nor, 0);
	sz = params->size;

	/*
	 * Cannot read from odd offset in parallel mode, so read
	 * len + 1 from offset + 1 and ignore offset[0] data.
	 */
	if ((nor->flags & SNOR_F_HAS_PARALLEL) && (from & 0x01)) {
		from = (loff_t)(from - 1);
		len = (size_t)(len + 1);
		is_ofst_odd = true;
		readbuf = kmalloc(len, GFP_KERNEL);
		if (!readbuf)
			return -ENOMEM;
	} else {
		readbuf = buf;
	}

	if (!(nor->flags & SNOR_F_HAS_PARALLEL)) {
		/* Determine the flash from which the operation need to start */
		while ((cur_cs_num < SNOR_FLASH_CNT_MAX) && (from > sz - 1) && params) {
			cur_cs_num++;
			params = spi_nor_get_params(nor, cur_cs_num);
			sz += params->size;
		}
	}
	ret = spi_nor_lock_and_prep(nor);
	if (ret)
		return ret;

	reinit_completion(&nor->spimem->request_completion);

	while (len) {
		if (nor->addr_nbytes == 3) {
			if (nor->flags & SNOR_F_HAS_PARALLEL) {
				bank = (u32)from / (OFFSET_16_MB << 0x01);
				rem_bank_len = ((OFFSET_16_MB << 0x01) *
						(bank + 1)) - from;
			} else {
				bank = (u32)from / (OFFSET_16_MB);
				rem_bank_len = ((OFFSET_16_MB) * (bank + 1)) - from;
			}
		}

		addr = from;

		if (nor->flags & SNOR_F_HAS_PARALLEL) {
			nor->spimem->spi->cs_index_mask = SPI_NOR_ENABLE_MULTI_CS;
			read_len = len;
			addr /= 2;
		} else {
			nor->spimem->spi->cs_index_mask = 1 << cur_cs_num;
			read_len = (len > (sz - addr)) ? (sz - addr) : len;
			params = spi_nor_get_params(nor, cur_cs_num);
			addr -= (sz - params->size);
		}
		if (nor->addr_nbytes == 4) {
			/*
			 * Some flash devices like N25Q512 have multiple dies
			 * in it. Read operation in these devices is bounded
			 * by its die segment. In a continuous read, across
			 * multiple dies, when the last byte of the selected
			 * die segment is read, the next byte read is the
			 * first byte of the same die segment. This is Die
			 * cross over issue. So to handle this issue, split
			 * a read transaction, that spans across multiple
			 * banks, into one read per bank. Bank size is 16MB
			 * for single and dual stacked mode and 32MB for dual
			 * parallel mode.
			 */
			if (nor->spimem->spi->multi_die) {
				unsigned long long addr_tmp = addr;
				bank_size = OFFSET_16_MB;
				if (nor->flags & SNOR_F_HAS_PARALLEL)
					bank_size <<= 1;
				ret = do_div(addr_tmp, bank_size);
				cur_bank = addr_tmp;
				addr_tmp = addr + len;
				ret = do_div(addr_tmp, bank_size);
				nxt_bank = addr_tmp;
				if (cur_bank != nxt_bank) {
					rem_bank_len = ((bank_size *
							(cur_bank + 1)) - addr);
					if (nor->flags & SNOR_F_HAS_PARALLEL)
						rem_bank_len <<= 1;
				} else {
					if (nor->flags & SNOR_F_HAS_PARALLEL)
						rem_bank_len = mtd->size - (addr << 1);
					else
						rem_bank_len = mtd->size - addr;
				}
			} else {
				if (nor->flags & SNOR_F_HAS_PARALLEL)
					rem_bank_len = mtd->size - (addr << 1);
				else
					rem_bank_len = mtd->size - addr;
			}
		}
		if (nor->addr_nbytes == 3) {
			ret = spi_nor_write_enable(nor);
			if (ret)
				goto read_err;
			ret = spi_nor_write_ear(nor, addr);
			if (ret) {
				dev_err(nor->dev, "While writing ear register\n");
				goto read_err;
			}
		}
		if (len < rem_bank_len)
			read_len = len;
		else
			read_len = rem_bank_len;

		/* Wait till previous write/erase is done. */
		ret = spi_nor_wait_till_ready(nor);
		if (ret)
			goto read_err;

		addr = spi_nor_convert_addr(nor, addr);

		ret = spi_nor_read_data(nor, addr, read_len, readbuf);
		if (ret == 0) {
			/* We shouldn't see 0-length reads */
			ret = -EIO;
			goto read_err;
		}
		if (ret < 0)
			goto read_err;

		WARN_ON(ret > read_len);
		if (is_ofst_odd) {
			/*
			 * Cannot read from odd offset in parallel mode.
			 * So read len + 1 from offset + 1 from the flash
			 * and copy len data from readbuf[1].
			 */
			memcpy(buf, (readbuf + 1), (len - 1));
			*retlen += (ret - 1);
		} else {
			*retlen += ret;
		}
		buf += ret;
		if (!is_ofst_odd)
			readbuf += ret;
		from += ret;
		len -= ret;

		/*
		 * Flash cross over condition in stacked mode.
		 *
		 */
		if ((nor->flags & SNOR_F_HAS_STACKED) && (from > sz - 1)) {
			cur_cs_num++;
			params = spi_nor_get_params(nor, cur_cs_num);
			sz += params->size;
		}

	}
	ret = 0;

read_err:
	if (is_ofst_odd)
		kfree(readbuf);

	complete(&nor->spimem->request_completion);
	spi_nor_unlock_and_unprep(nor);
	return ret;
}

/*
 * Write an address range to the nor chip.  Data must be written in
 * FLASH_PAGESIZE chunks.  The address range may be any size provided
 * it is within the physical boundaries.
 */
static int spi_nor_write(struct mtd_info *mtd, loff_t to, size_t len,
	size_t *retlen, const u_char *buf)
{
	struct spi_nor *nor = mtd_to_spi_nor(mtd);
	struct spi_nor_flash_parameter *params;
	size_t page_offset, page_remain, i;
	u32 page_size, cur_cs_num = 0, rem_bank_len = 0;
	loff_t addr;
	ssize_t ret;
	u8 bank;
	u64 sz;

#define OFFSET_16_MB 0x1000000
	dev_dbg(nor->dev, "to 0x%08x, len %zd\n", (u32)to, len);

	params = spi_nor_get_params(nor, 0);
	page_size = params->page_size;
	sz = params->size;

	if (nor->flags & SNOR_F_HAS_PARALLEL) {
		/*
		 * Cannot write to odd offset in parallel mode,
		 * so write 2 byte first.
		 */
		if (to & 0x01) {
			u8 two[2] = {0xff, buf[0]};
			size_t written_len;

			ret = spi_nor_write(mtd, to & ~1, 2, &written_len, two);
			if (ret < 0)
				return ret;
			*retlen += 1; /* We've written only one actual byte */
			++buf;
			--len;
			++to;
		}
		/*
		 * Write operation are performed in page size chunks and in
		 * parallel memories both the flashes are written simultaneously,
		 * hence doubled the page_size.
		 */
		page_size <<= 1;

	} else {
		/* Determine the flash from which the operation need to start */
		while ((cur_cs_num < SNOR_FLASH_CNT_MAX) && (to > sz - 1) && params) {
			cur_cs_num++;
			params = spi_nor_get_params(nor, cur_cs_num);
			sz += params->size;
		}
	}
	ret = spi_nor_lock_and_prep(nor);
	if (ret)
		return ret;

	reinit_completion(&nor->spimem->request_completion);

	for (i = 0; i < len; ) {
		ssize_t written;

		if (nor->addr_nbytes == 3) {
			if (nor->flags & SNOR_F_HAS_PARALLEL) {
				bank = (u32)to / (OFFSET_16_MB << 0x01);
				rem_bank_len = ((OFFSET_16_MB << 0x01) *
						(bank + 1)) - to;
			} else {
				bank = (u32)to / (OFFSET_16_MB);
				rem_bank_len = ((OFFSET_16_MB) * (bank + 1)) - to;
			}
		}
		addr = to + i;

		/*
		 * If page_size is a power of two, the offset can be quickly
		 * calculated with an AND operation. On the other cases we
		 * need to do a modulus operation (more expensive).
		 */
		if (is_power_of_2(page_size)) {
			page_offset = addr & (page_size - 1);
		} else {
			uint64_t aux = addr;

			page_offset = do_div(aux, page_size);
		}
		/* the size of data remaining on the first page */
		page_remain = min_t(size_t, page_size - page_offset, len - i);

		if (nor->flags & SNOR_F_HAS_PARALLEL) {
			nor->spimem->spi->cs_index_mask = SPI_NOR_ENABLE_MULTI_CS;
			addr /= 2;
		} else {
			nor->spimem->spi->cs_index_mask = 1 << cur_cs_num;
			params = spi_nor_get_params(nor, cur_cs_num);
			addr -= (sz - params->size);
		}
		if (nor->addr_nbytes == 4)
			rem_bank_len = mtd->size - addr;
		if (nor->addr_nbytes == 3) {
			ret = spi_nor_write_enable(nor);
			if (ret)
				goto write_err;
			ret = spi_nor_write_ear(nor, addr);
			if (ret) {
				dev_err(nor->dev, "While writing ear register\n");
				goto write_err;
			}
		}

		if (nor->flags & SNOR_F_HAS_STACKED) {
			if ((len - i) <= rem_bank_len) {
				page_remain = min_t(size_t,
						    page_size -
						    page_offset, len - i);
			} else {
				/*
				 * the size of data remaining
				 * on the first page
				 */
				page_remain = min_t(size_t,
						    page_size -
						    page_offset, rem_bank_len);
			}
		} else {
			page_remain = min_t(size_t,
					    page_size -
					    page_offset, len - i);
		}

		addr = spi_nor_convert_addr(nor, addr);

		ret = spi_nor_write_enable(nor);
		if (ret)
			goto write_err;

		ret = spi_nor_write_data(nor, addr, page_remain, buf + i);
		if (ret < 0)
			goto write_err;
		written = ret;

		ret = spi_nor_wait_till_ready(nor);
		if (ret)
			goto write_err;
		*retlen += written;
		i += written;
		if (written != page_remain) {
			dev_err(nor->dev,
				"While writing %zu bytes written %zd bytes\n",
				page_remain, written);
			ret = -EIO;
			goto write_err;
		}

		/*
		 * Flash cross over condition in stacked mode.
		 */
		if ((nor->flags & SNOR_F_HAS_STACKED) && ((to + i) > sz - 1)) {
			cur_cs_num++;
			params = spi_nor_get_params(nor, cur_cs_num);
			sz += params->size;
		}
	}

write_err:
	complete(&nor->spimem->request_completion);
	spi_nor_unlock_and_unprep(nor);
	return ret;
}

static int spi_nor_check(struct spi_nor *nor)
{
	if (!nor->dev ||
	    (!nor->spimem && !nor->controller_ops) ||
	    (!nor->spimem && nor->controller_ops &&
	    (!nor->controller_ops->read ||
	     !nor->controller_ops->write ||
	     !nor->controller_ops->read_reg ||
	     !nor->controller_ops->write_reg))) {
		pr_err("spi-nor: please fill all the necessary fields!\n");
		return -EINVAL;
	}

	if (nor->spimem && nor->controller_ops) {
		dev_err(nor->dev, "nor->spimem and nor->controller_ops are mutually exclusive, please set just one of them.\n");
		return -EINVAL;
	}

	return 0;
}

void
spi_nor_set_read_settings(struct spi_nor_read_command *read,
			  u8 num_mode_clocks,
			  u8 num_wait_states,
			  u8 opcode,
			  enum spi_nor_protocol proto)
{
	read->num_mode_clocks = num_mode_clocks;
	read->num_wait_states = num_wait_states;
	read->opcode = opcode;
	read->proto = proto;
}

void spi_nor_set_pp_settings(struct spi_nor_pp_command *pp, u8 opcode,
			     enum spi_nor_protocol proto)
{
	pp->opcode = opcode;
	pp->proto = proto;
}

static int spi_nor_hwcaps2cmd(u32 hwcaps, const int table[][2], size_t size)
{
	size_t i;

	for (i = 0; i < size; i++)
		if (table[i][0] == (int)hwcaps)
			return table[i][1];

	return -EINVAL;
}

int spi_nor_hwcaps_read2cmd(u32 hwcaps)
{
	static const int hwcaps_read2cmd[][2] = {
		{ SNOR_HWCAPS_READ,		SNOR_CMD_READ },
		{ SNOR_HWCAPS_READ_FAST,	SNOR_CMD_READ_FAST },
		{ SNOR_HWCAPS_READ_1_1_1_DTR,	SNOR_CMD_READ_1_1_1_DTR },
		{ SNOR_HWCAPS_READ_1_1_2,	SNOR_CMD_READ_1_1_2 },
		{ SNOR_HWCAPS_READ_1_2_2,	SNOR_CMD_READ_1_2_2 },
		{ SNOR_HWCAPS_READ_2_2_2,	SNOR_CMD_READ_2_2_2 },
		{ SNOR_HWCAPS_READ_1_2_2_DTR,	SNOR_CMD_READ_1_2_2_DTR },
		{ SNOR_HWCAPS_READ_1_1_4,	SNOR_CMD_READ_1_1_4 },
		{ SNOR_HWCAPS_READ_1_4_4,	SNOR_CMD_READ_1_4_4 },
		{ SNOR_HWCAPS_READ_4_4_4,	SNOR_CMD_READ_4_4_4 },
		{ SNOR_HWCAPS_READ_1_4_4_DTR,	SNOR_CMD_READ_1_4_4_DTR },
		{ SNOR_HWCAPS_READ_1_1_8,	SNOR_CMD_READ_1_1_8 },
		{ SNOR_HWCAPS_READ_1_8_8,	SNOR_CMD_READ_1_8_8 },
		{ SNOR_HWCAPS_READ_8_8_8,	SNOR_CMD_READ_8_8_8 },
		{ SNOR_HWCAPS_READ_1_8_8_DTR,	SNOR_CMD_READ_1_8_8_DTR },
		{ SNOR_HWCAPS_READ_8_8_8_DTR,	SNOR_CMD_READ_8_8_8_DTR },
	};

	return spi_nor_hwcaps2cmd(hwcaps, hwcaps_read2cmd,
				  ARRAY_SIZE(hwcaps_read2cmd));
}

int spi_nor_hwcaps_pp2cmd(u32 hwcaps)
{
	static const int hwcaps_pp2cmd[][2] = {
		{ SNOR_HWCAPS_PP,		SNOR_CMD_PP },
		{ SNOR_HWCAPS_PP_1_1_4,		SNOR_CMD_PP_1_1_4 },
		{ SNOR_HWCAPS_PP_1_4_4,		SNOR_CMD_PP_1_4_4 },
		{ SNOR_HWCAPS_PP_4_4_4,		SNOR_CMD_PP_4_4_4 },
		{ SNOR_HWCAPS_PP_1_1_8,		SNOR_CMD_PP_1_1_8 },
		{ SNOR_HWCAPS_PP_1_8_8,		SNOR_CMD_PP_1_8_8 },
		{ SNOR_HWCAPS_PP_8_8_8,		SNOR_CMD_PP_8_8_8 },
		{ SNOR_HWCAPS_PP_8_8_8_DTR,	SNOR_CMD_PP_8_8_8_DTR },
	};

	return spi_nor_hwcaps2cmd(hwcaps, hwcaps_pp2cmd,
				  ARRAY_SIZE(hwcaps_pp2cmd));
}

/**
 * spi_nor_spimem_check_op - check if the operation is supported
 *                           by controller
 *@nor:        pointer to a 'struct spi_nor'
 *@op:         pointer to op template to be checked
 *
 * Returns 0 if operation is supported, -EOPNOTSUPP otherwise.
 */
static int spi_nor_spimem_check_op(struct spi_nor *nor,
				   struct spi_mem_op *op)
{
	/*
	 * First test with 4 address bytes. The opcode itself might
	 * be a 3B addressing opcode but we don't care, because
	 * SPI controller implementation should not check the opcode,
	 * but just the sequence.
	 */
	op->addr.nbytes = 4;
	if (!spi_mem_supports_op(nor->spimem, op)) {
		if (nor->mtd.size > SZ_16M)
			return -EOPNOTSUPP;

		/* If flash size <= 16MB, 3 address bytes are sufficient */
		op->addr.nbytes = 3;
		if (!spi_mem_supports_op(nor->spimem, op))
			return -EOPNOTSUPP;
	}

	return 0;
}

/**
 * spi_nor_spimem_check_readop - check if the read op is supported
 *                               by controller
 *@nor:         pointer to a 'struct spi_nor'
 *@read:        pointer to op template to be checked
 *
 * Returns 0 if operation is supported, -EOPNOTSUPP otherwise.
 */
static int spi_nor_spimem_check_readop(struct spi_nor *nor,
				       const struct spi_nor_read_command *read)
{
	struct spi_mem_op op = SPI_NOR_READ_OP(read->opcode);

	spi_nor_spimem_setup_op(nor, &op, read->proto);

	/* convert the dummy cycles to the number of bytes */
	op.dummy.nbytes = (read->num_mode_clocks + read->num_wait_states) *
			  op.dummy.buswidth / 8;
	if (spi_nor_protocol_is_dtr(nor->read_proto))
		op.dummy.nbytes *= 2;

	return spi_nor_spimem_check_op(nor, &op);
}

/**
 * spi_nor_spimem_check_pp - check if the page program op is supported
 *                           by controller
 *@nor:         pointer to a 'struct spi_nor'
 *@pp:          pointer to op template to be checked
 *
 * Returns 0 if operation is supported, -EOPNOTSUPP otherwise.
 */
static int spi_nor_spimem_check_pp(struct spi_nor *nor,
				   const struct spi_nor_pp_command *pp)
{
	struct spi_mem_op op = SPI_NOR_PP_OP(pp->opcode);

	spi_nor_spimem_setup_op(nor, &op, pp->proto);

	return spi_nor_spimem_check_op(nor, &op);
}

/**
 * spi_nor_spimem_adjust_hwcaps - Find optimal Read/Write protocol
 *                                based on SPI controller capabilities
 * @nor:        pointer to a 'struct spi_nor'
 * @hwcaps:     pointer to resulting capabilities after adjusting
 *              according to controller and flash's capability
 */
static void
spi_nor_spimem_adjust_hwcaps(struct spi_nor *nor, u32 *hwcaps)
{
	struct spi_nor_flash_parameter *params = spi_nor_get_params(nor, 0);
	unsigned int cap;

	/* X-X-X modes are not supported yet, mask them all. */
	*hwcaps &= ~SNOR_HWCAPS_X_X_X;

	/*
	 * If the reset line is broken, we do not want to enter a stateful
	 * mode.
	 */
	if (nor->flags & SNOR_F_BROKEN_RESET)
		*hwcaps &= ~(SNOR_HWCAPS_X_X_X | SNOR_HWCAPS_X_X_X_DTR);

	for (cap = 0; cap < sizeof(*hwcaps) * BITS_PER_BYTE; cap++) {
		int rdidx, ppidx;

		if (!(*hwcaps & BIT(cap)))
			continue;

		rdidx = spi_nor_hwcaps_read2cmd(BIT(cap));
		if (rdidx >= 0 &&
		    spi_nor_spimem_check_readop(nor, &params->reads[rdidx]))
			*hwcaps &= ~BIT(cap);

		ppidx = spi_nor_hwcaps_pp2cmd(BIT(cap));
		if (ppidx < 0)
			continue;

		if (spi_nor_spimem_check_pp(nor,
					    &params->page_programs[ppidx]))
			*hwcaps &= ~BIT(cap);
	}
}

/**
 * spi_nor_set_erase_type() - set a SPI NOR erase type
 * @erase:	pointer to a structure that describes a SPI NOR erase type
 * @size:	the size of the sector/block erased by the erase type
 * @opcode:	the SPI command op code to erase the sector/block
 */
void spi_nor_set_erase_type(struct spi_nor_erase_type *erase, u32 size,
			    u8 opcode)
{
	erase->size = size;
	erase->opcode = opcode;
	/* JEDEC JESD216B Standard imposes erase sizes to be power of 2. */
	erase->size_shift = ffs(erase->size) - 1;
	erase->size_mask = (1 << erase->size_shift) - 1;
}

/**
 * spi_nor_mask_erase_type() - mask out a SPI NOR erase type
 * @erase:	pointer to a structure that describes a SPI NOR erase type
 */
void spi_nor_mask_erase_type(struct spi_nor_erase_type *erase)
{
	erase->size = 0;
}

/**
 * spi_nor_init_uniform_erase_map() - Initialize uniform erase map
 * @map:		the erase map of the SPI NOR
 * @erase_mask:		bitmask encoding erase types that can erase the entire
 *			flash memory
 * @flash_size:		the spi nor flash memory size
 */
void spi_nor_init_uniform_erase_map(struct spi_nor_erase_map *map,
				    u8 erase_mask, u64 flash_size)
{
	/* Offset 0 with erase_mask and SNOR_LAST_REGION bit set */
	map->uniform_region.offset = (erase_mask & SNOR_ERASE_TYPE_MASK) |
				     SNOR_LAST_REGION;
	map->uniform_region.size = flash_size;
	map->regions = &map->uniform_region;
	map->uniform_erase_type = erase_mask;
}

int spi_nor_post_bfpt_fixups(struct spi_nor *nor,
			     const struct sfdp_parameter_header *bfpt_header,
			     const struct sfdp_bfpt *bfpt)
{
	int ret;

	if (nor->manufacturer && nor->manufacturer->fixups &&
	    nor->manufacturer->fixups->post_bfpt) {
		ret = nor->manufacturer->fixups->post_bfpt(nor, bfpt_header,
							   bfpt);
		if (ret)
			return ret;
	}

	if (nor->info->fixups && nor->info->fixups->post_bfpt)
		return nor->info->fixups->post_bfpt(nor, bfpt_header, bfpt);

	return 0;
}

static int spi_nor_select_read(struct spi_nor *nor,
			       u32 shared_hwcaps)
{
	int cmd, best_match = fls(shared_hwcaps & SNOR_HWCAPS_READ_MASK) - 1;
	struct spi_nor_flash_parameter *params = spi_nor_get_params(nor, 0);
	const struct spi_nor_read_command *read;

	if (best_match < 0)
		return -EINVAL;

	cmd = spi_nor_hwcaps_read2cmd(BIT(best_match));
	if (cmd < 0)
		return -EINVAL;

	read = &params->reads[cmd];
	nor->read_opcode = read->opcode;
	nor->read_proto = read->proto;

	/*
	 * In the SPI NOR framework, we don't need to make the difference
	 * between mode clock cycles and wait state clock cycles.
	 * Indeed, the value of the mode clock cycles is used by a QSPI
	 * flash memory to know whether it should enter or leave its 0-4-4
	 * (Continuous Read / XIP) mode.
	 * eXecution In Place is out of the scope of the mtd sub-system.
	 * Hence we choose to merge both mode and wait state clock cycles
	 * into the so called dummy clock cycles.
	 */
	nor->read_dummy = read->num_mode_clocks + read->num_wait_states;
	return 0;
}

static int spi_nor_select_pp(struct spi_nor *nor,
			     u32 shared_hwcaps)
{
	struct spi_nor_flash_parameter *params = spi_nor_get_params(nor, 0);
	int cmd, best_match = fls(shared_hwcaps & SNOR_HWCAPS_PP_MASK) - 1;
	const struct spi_nor_pp_command *pp;

	if (best_match < 0)
		return -EINVAL;

	cmd = spi_nor_hwcaps_pp2cmd(BIT(best_match));
	if (cmd < 0)
		return -EINVAL;

	pp = &params->page_programs[cmd];
	nor->program_opcode = pp->opcode;
	nor->write_proto = pp->proto;
	return 0;
}

/**
 * spi_nor_select_uniform_erase() - select optimum uniform erase type
 * @map:		the erase map of the SPI NOR
 * @wanted_size:	the erase type size to search for. Contains the value of
 *			info->sector_size or of the "small sector" size in case
 *			CONFIG_MTD_SPI_NOR_USE_4K_SECTORS is defined.
 *
 * Once the optimum uniform sector erase command is found, disable all the
 * other.
 *
 * Return: pointer to erase type on success, NULL otherwise.
 */
static const struct spi_nor_erase_type *
spi_nor_select_uniform_erase(struct spi_nor_erase_map *map,
			     const u32 wanted_size)
{
	const struct spi_nor_erase_type *tested_erase, *erase = NULL;
	int i;
	u8 uniform_erase_type = map->uniform_erase_type;

	for (i = SNOR_ERASE_TYPE_MAX - 1; i >= 0; i--) {
		if (!(uniform_erase_type & BIT(i)))
			continue;

		tested_erase = &map->erase_type[i];

		/*
		 * If the current erase size is the one, stop here:
		 * we have found the right uniform Sector Erase command.
		 */
		if (tested_erase->size == wanted_size) {
			erase = tested_erase;
			break;
		}

		/*
		 * Otherwise, the current erase size is still a valid candidate.
		 * Select the biggest valid candidate.
		 */
		if (!erase && tested_erase->size)
			erase = tested_erase;
			/* keep iterating to find the wanted_size */
	}

	if (!erase)
		return NULL;

	/* Disable all other Sector Erase commands. */
	map->uniform_erase_type &= ~SNOR_ERASE_TYPE_MASK;
	map->uniform_erase_type |= BIT(erase - map->erase_type);
	return erase;
}

static int spi_nor_select_erase(struct spi_nor *nor)
{
	struct spi_nor_flash_parameter *params = spi_nor_get_params(nor, 0);
	struct spi_nor_erase_map *map = &params->erase_map;
	const struct spi_nor_erase_type *erase = NULL;
	struct mtd_info *mtd = &nor->mtd;
	u32 wanted_size = nor->info->sector_size;
	int i;

	/*
	 * The previous implementation handling Sector Erase commands assumed
	 * that the SPI flash memory has an uniform layout then used only one
	 * of the supported erase sizes for all Sector Erase commands.
	 * So to be backward compatible, the new implementation also tries to
	 * manage the SPI flash memory as uniform with a single erase sector
	 * size, when possible.
	 */
#ifdef CONFIG_MTD_SPI_NOR_USE_4K_SECTORS
	/* prefer "small sector" erase if possible */
	wanted_size = 4096u;
#endif

	if (spi_nor_has_uniform_erase(nor)) {
		erase = spi_nor_select_uniform_erase(map, wanted_size);
		if (!erase)
			return -EINVAL;
		nor->erase_opcode = erase->opcode;
		/*
		 * In parallel-memories the erase operation is
		 * performed on both the flashes simultaneously
		 * so, double the erasesize.
		 */
		if (nor->flags & SNOR_F_HAS_PARALLEL)
			mtd->erasesize = erase->size * 2;
		else
			mtd->erasesize = erase->size;
		return 0;
	}

	/*
	 * For non-uniform SPI flash memory, set mtd->erasesize to the
	 * maximum erase sector size. No need to set nor->erase_opcode.
	 */
	for (i = SNOR_ERASE_TYPE_MAX - 1; i >= 0; i--) {
		if (map->erase_type[i].size) {
			erase = &map->erase_type[i];
			break;
		}
	}

	if (!erase)
		return -EINVAL;

	/*
	 * In parallel-memories the erase operation is
	 * performed on both the flashes simultaneously
	 * so, double the erasesize.
	 */
	if (nor->flags & SNOR_F_HAS_PARALLEL)
		mtd->erasesize = erase->size * 2;
	else
		mtd->erasesize = erase->size;
	return 0;
}

static int spi_nor_default_setup(struct spi_nor *nor,
				 const struct spi_nor_hwcaps *hwcaps)
{
	struct spi_nor_flash_parameter *params = spi_nor_get_params(nor, 0);
	u32 ignored_mask, shared_mask;
	int err;

	/*
	 * Keep only the hardware capabilities supported by both the SPI
	 * controller and the SPI flash memory.
	 */
	shared_mask = hwcaps->mask & params->hwcaps.mask;

	if (nor->spimem) {
		/*
		 * When called from spi_nor_probe(), all caps are set and we
		 * need to discard some of them based on what the SPI
		 * controller actually supports (using spi_mem_supports_op()).
		 */
		spi_nor_spimem_adjust_hwcaps(nor, &shared_mask);
	} else {
		/*
		 * SPI n-n-n protocols are not supported when the SPI
		 * controller directly implements the spi_nor interface.
		 * Yet another reason to switch to spi-mem.
		 */
		ignored_mask = SNOR_HWCAPS_X_X_X | SNOR_HWCAPS_X_X_X_DTR;
		if (shared_mask & ignored_mask) {
			dev_dbg(nor->dev,
				"SPI n-n-n protocols are not supported.\n");
			shared_mask &= ~ignored_mask;
		}
	}

	/* Select the (Fast) Read command. */
	err = spi_nor_select_read(nor, shared_mask);
	if (err) {
		dev_dbg(nor->dev,
			"can't select read settings supported by both the SPI controller and memory.\n");
		return err;
	}

	/* Select the Page Program command. */
	err = spi_nor_select_pp(nor, shared_mask);
	if (err) {
		dev_dbg(nor->dev,
			"can't select write settings supported by both the SPI controller and memory.\n");
		return err;
	}

	/* Select the Sector Erase command. */
	err = spi_nor_select_erase(nor);
	if (err) {
		dev_dbg(nor->dev,
			"can't select erase settings supported by both the SPI controller and memory.\n");
		return err;
	}

	return 0;
}

static int spi_nor_set_addr_nbytes(struct spi_nor *nor)
{
	struct spi_nor_flash_parameter *params = spi_nor_get_params(nor, 0);
	struct device_node *np = spi_nor_get_flash_node(nor);
	struct device_node *np_spi;
	int status;
	int idx;

	if (params->addr_nbytes) {
		nor->addr_nbytes = params->addr_nbytes;
	} else if (nor->read_proto == SNOR_PROTO_8_8_8_DTR) {
		/*
		 * In 8D-8D-8D mode, one byte takes half a cycle to transfer. So
		 * in this protocol an odd addr_nbytes cannot be used because
		 * then the address phase would only span a cycle and a half.
		 * Half a cycle would be left over. We would then have to start
		 * the dummy phase in the middle of a cycle and so too the data
		 * phase, and we will end the transaction with half a cycle left
		 * over.
		 *
		 * Force all 8D-8D-8D flashes to use an addr_nbytes of 4 to
		 * avoid this situation.
		 */
		nor->addr_nbytes = 4;
	} else if (nor->info->addr_nbytes) {
		nor->addr_nbytes = nor->info->addr_nbytes;
	} else {
		nor->addr_nbytes = 3;
	}

	if (nor->addr_nbytes == 3 && nor->mtd.size > 0x1000000) {
		np_spi = of_get_next_parent(np);
		if (of_property_match_string(np_spi, "compatible",
					     "xlnx,zynq-qspi-1.0") >= 0) {
			nor->addr_nbytes = 3;
			if (nor->flags & SNOR_F_HAS_PARALLEL) {
				/*
				 * In parallel mode both chip selects i.e., CS0 &
				 * CS1 need to be asserted simulatneously.
				 */
				nor->spimem->spi->cs_index_mask = SPI_NOR_ENABLE_MULTI_CS;
				params->set_4byte_addr_mode(nor, false);
			} else {
				for (idx = 0; idx < SNOR_FLASH_CNT_MAX; idx++) {
					params = spi_nor_get_params(nor, idx);
					if (params) {
						/*
						 * Set the appropriate CS index before
						 * issuing the command.
						 */
						nor->spimem->spi->cs_index_mask = 0x01 << idx;
						params->set_4byte_addr_mode(nor, false);
					}
				}
			}
			nor->spimem->spi->cs_index_mask = 0x01;
			status = read_ear(nor, (struct flash_info *)nor->info);
			if (status < 0)
				dev_warn(nor->dev, "failed to read ear reg\n");
			else
				nor->curbank = status & EAR_SEGMENT_MASK;
		} else if (of_property_match_string(np_spi, "compatible",
						    "xlnx,xps-spi-2.00.a") >= 0) {
			nor->addr_nbytes = 3;
			nor->spimem->spi->cs_index_mask = 0x01;
			params->set_4byte_addr_mode(nor, false);

		} else {
			/* enable 4-byte addressing if the device exceeds 16MiB */
			nor->addr_nbytes = 4;
			if (nor->flags & SNOR_F_HAS_PARALLEL) {
				/*
				 * In parallel mode both chip selects i.e., CS0 &
				 * CS1 need to be asserted simulatneously.
				 */
				nor->spimem->spi->cs_index_mask = SPI_NOR_ENABLE_MULTI_CS;
				params->set_4byte_addr_mode(nor, true);
			} else {
				for (idx = 0; idx < SNOR_FLASH_CNT_MAX; idx++) {
					params = spi_nor_get_params(nor, idx);
					if (params) {
						/*
						 * Set the appropriate CS index before
						 * issuing the command.
						 */
						nor->spimem->spi->cs_index_mask = 0x01 << idx;
						params->set_4byte_addr_mode(nor, true);
					}
				}
			}
		}
	}

	if (nor->addr_nbytes > SPI_NOR_MAX_ADDR_NBYTES) {
		dev_dbg(nor->dev, "The number of address bytes is too large: %u\n",
			nor->addr_nbytes);
		return -EINVAL;
	}

	/* Set 4byte opcodes when possible. */
	if (nor->addr_nbytes == 4 && nor->flags & SNOR_F_4B_OPCODES &&
	    !(nor->flags & SNOR_F_HAS_4BAIT))
		spi_nor_set_4byte_opcodes(nor);

	return 0;
}

static int spi_nor_setup(struct spi_nor *nor,
			 const struct spi_nor_hwcaps *hwcaps)
{
	struct spi_nor_flash_parameter *params = spi_nor_get_params(nor, 0);
	int ret;

	if (params->setup)
		ret = params->setup(nor, hwcaps);
	else
		ret = spi_nor_default_setup(nor, hwcaps);
	if (ret)
		return ret;

	return spi_nor_set_addr_nbytes(nor);
}

/**
 * spi_nor_manufacturer_init_params() - Initialize the flash's parameters and
 * settings based on MFR register and ->default_init() hook.
 * @nor:	pointer to a 'struct spi_nor'.
 */
static void spi_nor_manufacturer_init_params(struct spi_nor *nor)
{
	if (nor->manufacturer && nor->manufacturer->fixups &&
	    nor->manufacturer->fixups->default_init)
		nor->manufacturer->fixups->default_init(nor);

	if (nor->info->fixups && nor->info->fixups->default_init)
		nor->info->fixups->default_init(nor);
}

/**
 * spi_nor_no_sfdp_init_params() - Initialize the flash's parameters and
 * settings based on nor->info->sfdp_flags. This method should be called only by
 * flashes that do not define SFDP tables. If the flash supports SFDP but the
 * information is wrong and the settings from this function can not be retrieved
 * by parsing SFDP, one should instead use the fixup hooks and update the wrong
 * bits.
 * @nor:	pointer to a 'struct spi_nor'.
 */
static void spi_nor_no_sfdp_init_params(struct spi_nor *nor)
{
	struct spi_nor_flash_parameter *params = spi_nor_get_params(nor, 0);
	struct spi_nor_erase_map *map = &params->erase_map;
	const u8 no_sfdp_flags = nor->info->no_sfdp_flags;
	u8 i, erase_mask;

	if (no_sfdp_flags & SPI_NOR_DUAL_READ) {
		params->hwcaps.mask |= SNOR_HWCAPS_READ_1_1_2;
		spi_nor_set_read_settings(&params->reads[SNOR_CMD_READ_1_1_2],
					  0, 8, SPINOR_OP_READ_1_1_2,
					  SNOR_PROTO_1_1_2);
	}

	if (no_sfdp_flags & SPI_NOR_QUAD_READ) {
		params->hwcaps.mask |= SNOR_HWCAPS_READ_1_1_4;
		spi_nor_set_read_settings(&params->reads[SNOR_CMD_READ_1_1_4],
					  0, 8, SPINOR_OP_READ_1_1_4,
					  SNOR_PROTO_1_1_4);
	}

	if (no_sfdp_flags & SPI_NOR_OCTAL_READ) {
		params->hwcaps.mask |= SNOR_HWCAPS_READ_1_1_8;
		spi_nor_set_read_settings(&params->reads[SNOR_CMD_READ_1_1_8],
					  0, 8, SPINOR_OP_READ_1_1_8,
					  SNOR_PROTO_1_1_8);
	}

	if (no_sfdp_flags & SPI_NOR_OCTAL_DTR_READ) {
		params->hwcaps.mask |= SNOR_HWCAPS_READ_8_8_8_DTR;
		spi_nor_set_read_settings(&params->reads[SNOR_CMD_READ_8_8_8_DTR],
					  0, 20, SPINOR_OP_READ_FAST,
					  SNOR_PROTO_8_8_8_DTR);
	}

	if (no_sfdp_flags & SPI_NOR_OCTAL_DTR_PP) {
		params->hwcaps.mask |= SNOR_HWCAPS_PP_8_8_8_DTR;
		/*
		 * Since xSPI Page Program opcode is backward compatible with
		 * Legacy SPI, use Legacy SPI opcode there as well.
		 */
		spi_nor_set_pp_settings(&params->page_programs[SNOR_CMD_PP_8_8_8_DTR],
					SPINOR_OP_PP, SNOR_PROTO_8_8_8_DTR);
	}

	/*
	 * Sector Erase settings. Sort Erase Types in ascending order, with the
	 * smallest erase size starting at BIT(0).
	 */
	erase_mask = 0;
	i = 0;
	if (no_sfdp_flags & SECT_4K) {
		erase_mask |= BIT(i);
		spi_nor_set_erase_type(&map->erase_type[i], 4096u,
				       SPINOR_OP_BE_4K);
		i++;
	}
	erase_mask |= BIT(i);
	spi_nor_set_erase_type(&map->erase_type[i], nor->info->sector_size,
			       SPINOR_OP_SE);
	spi_nor_init_uniform_erase_map(map, erase_mask, params->size);
}

/**
 * spi_nor_init_flags() - Initialize NOR flags for settings that are not defined
 * in the JESD216 SFDP standard, thus can not be retrieved when parsing SFDP.
 * @nor:	pointer to a 'struct spi_nor'
 */
static void spi_nor_init_flags(struct spi_nor *nor)
{
	struct device_node *np = spi_nor_get_flash_node(nor);
	const u16 flags = nor->info->flags;

	if (of_property_read_bool(np, "broken-flash-reset"))
		nor->flags |= SNOR_F_BROKEN_RESET;

	if (flags & SPI_NOR_SWP_IS_VOLATILE)
		nor->flags |= SNOR_F_SWP_IS_VOLATILE;

	if (flags & SPI_NOR_HAS_LOCK)
		nor->flags |= SNOR_F_HAS_LOCK;

	if (flags & SPI_NOR_HAS_TB) {
		nor->flags |= SNOR_F_HAS_SR_TB;
		if (flags & SPI_NOR_TB_SR_BIT6)
			nor->flags |= SNOR_F_HAS_SR_TB_BIT6;
	}

	if (flags & SPI_NOR_4BIT_BP) {
		nor->flags |= SNOR_F_HAS_4BIT_BP;
		if (flags & SPI_NOR_BP3_SR_BIT6)
			nor->flags |= SNOR_F_HAS_SR_BP3_BIT6;
		else if (flags & SPI_NOR_BP3_SR_BIT5)
			nor->flags |= SNOR_F_HAS_SR_BP3_BIT5;
	}

	if (flags & NO_CHIP_ERASE)
		nor->flags |= SNOR_F_NO_OP_CHIP_ERASE;

	if (flags & SPI_NOR_RWW)
		nor->flags |= SNOR_F_RWW;
}

/**
 * spi_nor_init_fixup_flags() - Initialize NOR flags for settings that can not
 * be discovered by SFDP for this particular flash because the SFDP table that
 * indicates this support is not defined in the flash. In case the table for
 * this support is defined but has wrong values, one should instead use a
 * post_sfdp() hook to set the SNOR_F equivalent flag.
 * @nor:       pointer to a 'struct spi_nor'
 */
static void spi_nor_init_fixup_flags(struct spi_nor *nor)
{
	const u8 fixup_flags = nor->info->fixup_flags;

	if (fixup_flags & SPI_NOR_4B_OPCODES)
		nor->flags |= SNOR_F_4B_OPCODES;

	if (fixup_flags & SPI_NOR_IO_MODE_EN_VOLATILE)
		nor->flags |= SNOR_F_IO_MODE_EN_VOLATILE;
}

/**
 * spi_nor_late_init_params() - Late initialization of default flash parameters.
 * @nor:	pointer to a 'struct spi_nor'
 *
 * Used to initialize flash parameters that are not declared in the JESD216
 * SFDP standard, or where SFDP tables are not defined at all.
 * Will replace the spi_nor_manufacturer_init_params() method.
 */
static void spi_nor_late_init_params(struct spi_nor *nor)
{
	struct spi_nor_flash_parameter *params = spi_nor_get_params(nor, 0);
	struct device_node *np = spi_nor_get_flash_node(nor);
	u64 flash_size[SNOR_FLASH_CNT_MAX];
	u32 idx = 0, i = 0;
	int rc;

	if (nor->manufacturer && nor->manufacturer->fixups &&
	    nor->manufacturer->fixups->late_init)
		nor->manufacturer->fixups->late_init(nor);

	if (nor->info->fixups && nor->info->fixups->late_init)
		nor->info->fixups->late_init(nor);

	spi_nor_init_flags(nor);
	spi_nor_init_fixup_flags(nor);

	/*
	 * NOR protection support. When locking_ops are not provided, we pick
	 * the default ones.
	 */
	if (nor->flags & SNOR_F_HAS_LOCK && !params->locking_ops)
		spi_nor_init_default_locking_ops(nor);
	/*
	 * The flashes that are connected in stacked mode should be of same make.
	 * Except the flash size all other properties are identical for all the
	 * flashes connected in stacked mode.
	 * The flashes that are connected in parallel mode should be identical.
	 */
	while (i < SNOR_FLASH_CNT_MAX) {
		rc = of_property_read_u64_index(np, "stacked-memories", idx, &flash_size[i]);
		if (rc == -EINVAL) {
			break;
		} else if (rc == -EOVERFLOW) {
			idx++;
		} else {
			idx++;
			i++;
			if (!(nor->flags & SNOR_F_HAS_STACKED))
				nor->flags |= SNOR_F_HAS_STACKED;
		}
	}
	i = 0;
	idx = 0;
	while (i < SNOR_FLASH_CNT_MAX) {
		rc = of_property_read_u64_index(np, "parallel-memories", idx, &flash_size[i]);
		if (rc == -EINVAL) {
			break;
		} else if (rc == -EOVERFLOW) {
			idx++;
		} else {
			idx++;
			i++;
			if (!(nor->flags & SNOR_F_HAS_PARALLEL))
				nor->flags |= SNOR_F_HAS_PARALLEL;
		}
	}
	if (nor->flags & (SNOR_F_HAS_STACKED | SNOR_F_HAS_PARALLEL)) {
		for (idx = 1; idx < SNOR_FLASH_CNT_MAX; idx++) {
			params = spi_nor_get_params(nor, idx);
			params = devm_kzalloc(nor->dev, sizeof(*params), GFP_KERNEL);
			if (params) {
				memcpy(params, spi_nor_get_params(nor, 0), sizeof(*params));
				params->size = flash_size[idx];
				spi_nor_set_params(nor, idx, params);
			}
		}
	}
}

/**
 * spi_nor_sfdp_init_params_deprecated() - Deprecated way of initializing flash
 * parameters and settings based on JESD216 SFDP standard.
 * @nor:	pointer to a 'struct spi_nor'.
 *
 * The method has a roll-back mechanism: in case the SFDP parsing fails, the
 * legacy flash parameters and settings will be restored.
 */
static void spi_nor_sfdp_init_params_deprecated(struct spi_nor *nor)
{
	struct spi_nor_flash_parameter *params = spi_nor_get_params(nor, 0);
	struct spi_nor_flash_parameter sfdp_params;

	memcpy(&sfdp_params, params, sizeof(sfdp_params));

	if (spi_nor_parse_sfdp(nor)) {
		memcpy(params, &sfdp_params, sizeof(*params));
		nor->flags &= ~SNOR_F_4B_OPCODES;
	}
}

/**
 * spi_nor_init_params_deprecated() - Deprecated way of initializing flash
 * parameters and settings.
 * @nor:	pointer to a 'struct spi_nor'.
 *
 * The method assumes that flash doesn't support SFDP so it initializes flash
 * parameters in spi_nor_no_sfdp_init_params() which later on can be overwritten
 * when parsing SFDP, if supported.
 */
static void spi_nor_init_params_deprecated(struct spi_nor *nor)
{
	spi_nor_no_sfdp_init_params(nor);

	spi_nor_manufacturer_init_params(nor);

	if (nor->info->no_sfdp_flags & (SPI_NOR_DUAL_READ |
					SPI_NOR_QUAD_READ |
					SPI_NOR_OCTAL_READ |
					SPI_NOR_OCTAL_DTR_READ))
		spi_nor_sfdp_init_params_deprecated(nor);
}

/**
 * spi_nor_init_default_params() - Default initialization of flash parameters
 * and settings. Done for all flashes, regardless is they define SFDP tables
 * or not.
 * @nor:	pointer to a 'struct spi_nor'.
 */
static void spi_nor_init_default_params(struct spi_nor *nor)
{
	struct spi_nor_flash_parameter *params = spi_nor_get_params(nor, 0);
	const struct flash_info *info = nor->info;
	struct device_node *np = spi_nor_get_flash_node(nor);

	params->quad_enable = spi_nor_sr2_bit1_quad_enable;
	params->set_4byte_addr_mode = spansion_set_4byte_addr_mode;
	params->otp.org = &info->otp_org;

	/* Default to 16-bit Write Status (01h) Command */
	nor->flags |= SNOR_F_HAS_16BIT_SR;

	/* Set SPI NOR sizes. */
	params->writesize = 1;
	params->size = (u64)info->sector_size * info->n_sectors;
	params->page_size = info->page_size;

	if (!(info->flags & SPI_NOR_NO_FR)) {
		/* Default to Fast Read for DT and non-DT platform devices. */
		params->hwcaps.mask |= SNOR_HWCAPS_READ_FAST;

		/* Mask out Fast Read if not requested at DT instantiation. */
		if (np && !of_property_read_bool(np, "m25p,fast-read"))
			params->hwcaps.mask &= ~SNOR_HWCAPS_READ_FAST;
	}

	/* (Fast) Read settings. */
	params->hwcaps.mask |= SNOR_HWCAPS_READ;
	spi_nor_set_read_settings(&params->reads[SNOR_CMD_READ],
				  0, 0, SPINOR_OP_READ,
				  SNOR_PROTO_1_1_1);

	if (params->hwcaps.mask & SNOR_HWCAPS_READ_FAST)
		spi_nor_set_read_settings(&params->reads[SNOR_CMD_READ_FAST],
					  0, 8, SPINOR_OP_READ_FAST,
					  SNOR_PROTO_1_1_1);
	/* Page Program settings. */
	params->hwcaps.mask |= SNOR_HWCAPS_PP;
	spi_nor_set_pp_settings(&params->page_programs[SNOR_CMD_PP],
				SPINOR_OP_PP, SNOR_PROTO_1_1_1);

	if (info->flags & SPI_NOR_QUAD_PP) {
		params->hwcaps.mask |= SNOR_HWCAPS_PP_1_1_4;
		spi_nor_set_pp_settings(&params->page_programs[SNOR_CMD_PP_1_1_4],
					SPINOR_OP_PP_1_1_4, SNOR_PROTO_1_1_4);
	}
}

/**
 * spi_nor_init_params() - Initialize the flash's parameters and settings.
 * @nor:	pointer to a 'struct spi_nor'.
 *
 * The flash parameters and settings are initialized based on a sequence of
 * calls that are ordered by priority:
 *
 * 1/ Default flash parameters initialization. The initializations are done
 *    based on nor->info data:
 *		spi_nor_info_init_params()
 *
 * which can be overwritten by:
 * 2/ Manufacturer flash parameters initialization. The initializations are
 *    done based on MFR register, or when the decisions can not be done solely
 *    based on MFR, by using specific flash_info tweeks, ->default_init():
 *		spi_nor_manufacturer_init_params()
 *
 * which can be overwritten by:
 * 3/ SFDP flash parameters initialization. JESD216 SFDP is a standard and
 *    should be more accurate that the above.
 *		spi_nor_parse_sfdp() or spi_nor_no_sfdp_init_params()
 *
 *    Please note that there is a ->post_bfpt() fixup hook that can overwrite
 *    the flash parameters and settings immediately after parsing the Basic
 *    Flash Parameter Table.
 *    spi_nor_post_sfdp_fixups() is called after the SFDP tables are parsed.
 *    It is used to tweak various flash parameters when information provided
 *    by the SFDP tables are wrong.
 *
 * which can be overwritten by:
 * 4/ Late flash parameters initialization, used to initialize flash
 * parameters that are not declared in the JESD216 SFDP standard, or where SFDP
 * tables are not defined at all.
 *		spi_nor_late_init_params()
 *
 * Return: 0 on success, -errno otherwise.
 */
static int spi_nor_init_params(struct spi_nor *nor)
{
	struct spi_nor_flash_parameter *params = spi_nor_get_params(nor, 0);
	int ret;

	params = devm_kzalloc(nor->dev, sizeof(*params), GFP_KERNEL);
	if (!params)
		return -ENOMEM;

	spi_nor_set_params(nor, 0, params);

	spi_nor_init_default_params(nor);

	if (nor->info->parse_sfdp) {
		ret = spi_nor_parse_sfdp(nor);
		if (ret) {
			dev_err(nor->dev, "BFPT parsing failed. Please consider using SPI_NOR_SKIP_SFDP when declaring the flash\n");
			return ret;
		}
	} else if (nor->info->no_sfdp_flags & SPI_NOR_SKIP_SFDP) {
		spi_nor_no_sfdp_init_params(nor);
	} else {
		spi_nor_init_params_deprecated(nor);
	}

	spi_nor_late_init_params(nor);

	return 0;
}

/** spi_nor_octal_dtr_enable() - enable Octal DTR I/O if needed
 * @nor:                 pointer to a 'struct spi_nor'
 * @enable:              whether to enable or disable Octal DTR
 *
 * Return: 0 on success, -errno otherwise.
 */
static int spi_nor_octal_dtr_enable(struct spi_nor *nor, bool enable)
{
	struct spi_nor_flash_parameter *params = spi_nor_get_params(nor, 0);
	int ret;

	if (!params->octal_dtr_enable)
		return 0;

	if (!(nor->read_proto == SNOR_PROTO_8_8_8_DTR &&
	      nor->write_proto == SNOR_PROTO_8_8_8_DTR))
		return 0;

	if (!(nor->flags & SNOR_F_IO_MODE_EN_VOLATILE))
		return 0;

	ret = params->octal_dtr_enable(nor, enable);
	if (ret)
		return ret;

	if (enable)
		nor->reg_proto = SNOR_PROTO_8_8_8_DTR;
	else
		nor->reg_proto = SNOR_PROTO_1_1_1;

	return 0;
}

/**
 * spi_nor_quad_enable() - enable Quad I/O if needed.
 * @nor:                pointer to a 'struct spi_nor'
 *
 * Return: 0 on success, -errno otherwise.
 */
static int spi_nor_quad_enable(struct spi_nor *nor)
{
	struct spi_nor_flash_parameter *params;
	int err, idx;

	if (nor->flags & SNOR_F_HAS_PARALLEL) {
		params = spi_nor_get_params(nor, 0);
		if (!params->quad_enable)
			return 0;

		if (!(spi_nor_get_protocol_width(nor->read_proto) == 4 ||
		      spi_nor_get_protocol_width(nor->write_proto) == 4))
			return 0;
		/*
		 * In parallel mode both chip selects i.e., CS0 &
		 * CS1 need to be asserted simulatneously.
		 */
		nor->spimem->spi->cs_index_mask = SPI_NOR_ENABLE_MULTI_CS;
		err = params->quad_enable(nor);
		if (err)
			return err;
	} else {
		for (idx = 0; idx < SNOR_FLASH_CNT_MAX; idx++) {
			params = spi_nor_get_params(nor, idx);
			if (params) {
				if (!params->quad_enable)
					return 0;

				if (!(spi_nor_get_protocol_width(nor->read_proto) == 4 ||
				      spi_nor_get_protocol_width(nor->write_proto) == 4))
					return 0;
				/*
				 * Set the appropriate CS index before
				 * issuing the command.
				 */
				nor->spimem->spi->cs_index_mask = 1 << idx;

				err = params->quad_enable(nor);
				if (err)
					return err;
			}
		}
	}
	return err;
}

static int spi_nor_init(struct spi_nor *nor)
{
<<<<<<< HEAD
	struct spi_nor_flash_parameter *params;
	int err, idx;
=======
	struct spi_nor_flash_parameter *params = nor->params;
	int err;
>>>>>>> a343b0dd

	err = spi_nor_octal_dtr_enable(nor, true);
	if (err) {
		dev_dbg(nor->dev, "octal mode not supported\n");
		return err;
	}

	err = spi_nor_quad_enable(nor);
	if (err) {
		dev_dbg(nor->dev, "quad mode not supported\n");
		return err;
	}

	/*
	 * Some SPI NOR flashes are write protected by default after a power-on
	 * reset cycle, in order to avoid inadvertent writes during power-up.
	 * Backward compatibility imposes to unlock the entire flash memory
	 * array at power-up by default. Depending on the kernel configuration
	 * (1) do nothing, (2) always unlock the entire flash array or (3)
	 * unlock the entire flash array only when the software write
	 * protection bits are volatile. The latter is indicated by
	 * SNOR_F_SWP_IS_VOLATILE.
	 */
	if (IS_ENABLED(CONFIG_MTD_SPI_NOR_SWP_DISABLE) ||
	    (IS_ENABLED(CONFIG_MTD_SPI_NOR_SWP_DISABLE_ON_VOLATILE) &&
	     nor->flags & SNOR_F_SWP_IS_VOLATILE))
		spi_nor_try_unlock_all(nor);

	if (nor->addr_nbytes == 4 &&
	    nor->read_proto != SNOR_PROTO_8_8_8_DTR &&
	    !(nor->flags & SNOR_F_4B_OPCODES)) {
		/*
		 * If the RESET# pin isn't hooked up properly, or the system
		 * otherwise doesn't perform a reset command in the boot
		 * sequence, it's impossible to 100% protect against unexpected
		 * reboots (e.g., crashes). Warn the user (or hopefully, system
		 * designer) that this is bad.
		 */
		WARN_ONCE(nor->flags & SNOR_F_BROKEN_RESET,
			  "enabling reset hack; may not recover from unexpected reboots\n");
<<<<<<< HEAD
		if (nor->flags & SNOR_F_HAS_PARALLEL) {
			/*
			 * In parallel mode both chip selects i.e., CS0 &
			 * CS1 need to be asserted simulatneously.
			 */
			nor->spimem->spi->cs_index_mask = SPI_NOR_ENABLE_MULTI_CS;
			params = spi_nor_get_params(nor, 0);
			params->set_4byte_addr_mode(nor, true);
		} else {
			for (idx = 0; idx < SNOR_FLASH_CNT_MAX; idx++) {
				params = spi_nor_get_params(nor, idx);
				if (params) {
					/*
					 * Select the appropriate CS index before
					 * issuing the command.
					 */
					nor->spimem->spi->cs_index_mask = 1 << idx;
					err = params->set_4byte_addr_mode(nor, true);
					if (err && err != -ENOTSUPP)
						return err;
				}
			}
		}
=======
		err = params->set_4byte_addr_mode(nor, true);
		if (err && err != -ENOTSUPP)
			return err;
		params->addr_mode_nbytes = 4;
>>>>>>> a343b0dd
	}

	return 0;
}

/**
 * spi_nor_soft_reset() - Perform a software reset
 * @nor:	pointer to 'struct spi_nor'
 *
 * Performs a "Soft Reset and Enter Default Protocol Mode" sequence which resets
 * the device to its power-on-reset state. This is useful when the software has
 * made some changes to device (volatile) registers and needs to reset it before
 * shutting down, for example.
 *
 * Not every flash supports this sequence. The same set of opcodes might be used
 * for some other operation on a flash that does not support this. Support for
 * this sequence can be discovered via SFDP in the BFPT table.
 *
 * Return: 0 on success, -errno otherwise.
 */
static void spi_nor_soft_reset(struct spi_nor *nor)
{
	struct spi_mem_op op;
	int ret;

	op = (struct spi_mem_op)SPINOR_SRSTEN_OP;

	spi_nor_spimem_setup_op(nor, &op, nor->reg_proto);

	ret = spi_mem_exec_op(nor->spimem, &op);
	if (ret) {
		dev_warn(nor->dev, "Software reset failed: %d\n", ret);
		return;
	}

	op = (struct spi_mem_op)SPINOR_SRST_OP;

	spi_nor_spimem_setup_op(nor, &op, nor->reg_proto);

	ret = spi_mem_exec_op(nor->spimem, &op);
	if (ret) {
		dev_warn(nor->dev, "Software reset failed: %d\n", ret);
		return;
	}

	/*
	 * Software Reset is not instant, and the delay varies from flash to
	 * flash. Looking at a few flashes, most range somewhere below 100
	 * microseconds. So, sleep for a range of 200-400 us.
	 */
	usleep_range(SPI_NOR_SRST_SLEEP_MIN, SPI_NOR_SRST_SLEEP_MAX);
}

/* mtd suspend handler */
static int spi_nor_suspend(struct mtd_info *mtd)
{
	struct spi_nor *nor = mtd_to_spi_nor(mtd);
	int ret;

	/* Disable octal DTR mode if we enabled it. */
	ret = spi_nor_octal_dtr_enable(nor, false);
	if (ret)
		dev_err(nor->dev, "suspend() failed\n");

	return ret;
}

/* mtd resume handler */
static void spi_nor_resume(struct mtd_info *mtd)
{
	struct spi_nor *nor = mtd_to_spi_nor(mtd);
	struct device *dev = nor->dev;
	int ret;

	/* re-initialize the nor chip */
	ret = spi_nor_init(nor);
	if (ret)
		dev_err(dev, "resume() failed\n");
}

static int spi_nor_get_device(struct mtd_info *mtd)
{
	struct mtd_info *master = mtd_get_master(mtd);
	struct spi_nor *nor = mtd_to_spi_nor(master);
	struct device *dev;

	if (nor->spimem)
		dev = nor->spimem->spi->controller->dev.parent;
	else
		dev = nor->dev;

	if (!try_module_get(dev->driver->owner))
		return -ENODEV;

	return 0;
}

static void spi_nor_put_device(struct mtd_info *mtd)
{
	struct mtd_info *master = mtd_get_master(mtd);
	struct spi_nor *nor = mtd_to_spi_nor(master);
	struct device *dev;

	if (nor->spimem)
		dev = nor->spimem->spi->controller->dev.parent;
	else
		dev = nor->dev;

	module_put(dev->driver->owner);
}

void spi_nor_restore(struct spi_nor *nor)
{
	struct spi_nor_flash_parameter *params;
	int idx;

	/* restore the addressing mode */
	if (nor->addr_nbytes == 4 && !(nor->flags & SNOR_F_4B_OPCODES) &&
	    nor->flags & SNOR_F_BROKEN_RESET) {
		if (nor->flags & SNOR_F_HAS_PARALLEL) {
			/*
			 * In parallel mode both chip selects i.e., CS0 &
			 * CS1 need to be asserted simulatneously.
			 */
			nor->spimem->spi->cs_index_mask = SPI_NOR_ENABLE_MULTI_CS;
			params = spi_nor_get_params(nor, 0);
			params->set_4byte_addr_mode(nor, false);
		} else {
			for (idx = 0; idx < SNOR_FLASH_CNT_MAX; idx++) {
				params = spi_nor_get_params(nor, idx);
				if (params) {
					/*
					 * Select the appropriate CS index before
					 * issuing the command.
					 */
					nor->spimem->spi->cs_index_mask = 1 << idx;
					params->set_4byte_addr_mode(nor, false);
				}
			}
		}
	}

	if (nor->flags & SNOR_F_SOFT_RESET)
		spi_nor_soft_reset(nor);
}
EXPORT_SYMBOL_GPL(spi_nor_restore);

static const struct flash_info *spi_nor_match_name(struct spi_nor *nor,
						   const char *name)
{
	unsigned int i, j;

	for (i = 0; i < ARRAY_SIZE(manufacturers); i++) {
		for (j = 0; j < manufacturers[i]->nparts; j++) {
			if (!strcmp(name, manufacturers[i]->parts[j].name)) {
				nor->manufacturer = manufacturers[i];
				return &manufacturers[i]->parts[j];
			}
		}
	}

	return NULL;
}

static const struct flash_info *spi_nor_get_flash_info(struct spi_nor *nor,
						       const char *name)
{
	const struct flash_info *info = NULL;

	if (name)
		info = spi_nor_match_name(nor, name);
	/* Try to auto-detect if chip name wasn't specified or not found */
	if (!info)
		return spi_nor_detect(nor);

	/*
	 * If caller has specified name of flash model that can normally be
	 * detected using JEDEC, let's verify it.
	 */
	if (name && info->id_len) {
		const struct flash_info *jinfo;

		jinfo = spi_nor_detect(nor);
		if (IS_ERR(jinfo)) {
			return jinfo;
		} else if (jinfo != info) {
			/*
			 * JEDEC knows better, so overwrite platform ID. We
			 * can't trust partitions any longer, but we'll let
			 * mtd apply them anyway, since some partitions may be
			 * marked read-only, and we don't want to lose that
			 * information, even if it's not 100% accurate.
			 */
			dev_warn(nor->dev, "found %s, expected %s\n",
				 jinfo->name, info->name);
			info = jinfo;
		}
	}

	return info;
}

static void spi_nor_set_mtd_info(struct spi_nor *nor)
{
	struct spi_nor_flash_parameter *params = spi_nor_get_params(nor, 0);
	struct mtd_info *mtd = &nor->mtd;
	struct device *dev = nor->dev;
	u64 total_sz = 0;
	int idx;

	spi_nor_set_mtd_locking_ops(nor);
	spi_nor_set_mtd_otp_ops(nor);

	mtd->dev.parent = dev;
	if (!mtd->name)
		mtd->name = dev_name(dev);
	mtd->type = MTD_NORFLASH;
	mtd->flags = MTD_CAP_NORFLASH;
	/* Unset BIT_WRITEABLE to enable JFFS2 write buffer for ECC'd NOR */
	if (nor->flags & SNOR_F_ECC)
		mtd->flags &= ~MTD_BIT_WRITEABLE;
	if (nor->info->flags & SPI_NOR_NO_ERASE)
		mtd->flags |= MTD_NO_ERASE;
	else
		mtd->_erase = spi_nor_erase;
	mtd->writesize = params->writesize;
	/*
	 * In parallel-memories the write operation is
	 * performed on both the flashes simultaneously
	 * one page per flash, so double the writebufsize.
	 */
	if (nor->flags & SNOR_F_HAS_PARALLEL)
		mtd->writebufsize = params->page_size << 1;
	else
		mtd->writebufsize = params->page_size;

	for (idx = 0; idx < SNOR_FLASH_CNT_MAX; idx++) {
		params = spi_nor_get_params(nor, idx);
		if (params)
			total_sz += params->size;
	}
	mtd->size = total_sz;
	mtd->_read = spi_nor_read;
	/* Might be already set by some SST flashes. */
	if (!mtd->_write)
		mtd->_write = spi_nor_write;
	mtd->_suspend = spi_nor_suspend;
	mtd->_resume = spi_nor_resume;
	mtd->_get_device = spi_nor_get_device;
	mtd->_put_device = spi_nor_put_device;
}

int spi_nor_scan(struct spi_nor *nor, const char *name,
		 const struct spi_nor_hwcaps *hwcaps)
{
	const struct flash_info *info;
	struct device *dev = nor->dev;
	struct mtd_info *mtd = &nor->mtd;
	int ret;
	int i;

	ret = spi_nor_check(nor);
	if (ret)
		return ret;

	/* Reset SPI protocol for all commands. */
	nor->reg_proto = SNOR_PROTO_1_1_1;
	nor->read_proto = SNOR_PROTO_1_1_1;
	nor->write_proto = SNOR_PROTO_1_1_1;

	/*
	 * We need the bounce buffer early to read/write registers when going
	 * through the spi-mem layer (buffers have to be DMA-able).
	 * For spi-mem drivers, we'll reallocate a new buffer if
	 * params->page_size turns out to be greater than PAGE_SIZE (which
	 * shouldn't happen before long since NOR pages are usually less
	 * than 1KB) after spi_nor_scan() returns.
	 */
	nor->bouncebuf_size = PAGE_SIZE;
	nor->bouncebuf = devm_kmalloc(dev, nor->bouncebuf_size,
				      GFP_KERNEL);
	if (!nor->bouncebuf)
		return -ENOMEM;

	info = spi_nor_get_flash_info(nor, name);
	if (IS_ERR(info))
		return PTR_ERR(info);

	nor->info = info;

	mutex_init(&nor->lock);

	/* Init flash parameters based on flash_info struct and SFDP */
	ret = spi_nor_init_params(nor);
	if (ret)
		return ret;

	/*
	 * Configure the SPI memory:
	 * - select op codes for (Fast) Read, Page Program and Sector Erase.
	 * - set the number of dummy cycles (mode cycles + wait states).
	 * - set the SPI protocols for register and memory accesses.
	 * - set the number of address bytes.
	 */
	ret = spi_nor_setup(nor, hwcaps);
	if (ret)
		return ret;

	/* Send all the required SPI flash commands to initialize device */
	ret = spi_nor_init(nor);
	if (ret)
		return ret;

	/* No mtd_info fields should be used up to this point. */
	spi_nor_set_mtd_info(nor);

	dev_info(dev, "%s (%lld Kbytes)\n", info->name,
			(long long)mtd->size >> 10);

	dev_dbg(dev,
		"mtd .name = %s, .size = 0x%llx (%lldMiB), "
		".erasesize = 0x%.8x (%uKiB) .numeraseregions = %d\n",
		mtd->name, (long long)mtd->size, (long long)(mtd->size >> 20),
		mtd->erasesize, mtd->erasesize / 1024, mtd->numeraseregions);

	if (mtd->numeraseregions)
		for (i = 0; i < mtd->numeraseregions; i++)
			dev_dbg(dev,
				"mtd.eraseregions[%d] = { .offset = 0x%llx, "
				".erasesize = 0x%.8x (%uKiB), "
				".numblocks = %d }\n",
				i, (long long)mtd->eraseregions[i].offset,
				mtd->eraseregions[i].erasesize,
				mtd->eraseregions[i].erasesize / 1024,
				mtd->eraseregions[i].numblocks);
	return 0;
}
EXPORT_SYMBOL_GPL(spi_nor_scan);

static int spi_nor_create_read_dirmap(struct spi_nor *nor)
{
	struct spi_nor_flash_parameter *params = spi_nor_get_params(nor, 0);
	struct spi_mem_dirmap_info info = {
		.op_tmpl = SPI_MEM_OP(SPI_MEM_OP_CMD(nor->read_opcode, 0),
				      SPI_MEM_OP_ADDR(nor->addr_nbytes, 0, 0),
				      SPI_MEM_OP_DUMMY(nor->read_dummy, 0),
				      SPI_MEM_OP_DATA_IN(0, NULL, 0)),
		.offset = 0,
		.length = params->size,
	};
	struct spi_mem_op *op = &info.op_tmpl;

	spi_nor_spimem_setup_op(nor, op, nor->read_proto);

	/* convert the dummy cycles to the number of bytes */
	op->dummy.nbytes = (nor->read_dummy * op->dummy.buswidth) / 8;
	if (spi_nor_protocol_is_dtr(nor->read_proto))
		op->dummy.nbytes *= 2;

	/*
	 * Since spi_nor_spimem_setup_op() only sets buswidth when the number
	 * of data bytes is non-zero, the data buswidth won't be set here. So,
	 * do it explicitly.
	 */
	op->data.buswidth = spi_nor_get_protocol_data_nbits(nor->read_proto);

	nor->dirmap.rdesc = devm_spi_mem_dirmap_create(nor->dev, nor->spimem,
						       &info);
	return PTR_ERR_OR_ZERO(nor->dirmap.rdesc);
}

static int spi_nor_create_write_dirmap(struct spi_nor *nor)
{
	struct spi_nor_flash_parameter *params = spi_nor_get_params(nor, 0);
	struct spi_mem_dirmap_info info = {
		.op_tmpl = SPI_MEM_OP(SPI_MEM_OP_CMD(nor->program_opcode, 0),
				      SPI_MEM_OP_ADDR(nor->addr_nbytes, 0, 0),
				      SPI_MEM_OP_NO_DUMMY,
				      SPI_MEM_OP_DATA_OUT(0, NULL, 0)),
		.offset = 0,
		.length = params->size,
	};
	struct spi_mem_op *op = &info.op_tmpl;

	if (nor->program_opcode == SPINOR_OP_AAI_WP && nor->sst_write_second)
		op->addr.nbytes = 0;

	spi_nor_spimem_setup_op(nor, op, nor->write_proto);

	/*
	 * Since spi_nor_spimem_setup_op() only sets buswidth when the number
	 * of data bytes is non-zero, the data buswidth won't be set here. So,
	 * do it explicitly.
	 */
	op->data.buswidth = spi_nor_get_protocol_data_nbits(nor->write_proto);

	nor->dirmap.wdesc = devm_spi_mem_dirmap_create(nor->dev, nor->spimem,
						       &info);
	return PTR_ERR_OR_ZERO(nor->dirmap.wdesc);
}

static int spi_nor_probe(struct spi_mem *spimem)
{
	struct spi_nor_flash_parameter *params;
	struct spi_device *spi = spimem->spi;
	struct flash_platform_data *data = dev_get_platdata(&spi->dev);
	struct spi_nor *nor;
	/*
	 * Enable all caps by default. The core will mask them after
	 * checking what's really supported using spi_mem_supports_op().
	 */
	const struct spi_nor_hwcaps hwcaps = { .mask = SNOR_HWCAPS_ALL };
	char *flash_name;
	int ret;

	nor = devm_kzalloc(&spi->dev, sizeof(*nor), GFP_KERNEL);
	if (!nor)
		return -ENOMEM;

	nor->spimem = spimem;
	nor->dev = &spi->dev;
	spi_nor_set_flash_node(nor, spi->dev.of_node);

	if (nor->spimem)
		init_completion(&nor->spimem->request_completion);

	spi_mem_set_drvdata(spimem, nor);

	if (data && data->name)
		nor->mtd.name = data->name;

	if (!nor->mtd.name)
		nor->mtd.name = spi_mem_get_name(spimem);

	/*
	 * For some (historical?) reason many platforms provide two different
	 * names in flash_platform_data: "name" and "type". Quite often name is
	 * set to "m25p80" and then "type" provides a real chip name.
	 * If that's the case, respect "type" and ignore a "name".
	 */
	if (data && data->type)
		flash_name = data->type;
	else if (!strcmp(spi->modalias, "spi-nor"))
		flash_name = NULL; /* auto-detect */
	else
		flash_name = spi->modalias;

	ret = spi_nor_scan(nor, flash_name, &hwcaps);
	if (ret)
		return ret;

	spi_nor_debugfs_register(nor);

	params = spi_nor_get_params(nor, 0);

	/*
	 * None of the existing parts have > 512B pages, but let's play safe
	 * and add this logic so that if anyone ever adds support for such
	 * a NOR we don't end up with buffer overflows.
	 */
	if (params->page_size > PAGE_SIZE) {
		nor->bouncebuf_size = params->page_size;
		devm_kfree(nor->dev, nor->bouncebuf);
		nor->bouncebuf = devm_kmalloc(nor->dev,
					      nor->bouncebuf_size,
					      GFP_KERNEL);
		if (!nor->bouncebuf)
			return -ENOMEM;
	}

	ret = spi_nor_create_read_dirmap(nor);
	if (ret)
		return ret;

	ret = spi_nor_create_write_dirmap(nor);
	if (ret)
		return ret;

	return mtd_device_register(&nor->mtd, data ? data->parts : NULL,
				   data ? data->nr_parts : 0);
}

static int spi_nor_remove(struct spi_mem *spimem)
{
	struct spi_nor *nor = spi_mem_get_drvdata(spimem);

	spi_nor_restore(nor);

	/* Clean up MTD stuff. */
	return mtd_device_unregister(&nor->mtd);
}

static void spi_nor_shutdown(struct spi_mem *spimem)
{
	struct spi_nor *nor = spi_mem_get_drvdata(spimem);

	if (nor->addr_nbytes == 3 && nor->mtd.size > 0x1000000) {
		spi_nor_write_enable(nor);
		spi_nor_write_ear(nor, 0x00);
	}
	spi_nor_restore(nor);
}

/*
 * Do NOT add to this array without reading the following:
 *
 * Historically, many flash devices are bound to this driver by their name. But
 * since most of these flash are compatible to some extent, and their
 * differences can often be differentiated by the JEDEC read-ID command, we
 * encourage new users to add support to the spi-nor library, and simply bind
 * against a generic string here (e.g., "jedec,spi-nor").
 *
 * Many flash names are kept here in this list to keep them available
 * as module aliases for existing platforms.
 */
static const struct spi_device_id spi_nor_dev_ids[] = {
	/*
	 * Allow non-DT platform devices to bind to the "spi-nor" modalias, and
	 * hack around the fact that the SPI core does not provide uevent
	 * matching for .of_match_table
	 */
	{"spi-nor"},

	/*
	 * Entries not used in DTs that should be safe to drop after replacing
	 * them with "spi-nor" in platform data.
	 */
	{"s25sl064a"},	{"w25x16"},	{"m25p10"},	{"m25px64"},

	/*
	 * Entries that were used in DTs without "jedec,spi-nor" fallback and
	 * should be kept for backward compatibility.
	 */
	{"at25df321a"},	{"at25df641"},	{"at26df081a"},
	{"mx25l4005a"},	{"mx25l1606e"},	{"mx25l6405d"},	{"mx25l12805d"},
	{"mx25l25635e"},{"mx66l51235l"},
	{"n25q064"},	{"n25q128a11"},	{"n25q128a13"},	{"n25q512a"},
	{"s25fl256s1"},	{"s25fl512s"},	{"s25sl12801"},	{"s25fl008k"},
	{"s25fl064k"},
	{"sst25vf040b"},{"sst25vf016b"},{"sst25vf032b"},{"sst25wf040"},
	{"m25p40"},	{"m25p80"},	{"m25p16"},	{"m25p32"},
	{"m25p64"},	{"m25p128"},
	{"w25x80"},	{"w25x32"},	{"w25q32"},	{"w25q32dw"},
	{"w25q80bl"},	{"w25q128"},	{"w25q256"},

	/* Flashes that can't be detected using JEDEC */
	{"m25p05-nonjedec"},	{"m25p10-nonjedec"},	{"m25p20-nonjedec"},
	{"m25p40-nonjedec"},	{"m25p80-nonjedec"},	{"m25p16-nonjedec"},
	{"m25p32-nonjedec"},	{"m25p64-nonjedec"},	{"m25p128-nonjedec"},

	/* Everspin MRAMs (non-JEDEC) */
	{ "mr25h128" }, /* 128 Kib, 40 MHz */
	{ "mr25h256" }, /* 256 Kib, 40 MHz */
	{ "mr25h10" },  /*   1 Mib, 40 MHz */
	{ "mr25h40" },  /*   4 Mib, 40 MHz */

	{ },
};
MODULE_DEVICE_TABLE(spi, spi_nor_dev_ids);

static const struct of_device_id spi_nor_of_table[] = {
	/*
	 * Generic compatibility for SPI NOR that can be identified by the
	 * JEDEC READ ID opcode (0x9F). Use this, if possible.
	 */
	{ .compatible = "jedec,spi-nor" },
	{ /* sentinel */ },
};
MODULE_DEVICE_TABLE(of, spi_nor_of_table);

/*
 * REVISIT: many of these chips have deep power-down modes, which
 * should clearly be entered on suspend() to minimize power use.
 * And also when they're otherwise idle...
 */
static struct spi_mem_driver spi_nor_driver = {
	.spidrv = {
		.driver = {
			.name = "spi-nor",
			.of_match_table = spi_nor_of_table,
			.dev_groups = spi_nor_sysfs_groups,
		},
		.id_table = spi_nor_dev_ids,
	},
	.probe = spi_nor_probe,
	.remove = spi_nor_remove,
	.shutdown = spi_nor_shutdown,
};

static int __init spi_nor_module_init(void)
{
	return spi_mem_driver_register(&spi_nor_driver);
}
module_init(spi_nor_module_init);

static void __exit spi_nor_module_exit(void)
{
	spi_mem_driver_unregister(&spi_nor_driver);
	spi_nor_debugfs_shutdown();
}
module_exit(spi_nor_module_exit);

MODULE_LICENSE("GPL v2");
MODULE_AUTHOR("Huang Shijie <shijie8@gmail.com>");
MODULE_AUTHOR("Mike Lavender");
MODULE_DESCRIPTION("framework for SPI NOR");<|MERGE_RESOLUTION|>--- conflicted
+++ resolved
@@ -3439,13 +3439,8 @@
 
 static int spi_nor_init(struct spi_nor *nor)
 {
-<<<<<<< HEAD
 	struct spi_nor_flash_parameter *params;
 	int err, idx;
-=======
-	struct spi_nor_flash_parameter *params = nor->params;
-	int err;
->>>>>>> a343b0dd
 
 	err = spi_nor_octal_dtr_enable(nor, true);
 	if (err) {
@@ -3486,7 +3481,6 @@
 		 */
 		WARN_ONCE(nor->flags & SNOR_F_BROKEN_RESET,
 			  "enabling reset hack; may not recover from unexpected reboots\n");
-<<<<<<< HEAD
 		if (nor->flags & SNOR_F_HAS_PARALLEL) {
 			/*
 			 * In parallel mode both chip selects i.e., CS0 &
@@ -3510,12 +3504,6 @@
 				}
 			}
 		}
-=======
-		err = params->set_4byte_addr_mode(nor, true);
-		if (err && err != -ENOTSUPP)
-			return err;
-		params->addr_mode_nbytes = 4;
->>>>>>> a343b0dd
 	}
 
 	return 0;
