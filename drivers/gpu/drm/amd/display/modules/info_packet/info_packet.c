/*
 * Copyright 2018 Advanced Micro Devices, Inc.
 *
 * Permission is hereby granted, free of charge, to any person obtaining a
 * copy of this software and associated documentation files (the "Software"),
 * to deal in the Software without restriction, including without limitation
 * the rights to use, copy, modify, merge, publish, distribute, sublicense,
 * and/or sell copies of the Software, and to permit persons to whom the
 * Software is furnished to do so, subject to the following conditions:
 *
 * The above copyright notice and this permission notice shall be included in
 * all copies or substantial portions of the Software.
 *
 * THE SOFTWARE IS PROVIDED "AS IS", WITHOUT WARRANTY OF ANY KIND, EXPRESS OR
 * IMPLIED, INCLUDING BUT NOT LIMITED TO THE WARRANTIES OF MERCHANTABILITY,
 * FITNESS FOR A PARTICULAR PURPOSE AND NONINFRINGEMENT.  IN NO EVENT SHALL
 * THE COPYRIGHT HOLDER(S) OR AUTHOR(S) BE LIABLE FOR ANY CLAIM, DAMAGES OR
 * OTHER LIABILITY, WHETHER IN AN ACTION OF CONTRACT, TORT OR OTHERWISE,
 * ARISING FROM, OUT OF OR IN CONNECTION WITH THE SOFTWARE OR THE USE OR
 * OTHER DEALINGS IN THE SOFTWARE.
 *
 * Authors: AMD
 *
 */

#include "mod_info_packet.h"
#include "core_types.h"
#include "dc_types.h"
#include "mod_shared.h"
#include "mod_freesync.h"
#include "dc.h"

enum vsc_packet_revision {
	vsc_packet_undefined = 0,
	//01h = VSC SDP supports only 3D stereo.
	vsc_packet_rev1 = 1,
	//02h = 3D stereo + PSR.
	vsc_packet_rev2 = 2,
	//03h = 3D stereo + PSR2.
	vsc_packet_rev3 = 3,
	//04h = 3D stereo + PSR/PSR2 + Y-coordinate.
	vsc_packet_rev4 = 4,
	//05h = 3D stereo + PSR/PSR2 + Y-coordinate + Pixel Encoding/Colorimetry Format
	vsc_packet_rev5 = 5,
};

#define HDMI_INFOFRAME_TYPE_VENDOR 0x81
#define HF_VSIF_VERSION 1

// VTEM Byte Offset
#define VTEM_PB0		0
#define VTEM_PB1		1
#define VTEM_PB2		2
#define VTEM_PB3		3
#define VTEM_PB4		4
#define VTEM_PB5		5
#define VTEM_PB6		6

#define VTEM_MD0		7
#define VTEM_MD1		8
#define VTEM_MD2		9
#define VTEM_MD3		10


// VTEM Byte Masks
//PB0
#define MASK_VTEM_PB0__RESERVED0  0x01
#define MASK_VTEM_PB0__SYNC       0x02
#define MASK_VTEM_PB0__VFR        0x04
#define MASK_VTEM_PB0__AFR        0x08
#define MASK_VTEM_PB0__DS_TYPE    0x30
	//0: Periodic pseudo-static EM Data Set
	//1: Periodic dynamic EM Data Set
	//2: Unique EM Data Set
	//3: Reserved
#define MASK_VTEM_PB0__END        0x40
#define MASK_VTEM_PB0__NEW        0x80

//PB1
#define MASK_VTEM_PB1__RESERVED1 0xFF

//PB2
#define MASK_VTEM_PB2__ORGANIZATION_ID 0xFF
	//0: This is a Vendor Specific EM Data Set
	//1: This EM Data Set is defined by This Specification (HDMI 2.1 r102.clean)
	//2: This EM Data Set is defined by CTA-861-G
	//3: This EM Data Set is defined by VESA
//PB3
#define MASK_VTEM_PB3__DATA_SET_TAG_MSB    0xFF
//PB4
#define MASK_VTEM_PB4__DATA_SET_TAG_LSB    0xFF
//PB5
#define MASK_VTEM_PB5__DATA_SET_LENGTH_MSB 0xFF
//PB6
#define MASK_VTEM_PB6__DATA_SET_LENGTH_LSB 0xFF



//PB7-27 (20 bytes):
//PB7 = MD0
#define MASK_VTEM_MD0__VRR_EN         0x01
#define MASK_VTEM_MD0__M_CONST        0x02
#define MASK_VTEM_MD0__RESERVED2      0x0C
#define MASK_VTEM_MD0__FVA_FACTOR_M1  0xF0

//MD1
#define MASK_VTEM_MD1__BASE_VFRONT    0xFF

//MD2
#define MASK_VTEM_MD2__BASE_REFRESH_RATE_98  0x03
#define MASK_VTEM_MD2__RB                    0x04
#define MASK_VTEM_MD2__RESERVED3             0xF8

//MD3
#define MASK_VTEM_MD3__BASE_REFRESH_RATE_07  0xFF

enum ColorimetryRGBDP {
	ColorimetryRGB_DP_sRGB               = 0,
	ColorimetryRGB_DP_AdobeRGB           = 3,
	ColorimetryRGB_DP_P3                 = 4,
	ColorimetryRGB_DP_CustomColorProfile = 5,
	ColorimetryRGB_DP_ITU_R_BT2020RGB    = 6,
};
enum ColorimetryYCCDP {
	ColorimetryYCC_DP_ITU601        = 0,
	ColorimetryYCC_DP_ITU709        = 1,
	ColorimetryYCC_DP_AdobeYCC      = 5,
	ColorimetryYCC_DP_ITU2020YCC    = 6,
	ColorimetryYCC_DP_ITU2020YCbCr  = 7,
};

void mod_build_vsc_infopacket(const struct dc_stream_state *stream,
		struct dc_info_packet *info_packet,
		bool *use_vsc_sdp_for_colorimetry)
{
	unsigned int vsc_packet_revision = vsc_packet_undefined;
	unsigned int i;
	unsigned int pixelEncoding = 0;
	unsigned int colorimetryFormat = 0;
	bool stereo3dSupport = false;

	/* Initialize first, later if infopacket is valid determine if VSC SDP
	 * should be used to signal colorimetry format and pixel encoding.
	 */
	*use_vsc_sdp_for_colorimetry = false;

	if (stream->timing.timing_3d_format != TIMING_3D_FORMAT_NONE && stream->view_format != VIEW_3D_FORMAT_NONE) {
		vsc_packet_revision = vsc_packet_rev1;
		stereo3dSupport = true;
	}

	/*VSC packet set to 2 when DP revision >= 1.2*/
	if (stream->psr_version != 0)
		vsc_packet_revision = vsc_packet_rev2;

<<<<<<< HEAD
	/* Update to revision 5 for extended colorimetry support for DPCD 1.4+ */
	if (stream->link->dpcd_caps.dpcd_rev.raw >= 0x14 &&
			stream->link->dpcd_caps.dprx_feature.bits.VSC_SDP_COLORIMETRY_SUPPORTED)
=======
	/* Update to revision 5 for extended colorimetry support */
	if (stream->use_vsc_sdp_for_colorimetry)
>>>>>>> 04d5ce62
		vsc_packet_revision = vsc_packet_rev5;

	/* VSC packet not needed based on the features
	 * supported by this DP display
	 */
	if (vsc_packet_revision == vsc_packet_undefined)
		return;

	if (vsc_packet_revision == vsc_packet_rev2) {
		/* Secondary-data Packet ID = 0*/
		info_packet->hb0 = 0x00;
		/* 07h - Packet Type Value indicating Video
		 * Stream Configuration packet
		 */
		info_packet->hb1 = 0x07;
		/* 02h = VSC SDP supporting 3D stereo and PSR
		 * (applies to eDP v1.3 or higher).
		 */
		info_packet->hb2 = 0x02;
		/* 08h = VSC packet supporting 3D stereo + PSR
		 * (HB2 = 02h).
		 */
		info_packet->hb3 = 0x08;

		for (i = 0; i < 28; i++)
			info_packet->sb[i] = 0;

		info_packet->valid = true;
	}

	if (vsc_packet_revision == vsc_packet_rev1) {

		info_packet->hb0 = 0x00;	// Secondary-data Packet ID = 0
		info_packet->hb1 = 0x07;	// 07h = Packet Type Value indicating Video Stream Configuration packet
		info_packet->hb2 = 0x01;	// 01h = Revision number. VSC SDP supporting 3D stereo only
		info_packet->hb3 = 0x01;	// 01h = VSC SDP supporting 3D stereo only (HB2 = 01h).

		info_packet->valid = true;
	}

	if (stereo3dSupport) {
		/* ==============================================================================================================|
		 * A. STEREO 3D
		 * ==============================================================================================================|
		 * VSC Payload (1 byte) From DP1.2 spec
		 *
		 * Bits 3:0 (Stereo Interface Method Code)  |  Bits 7:4 (Stereo Interface Method Specific Parameter)
		 * -----------------------------------------------------------------------------------------------------
		 * 0 = Non Stereo Video                     |  Must be set to 0x0
		 * -----------------------------------------------------------------------------------------------------
		 * 1 = Frame/Field Sequential               |  0x0: L + R view indication based on MISC1 bit 2:1
		 *                                          |  0x1: Right when Stereo Signal = 1
		 *                                          |  0x2: Left when Stereo Signal = 1
		 *                                          |  (others reserved)
		 * -----------------------------------------------------------------------------------------------------
		 * 2 = Stacked Frame                        |  0x0: Left view is on top and right view on bottom
		 *                                          |  (others reserved)
		 * -----------------------------------------------------------------------------------------------------
		 * 3 = Pixel Interleaved                    |  0x0: horiz interleaved, right view pixels on even lines
		 *                                          |  0x1: horiz interleaved, right view pixels on odd lines
		 *                                          |  0x2: checker board, start with left view pixel
		 *                                          |  0x3: vertical interleaved, start with left view pixels
		 *                                          |  0x4: vertical interleaved, start with right view pixels
		 *                                          |  (others reserved)
		 * -----------------------------------------------------------------------------------------------------
		 * 4 = Side-by-side                         |  0x0: left half represents left eye view
		 *                                          |  0x1: left half represents right eye view
		 */
		switch (stream->timing.timing_3d_format) {
		case TIMING_3D_FORMAT_HW_FRAME_PACKING:
		case TIMING_3D_FORMAT_SW_FRAME_PACKING:
		case TIMING_3D_FORMAT_TOP_AND_BOTTOM:
		case TIMING_3D_FORMAT_TB_SW_PACKED:
			info_packet->sb[0] = 0x02; // Stacked Frame, Left view is on top and right view on bottom.
			break;
		case TIMING_3D_FORMAT_DP_HDMI_INBAND_FA:
		case TIMING_3D_FORMAT_INBAND_FA:
			info_packet->sb[0] = 0x01; // Frame/Field Sequential, L + R view indication based on MISC1 bit 2:1
			break;
		case TIMING_3D_FORMAT_SIDE_BY_SIDE:
		case TIMING_3D_FORMAT_SBS_SW_PACKED:
			info_packet->sb[0] = 0x04; // Side-by-side
			break;
		default:
			info_packet->sb[0] = 0x00; // No Stereo Video, Shall be cleared to 0x0.
			break;
		}

	}

	/* 05h = VSC SDP supporting 3D stereo, PSR2, and Pixel Encoding/Colorimetry Format indication.
	 *   Added in DP1.3, a DP Source device is allowed to indicate the pixel encoding/colorimetry
	 *   format to the DP Sink device with VSC SDP only when the DP Sink device supports it
	 *   (i.e., VSC_SDP_EXTENSION_FOR_COLORIMETRY_SUPPORTED bit in the DPRX_FEATURE_ENUMERATION_LIST
	 *   register (DPCD Address 02210h, bit 3) is set to 1).
	 *   (Requires VSC_SDP_EXTENSION_FOR_COLORIMETRY_SUPPORTED bit set to 1 in DPCD 02210h. This
	 *   DPCD register is exposed in the new Extended Receiver Capability field for DPCD Rev. 1.4
	 *   (and higher). When MISC1. bit 6. is Set to 1, a Source device uses a VSC SDP to indicate
	 *   the Pixel Encoding/Colorimetry Format and that a Sink device must ignore MISC1, bit 7, and
	 *   MISC0, bits 7:1 (MISC1, bit 7. and MISC0, bits 7:1 become "don't care").)
	 */
	if (vsc_packet_revision == vsc_packet_rev5) {
		/* Secondary-data Packet ID = 0 */
		info_packet->hb0 = 0x00;
		/* 07h - Packet Type Value indicating Video Stream Configuration packet */
		info_packet->hb1 = 0x07;
		/* 05h = VSC SDP supporting 3D stereo, PSR2, and Pixel Encoding/Colorimetry Format indication. */
		info_packet->hb2 = 0x05;
		/* 13h = VSC SDP supporting 3D stereo, + PSR2, + Pixel Encoding/Colorimetry Format indication (HB2 = 05h). */
		info_packet->hb3 = 0x13;

		info_packet->valid = true;

		/* If we are using VSC SDP revision 05h, use this to signal for
		 * colorimetry format and pixel encoding. HW should later be
		 * programmed to set MSA MISC1 bit 6 to indicate ignore
		 * colorimetry format and pixel encoding in the MSA.
		 */
		*use_vsc_sdp_for_colorimetry = true;

		/* Set VSC SDP fields for pixel encoding and colorimetry format from DP 1.3 specs
		 * Data Bytes DB 18~16
		 * Bits 3:0 (Colorimetry Format)        |  Bits 7:4 (Pixel Encoding)
		 * ----------------------------------------------------------------------------------------------------
		 * 0x0 = sRGB                           |  0 = RGB
		 * 0x1 = RGB Wide Gamut Fixed Point
		 * 0x2 = RGB Wide Gamut Floating Point
		 * 0x3 = AdobeRGB
		 * 0x4 = DCI-P3
		 * 0x5 = CustomColorProfile
		 * (others reserved)
		 * ----------------------------------------------------------------------------------------------------
		 * 0x0 = ITU-R BT.601                   |  1 = YCbCr444
		 * 0x1 = ITU-R BT.709
		 * 0x2 = xvYCC601
		 * 0x3 = xvYCC709
		 * 0x4 = sYCC601
		 * 0x5 = AdobeYCC601
		 * 0x6 = ITU-R BT.2020 Y'cC'bcC'rc
		 * 0x7 = ITU-R BT.2020 Y'C'bC'r
		 * (others reserved)
		 * ----------------------------------------------------------------------------------------------------
		 * 0x0 = ITU-R BT.601                   |  2 = YCbCr422
		 * 0x1 = ITU-R BT.709
		 * 0x2 = xvYCC601
		 * 0x3 = xvYCC709
		 * 0x4 = sYCC601
		 * 0x5 = AdobeYCC601
		 * 0x6 = ITU-R BT.2020 Y'cC'bcC'rc
		 * 0x7 = ITU-R BT.2020 Y'C'bC'r
		 * (others reserved)
		 * ----------------------------------------------------------------------------------------------------
		 * 0x0 = ITU-R BT.601                   |  3 = YCbCr420
		 * 0x1 = ITU-R BT.709
		 * 0x2 = xvYCC601
		 * 0x3 = xvYCC709
		 * 0x4 = sYCC601
		 * 0x5 = AdobeYCC601
		 * 0x6 = ITU-R BT.2020 Y'cC'bcC'rc
		 * 0x7 = ITU-R BT.2020 Y'C'bC'r
		 * (others reserved)
		 * ----------------------------------------------------------------------------------------------------
		 * 0x0 =DICOM Part14 Grayscale          |  4 = Yonly
		 * Display Function
		 * (others reserved)
		 */

		/* Set Pixel Encoding */
		switch (stream->timing.pixel_encoding) {
		case PIXEL_ENCODING_RGB:
			pixelEncoding = 0x0;  /* RGB = 0h */
			break;
		case PIXEL_ENCODING_YCBCR444:
			pixelEncoding = 0x1;  /* YCbCr444 = 1h */
			break;
		case PIXEL_ENCODING_YCBCR422:
			pixelEncoding = 0x2;  /* YCbCr422 = 2h */
			break;
		case PIXEL_ENCODING_YCBCR420:
			pixelEncoding = 0x3;  /* YCbCr420 = 3h */
			break;
		default:
			pixelEncoding = 0x0;  /* default RGB = 0h */
			break;
		}

		/* Set Colorimetry format based on pixel encoding */
		switch (stream->timing.pixel_encoding) {
		case PIXEL_ENCODING_RGB:
			if ((stream->output_color_space == COLOR_SPACE_SRGB) ||
					(stream->output_color_space == COLOR_SPACE_SRGB_LIMITED))
				colorimetryFormat = ColorimetryRGB_DP_sRGB;
			else if (stream->output_color_space == COLOR_SPACE_ADOBERGB)
				colorimetryFormat = ColorimetryRGB_DP_AdobeRGB;
			else if ((stream->output_color_space == COLOR_SPACE_2020_RGB_FULLRANGE) ||
					(stream->output_color_space == COLOR_SPACE_2020_RGB_LIMITEDRANGE))
				colorimetryFormat = ColorimetryRGB_DP_ITU_R_BT2020RGB;
			break;

		case PIXEL_ENCODING_YCBCR444:
		case PIXEL_ENCODING_YCBCR422:
		case PIXEL_ENCODING_YCBCR420:
			/* Note: xvYCC probably not supported correctly here on DP since colorspace translation
			 * loses distinction between BT601 vs xvYCC601 in translation
			 */
			if (stream->output_color_space == COLOR_SPACE_YCBCR601)
				colorimetryFormat = ColorimetryYCC_DP_ITU601;
			else if (stream->output_color_space == COLOR_SPACE_YCBCR709)
				colorimetryFormat = ColorimetryYCC_DP_ITU709;
			else if (stream->output_color_space == COLOR_SPACE_ADOBERGB)
				colorimetryFormat = ColorimetryYCC_DP_AdobeYCC;
			else if (stream->output_color_space == COLOR_SPACE_2020_YCBCR)
				colorimetryFormat = ColorimetryYCC_DP_ITU2020YCbCr;
			break;

		default:
			colorimetryFormat = ColorimetryRGB_DP_sRGB;
			break;
		}

		info_packet->sb[16] = (pixelEncoding << 4) | colorimetryFormat;

		/* Set color depth */
		switch (stream->timing.display_color_depth) {
		case COLOR_DEPTH_666:
			/* NOTE: This is actually not valid for YCbCr pixel encoding to have 6 bpc
			 *       as of DP1.4 spec, but value of 0 probably reserved here for potential future use.
			 */
			info_packet->sb[17] = 0;
			break;
		case COLOR_DEPTH_888:
			info_packet->sb[17] = 1;
			break;
		case COLOR_DEPTH_101010:
			info_packet->sb[17] = 2;
			break;
		case COLOR_DEPTH_121212:
			info_packet->sb[17] = 3;
			break;
		/*case COLOR_DEPTH_141414: -- NO SUCH FORMAT IN DP SPEC */
		case COLOR_DEPTH_161616:
			info_packet->sb[17] = 4;
			break;
		default:
			info_packet->sb[17] = 0;
			break;
		}

		/* all YCbCr are always limited range */
		if ((stream->output_color_space == COLOR_SPACE_SRGB_LIMITED) ||
				(stream->output_color_space == COLOR_SPACE_2020_RGB_LIMITEDRANGE) ||
				(pixelEncoding != 0x0)) {
			info_packet->sb[17] |= 0x80; /* DB17 bit 7 set to 1 for CEA timing. */
		}

		/* Content Type (Bits 2:0)
		 *  0 = Not defined.
		 *  1 = Graphics.
		 *  2 = Photo.
		 *  3 = Video.
		 *  4 = Game.
		 */
		info_packet->sb[18] = 0;
	}
}

/**
 *****************************************************************************
 *  Function: mod_build_hf_vsif_infopacket
 *
 *  @brief
 *     Prepare HDMI Vendor Specific info frame.
 *     Follows HDMI Spec to build up Vendor Specific info frame
 *
 *  @param [in] stream: contains data we may need to construct VSIF (i.e. timing_3d_format, etc.)
 *  @param [out] info_packet:   output structure where to store VSIF
 *****************************************************************************
 */
void mod_build_hf_vsif_infopacket(const struct dc_stream_state *stream,
		struct dc_info_packet *info_packet, int ALLMEnabled, int ALLMValue)
{
		unsigned int length = 5;
		bool hdmi_vic_mode = false;
		uint8_t checksum = 0;
		uint32_t i = 0;
		enum dc_timing_3d_format format;
		bool bALLM = (bool)ALLMEnabled;
		bool bALLMVal = (bool)ALLMValue;

		info_packet->valid = false;
		format = stream->timing.timing_3d_format;
		if (stream->view_format == VIEW_3D_FORMAT_NONE)
			format = TIMING_3D_FORMAT_NONE;

		if (stream->timing.hdmi_vic != 0
				&& stream->timing.h_total >= 3840
				&& stream->timing.v_total >= 2160
				&& format == TIMING_3D_FORMAT_NONE)
			hdmi_vic_mode = true;

		if ((format == TIMING_3D_FORMAT_NONE) && !hdmi_vic_mode && !bALLM)
			return;

		info_packet->sb[1] = 0x03;
		info_packet->sb[2] = 0x0C;
		info_packet->sb[3] = 0x00;

		if (bALLM) {
			info_packet->sb[1] = 0xD8;
			info_packet->sb[2] = 0x5D;
			info_packet->sb[3] = 0xC4;
			info_packet->sb[4] = HF_VSIF_VERSION;
		}

		if (format != TIMING_3D_FORMAT_NONE)
			info_packet->sb[4] = (2 << 5);

		else if (hdmi_vic_mode)
			info_packet->sb[4] = (1 << 5);

		switch (format) {
		case TIMING_3D_FORMAT_HW_FRAME_PACKING:
		case TIMING_3D_FORMAT_SW_FRAME_PACKING:
			info_packet->sb[5] = (0x0 << 4);
			break;

		case TIMING_3D_FORMAT_SIDE_BY_SIDE:
		case TIMING_3D_FORMAT_SBS_SW_PACKED:
			info_packet->sb[5] = (0x8 << 4);
			length = 6;
			break;

		case TIMING_3D_FORMAT_TOP_AND_BOTTOM:
		case TIMING_3D_FORMAT_TB_SW_PACKED:
			info_packet->sb[5] = (0x6 << 4);
			break;

		default:
			break;
		}

		if (hdmi_vic_mode)
			info_packet->sb[5] = stream->timing.hdmi_vic;

		info_packet->hb0 = HDMI_INFOFRAME_TYPE_VENDOR;
		info_packet->hb1 = 0x01;
		info_packet->hb2 = (uint8_t) (length);

		if (bALLM)
			info_packet->sb[5] = (info_packet->sb[5] & ~0x02) | (bALLMVal << 1);

		checksum += info_packet->hb0;
		checksum += info_packet->hb1;
		checksum += info_packet->hb2;

		for (i = 1; i <= length; i++)
			checksum += info_packet->sb[i];

		info_packet->sb[0] = (uint8_t) (0x100 - checksum);

		info_packet->valid = true;
}
<|MERGE_RESOLUTION|>--- conflicted
+++ resolved
@@ -130,8 +130,7 @@
 };
 
 void mod_build_vsc_infopacket(const struct dc_stream_state *stream,
-		struct dc_info_packet *info_packet,
-		bool *use_vsc_sdp_for_colorimetry)
+		struct dc_info_packet *info_packet)
 {
 	unsigned int vsc_packet_revision = vsc_packet_undefined;
 	unsigned int i;
@@ -139,11 +138,6 @@
 	unsigned int colorimetryFormat = 0;
 	bool stereo3dSupport = false;
 
-	/* Initialize first, later if infopacket is valid determine if VSC SDP
-	 * should be used to signal colorimetry format and pixel encoding.
-	 */
-	*use_vsc_sdp_for_colorimetry = false;
-
 	if (stream->timing.timing_3d_format != TIMING_3D_FORMAT_NONE && stream->view_format != VIEW_3D_FORMAT_NONE) {
 		vsc_packet_revision = vsc_packet_rev1;
 		stereo3dSupport = true;
@@ -153,14 +147,8 @@
 	if (stream->psr_version != 0)
 		vsc_packet_revision = vsc_packet_rev2;
 
-<<<<<<< HEAD
-	/* Update to revision 5 for extended colorimetry support for DPCD 1.4+ */
-	if (stream->link->dpcd_caps.dpcd_rev.raw >= 0x14 &&
-			stream->link->dpcd_caps.dprx_feature.bits.VSC_SDP_COLORIMETRY_SUPPORTED)
-=======
 	/* Update to revision 5 for extended colorimetry support */
 	if (stream->use_vsc_sdp_for_colorimetry)
->>>>>>> 04d5ce62
 		vsc_packet_revision = vsc_packet_rev5;
 
 	/* VSC packet not needed based on the features
@@ -273,13 +261,6 @@
 		info_packet->hb3 = 0x13;
 
 		info_packet->valid = true;
-
-		/* If we are using VSC SDP revision 05h, use this to signal for
-		 * colorimetry format and pixel encoding. HW should later be
-		 * programmed to set MSA MISC1 bit 6 to indicate ignore
-		 * colorimetry format and pixel encoding in the MSA.
-		 */
-		*use_vsc_sdp_for_colorimetry = true;
 
 		/* Set VSC SDP fields for pixel encoding and colorimetry format from DP 1.3 specs
 		 * Data Bytes DB 18~16
