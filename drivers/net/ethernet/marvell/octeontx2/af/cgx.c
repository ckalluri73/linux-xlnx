--- conflicted
+++ resolved
@@ -1570,11 +1570,8 @@
 	.mac_enadis_pause_frm =		cgx_lmac_enadis_pause_frm,
 	.mac_pause_frm_config =		cgx_lmac_pause_frm_config,
 	.mac_enadis_ptp_config =	cgx_lmac_ptp_config,
-<<<<<<< HEAD
-=======
 	.mac_rx_tx_enable =		cgx_lmac_rx_tx_enable,
 	.mac_tx_enable =		cgx_lmac_tx_enable,
->>>>>>> 754e0b0e
 };
 
 static int cgx_probe(struct pci_dev *pdev, const struct pci_device_id *id)
