/*
 * TI Common Platform Time Sync
 *
 * Copyright (C) 2012 Richard Cochran <richardcochran@gmail.com>
 *
 * This program is free software; you can redistribute it and/or modify
 * it under the terms of the GNU General Public License as published by
 * the Free Software Foundation; either version 2 of the License, or
 * (at your option) any later version.
 *
 * This program is distributed in the hope that it will be useful,
 * but WITHOUT ANY WARRANTY; without even the implied warranty of
 * MERCHANTABILITY or FITNESS FOR A PARTICULAR PURPOSE.  See the
 * GNU General Public License for more details.
 *
 * You should have received a copy of the GNU General Public License
 * along with this program; if not, write to the Free Software
 * Foundation, Inc., 51 Franklin St, Fifth Floor, Boston, MA  02110-1301  USA
 */
#include <linux/err.h>
#include <linux/if.h>
#include <linux/hrtimer.h>
#include <linux/module.h>
#include <linux/net_tstamp.h>
#include <linux/ptp_classify.h>
#include <linux/time.h>
#include <linux/uaccess.h>
#include <linux/workqueue.h>
#include <linux/if_ether.h>
#include <linux/if_vlan.h>

#include "cpts.h"

#define CPTS_SKB_TX_WORK_TIMEOUT 1 /* jiffies */

struct cpts_skb_cb_data {
	unsigned long tmo;
};

#define cpts_read32(c, r)	readl_relaxed(&c->reg->r)
#define cpts_write32(c, v, r)	writel_relaxed(v, &c->reg->r)

static int cpts_match(struct sk_buff *skb, unsigned int ptp_class,
		      u16 ts_seqid, u8 ts_msgtype);

static int event_expired(struct cpts_event *event)
{
	return time_after(jiffies, event->tmo);
}

static int event_type(struct cpts_event *event)
{
	return (event->high >> EVENT_TYPE_SHIFT) & EVENT_TYPE_MASK;
}

static int cpts_fifo_pop(struct cpts *cpts, u32 *high, u32 *low)
{
	u32 r = cpts_read32(cpts, intstat_raw);

	if (r & TS_PEND_RAW) {
		*high = cpts_read32(cpts, event_high);
		*low  = cpts_read32(cpts, event_low);
		cpts_write32(cpts, EVENT_POP, event_pop);
		return 0;
	}
	return -1;
}

static int cpts_purge_events(struct cpts *cpts)
{
	struct list_head *this, *next;
	struct cpts_event *event;
	int removed = 0;

	list_for_each_safe(this, next, &cpts->events) {
		event = list_entry(this, struct cpts_event, list);
		if (event_expired(event)) {
			list_del_init(&event->list);
			list_add(&event->list, &cpts->pool);
			++removed;
		}
	}

	if (removed)
		pr_debug("cpts: event pool cleaned up %d\n", removed);
	return removed ? 0 : -1;
}

static bool cpts_match_tx_ts(struct cpts *cpts, struct cpts_event *event)
{
	struct sk_buff *skb, *tmp;
	u16 seqid;
	u8 mtype;
	bool found = false;

	mtype = (event->high >> MESSAGE_TYPE_SHIFT) & MESSAGE_TYPE_MASK;
	seqid = (event->high >> SEQUENCE_ID_SHIFT) & SEQUENCE_ID_MASK;

	/* no need to grab txq.lock as access is always done under cpts->lock */
	skb_queue_walk_safe(&cpts->txq, skb, tmp) {
		struct skb_shared_hwtstamps ssh;
		unsigned int class = ptp_classify_raw(skb);
		struct cpts_skb_cb_data *skb_cb =
					(struct cpts_skb_cb_data *)skb->cb;

		if (cpts_match(skb, class, seqid, mtype)) {
			u64 ns = timecounter_cyc2time(&cpts->tc, event->low);

			memset(&ssh, 0, sizeof(ssh));
			ssh.hwtstamp = ns_to_ktime(ns);
			skb_tstamp_tx(skb, &ssh);
			found = true;
			__skb_unlink(skb, &cpts->txq);
			dev_consume_skb_any(skb);
			dev_dbg(cpts->dev, "match tx timestamp mtype %u seqid %04x\n",
				mtype, seqid);
		} else if (time_after(jiffies, skb_cb->tmo)) {
			/* timeout any expired skbs over 1s */
			dev_dbg(cpts->dev,
				"expiring tx timestamp mtype %u seqid %04x\n",
				mtype, seqid);
			__skb_unlink(skb, &cpts->txq);
			dev_consume_skb_any(skb);
		}
	}

	return found;
}

/*
 * Returns zero if matching event type was found.
 */
static int cpts_fifo_read(struct cpts *cpts, int match)
{
	int i, type = -1;
	u32 hi, lo;
	struct cpts_event *event;

	for (i = 0; i < CPTS_FIFO_DEPTH; i++) {
		if (cpts_fifo_pop(cpts, &hi, &lo))
			break;

		if (list_empty(&cpts->pool) && cpts_purge_events(cpts)) {
			pr_err("cpts: event pool empty\n");
			return -1;
		}

		event = list_first_entry(&cpts->pool, struct cpts_event, list);
		event->tmo = jiffies + 2;
		event->high = hi;
		event->low = lo;
		type = event_type(event);
		switch (type) {
		case CPTS_EV_TX:
			if (cpts_match_tx_ts(cpts, event)) {
				/* if the new event matches an existing skb,
				 * then don't queue it
				 */
				break;
			}
		case CPTS_EV_PUSH:
		case CPTS_EV_RX:
			list_del_init(&event->list);
			list_add_tail(&event->list, &cpts->events);
			break;
		case CPTS_EV_ROLL:
		case CPTS_EV_HALF:
		case CPTS_EV_HW:
			break;
		default:
			pr_err("cpts: unknown event type\n");
			break;
		}
		if (type == match)
			break;
	}
	return type == match ? 0 : -1;
}

static u64 cpts_systim_read(const struct cyclecounter *cc)
{
	u64 val = 0;
	struct cpts_event *event;
	struct list_head *this, *next;
	struct cpts *cpts = container_of(cc, struct cpts, cc);

	cpts_write32(cpts, TS_PUSH, ts_push);
	if (cpts_fifo_read(cpts, CPTS_EV_PUSH))
		pr_err("cpts: unable to obtain a time stamp\n");

	list_for_each_safe(this, next, &cpts->events) {
		event = list_entry(this, struct cpts_event, list);
		if (event_type(event) == CPTS_EV_PUSH) {
			list_del_init(&event->list);
			list_add(&event->list, &cpts->pool);
			val = event->low;
			break;
		}
	}

	return val;
}

/* PTP clock operations */

static int cpts_ptp_adjfreq(struct ptp_clock_info *ptp, s32 ppb)
{
	u64 adj;
	u32 diff, mult;
	int neg_adj = 0;
	unsigned long flags;
	struct cpts *cpts = container_of(ptp, struct cpts, info);

	if (ppb < 0) {
		neg_adj = 1;
		ppb = -ppb;
	}
	mult = cpts->cc_mult;
	adj = mult;
	adj *= ppb;
	diff = div_u64(adj, 1000000000ULL);

	spin_lock_irqsave(&cpts->lock, flags);

	timecounter_read(&cpts->tc);

	cpts->cc.mult = neg_adj ? mult - diff : mult + diff;

	spin_unlock_irqrestore(&cpts->lock, flags);

	return 0;
}

static int cpts_ptp_adjtime(struct ptp_clock_info *ptp, s64 delta)
{
	unsigned long flags;
	struct cpts *cpts = container_of(ptp, struct cpts, info);

	spin_lock_irqsave(&cpts->lock, flags);
	timecounter_adjtime(&cpts->tc, delta);
	spin_unlock_irqrestore(&cpts->lock, flags);

	return 0;
}

static int cpts_ptp_gettime(struct ptp_clock_info *ptp, struct timespec64 *ts)
{
	u64 ns;
	unsigned long flags;
	struct cpts *cpts = container_of(ptp, struct cpts, info);

	spin_lock_irqsave(&cpts->lock, flags);
	ns = timecounter_read(&cpts->tc);
	spin_unlock_irqrestore(&cpts->lock, flags);

	*ts = ns_to_timespec64(ns);

	return 0;
}

static int cpts_ptp_settime(struct ptp_clock_info *ptp,
			    const struct timespec64 *ts)
{
	u64 ns;
	unsigned long flags;
	struct cpts *cpts = container_of(ptp, struct cpts, info);

	ns = timespec64_to_ns(ts);

	spin_lock_irqsave(&cpts->lock, flags);
	timecounter_init(&cpts->tc, &cpts->cc, ns);
	spin_unlock_irqrestore(&cpts->lock, flags);

	return 0;
}

static int cpts_ptp_enable(struct ptp_clock_info *ptp,
			   struct ptp_clock_request *rq, int on)
{
	return -EOPNOTSUPP;
}

static long cpts_overflow_check(struct ptp_clock_info *ptp)
{
	struct cpts *cpts = container_of(ptp, struct cpts, info);
	unsigned long delay = cpts->ov_check_period;
	struct timespec64 ts;
	unsigned long flags;

	spin_lock_irqsave(&cpts->lock, flags);
	ts = ns_to_timespec64(timecounter_read(&cpts->tc));

	if (!skb_queue_empty(&cpts->txq))
		delay = CPTS_SKB_TX_WORK_TIMEOUT;
	spin_unlock_irqrestore(&cpts->lock, flags);

	pr_debug("cpts overflow check at %lld.%09lu\n", ts.tv_sec, ts.tv_nsec);
	return (long)delay;
}

<<<<<<< HEAD
static struct ptp_clock_info cpts_info = {
=======
static const struct ptp_clock_info cpts_info = {
>>>>>>> bb176f67
	.owner		= THIS_MODULE,
	.name		= "CTPS timer",
	.max_adj	= 1000000,
	.n_ext_ts	= 0,
	.n_pins		= 0,
	.pps		= 0,
	.adjfreq	= cpts_ptp_adjfreq,
	.adjtime	= cpts_ptp_adjtime,
	.gettime64	= cpts_ptp_gettime,
	.settime64	= cpts_ptp_settime,
	.enable		= cpts_ptp_enable,
	.do_aux_work	= cpts_overflow_check,
};

static int cpts_match(struct sk_buff *skb, unsigned int ptp_class,
		      u16 ts_seqid, u8 ts_msgtype)
{
	u16 *seqid;
	unsigned int offset = 0;
	u8 *msgtype, *data = skb->data;

	if (ptp_class & PTP_CLASS_VLAN)
		offset += VLAN_HLEN;

	switch (ptp_class & PTP_CLASS_PMASK) {
	case PTP_CLASS_IPV4:
		offset += ETH_HLEN + IPV4_HLEN(data + offset) + UDP_HLEN;
		break;
	case PTP_CLASS_IPV6:
		offset += ETH_HLEN + IP6_HLEN + UDP_HLEN;
		break;
	case PTP_CLASS_L2:
		offset += ETH_HLEN;
		break;
	default:
		return 0;
	}

	if (skb->len + ETH_HLEN < offset + OFF_PTP_SEQUENCE_ID + sizeof(*seqid))
		return 0;

	if (unlikely(ptp_class & PTP_CLASS_V1))
		msgtype = data + offset + OFF_PTP_CONTROL;
	else
		msgtype = data + offset;

	seqid = (u16 *)(data + offset + OFF_PTP_SEQUENCE_ID);

	return (ts_msgtype == (*msgtype & 0xf) && ts_seqid == ntohs(*seqid));
}

static u64 cpts_find_ts(struct cpts *cpts, struct sk_buff *skb, int ev_type)
{
	u64 ns = 0;
	struct cpts_event *event;
	struct list_head *this, *next;
	unsigned int class = ptp_classify_raw(skb);
	unsigned long flags;
	u16 seqid;
	u8 mtype;

	if (class == PTP_CLASS_NONE)
		return 0;

	spin_lock_irqsave(&cpts->lock, flags);
	cpts_fifo_read(cpts, -1);
	list_for_each_safe(this, next, &cpts->events) {
		event = list_entry(this, struct cpts_event, list);
		if (event_expired(event)) {
			list_del_init(&event->list);
			list_add(&event->list, &cpts->pool);
			continue;
		}
		mtype = (event->high >> MESSAGE_TYPE_SHIFT) & MESSAGE_TYPE_MASK;
		seqid = (event->high >> SEQUENCE_ID_SHIFT) & SEQUENCE_ID_MASK;
		if (ev_type == event_type(event) &&
		    cpts_match(skb, class, seqid, mtype)) {
			ns = timecounter_cyc2time(&cpts->tc, event->low);
			list_del_init(&event->list);
			list_add(&event->list, &cpts->pool);
			break;
		}
	}

	if (ev_type == CPTS_EV_TX && !ns) {
		struct cpts_skb_cb_data *skb_cb =
				(struct cpts_skb_cb_data *)skb->cb;
		/* Not found, add frame to queue for processing later.
		 * The periodic FIFO check will handle this.
		 */
		skb_get(skb);
		/* get the timestamp for timeouts */
		skb_cb->tmo = jiffies + msecs_to_jiffies(100);
		__skb_queue_tail(&cpts->txq, skb);
		ptp_schedule_worker(cpts->clock, 0);
	}
	spin_unlock_irqrestore(&cpts->lock, flags);

	return ns;
}

void cpts_rx_timestamp(struct cpts *cpts, struct sk_buff *skb)
{
	u64 ns;
	struct skb_shared_hwtstamps *ssh;

	if (!cpts->rx_enable)
		return;
	ns = cpts_find_ts(cpts, skb, CPTS_EV_RX);
	if (!ns)
		return;
	ssh = skb_hwtstamps(skb);
	memset(ssh, 0, sizeof(*ssh));
	ssh->hwtstamp = ns_to_ktime(ns);
}
EXPORT_SYMBOL_GPL(cpts_rx_timestamp);

void cpts_tx_timestamp(struct cpts *cpts, struct sk_buff *skb)
{
	u64 ns;
	struct skb_shared_hwtstamps ssh;

	if (!(skb_shinfo(skb)->tx_flags & SKBTX_IN_PROGRESS))
		return;
	ns = cpts_find_ts(cpts, skb, CPTS_EV_TX);
	if (!ns)
		return;
	memset(&ssh, 0, sizeof(ssh));
	ssh.hwtstamp = ns_to_ktime(ns);
	skb_tstamp_tx(skb, &ssh);
}
EXPORT_SYMBOL_GPL(cpts_tx_timestamp);

int cpts_register(struct cpts *cpts)
{
	int err, i;

	skb_queue_head_init(&cpts->txq);
	INIT_LIST_HEAD(&cpts->events);
	INIT_LIST_HEAD(&cpts->pool);
	for (i = 0; i < CPTS_MAX_EVENTS; i++)
		list_add(&cpts->pool_data[i].list, &cpts->pool);

	clk_enable(cpts->refclk);

	cpts_write32(cpts, CPTS_EN, control);
	cpts_write32(cpts, TS_PEND_EN, int_enable);

	timecounter_init(&cpts->tc, &cpts->cc, ktime_to_ns(ktime_get_real()));

	cpts->clock = ptp_clock_register(&cpts->info, cpts->dev);
	if (IS_ERR(cpts->clock)) {
		err = PTR_ERR(cpts->clock);
		cpts->clock = NULL;
		goto err_ptp;
	}
	cpts->phc_index = ptp_clock_index(cpts->clock);

	ptp_schedule_worker(cpts->clock, cpts->ov_check_period);
	return 0;

err_ptp:
	clk_disable(cpts->refclk);
	return err;
}
EXPORT_SYMBOL_GPL(cpts_register);

void cpts_unregister(struct cpts *cpts)
{
	if (WARN_ON(!cpts->clock))
		return;

	ptp_clock_unregister(cpts->clock);
	cpts->clock = NULL;

	cpts_write32(cpts, 0, int_enable);
	cpts_write32(cpts, 0, control);

	/* Drop all packet */
	skb_queue_purge(&cpts->txq);

	clk_disable(cpts->refclk);
}
EXPORT_SYMBOL_GPL(cpts_unregister);

static void cpts_calc_mult_shift(struct cpts *cpts)
{
	u64 frac, maxsec, ns;
	u32 freq;

	freq = clk_get_rate(cpts->refclk);

	/* Calc the maximum number of seconds which we can run before
	 * wrapping around.
	 */
	maxsec = cpts->cc.mask;
	do_div(maxsec, freq);
	/* limit conversation rate to 10 sec as higher values will produce
	 * too small mult factors and so reduce the conversion accuracy
	 */
	if (maxsec > 10)
		maxsec = 10;

	/* Calc overflow check period (maxsec / 2) */
	cpts->ov_check_period = (HZ * maxsec) / 2;
	dev_info(cpts->dev, "cpts: overflow check period %lu (jiffies)\n",
		 cpts->ov_check_period);

	if (cpts->cc.mult || cpts->cc.shift)
		return;

	clocks_calc_mult_shift(&cpts->cc.mult, &cpts->cc.shift,
			       freq, NSEC_PER_SEC, maxsec);

	frac = 0;
	ns = cyclecounter_cyc2ns(&cpts->cc, freq, cpts->cc.mask, &frac);

	dev_info(cpts->dev,
		 "CPTS: ref_clk_freq:%u calc_mult:%u calc_shift:%u error:%lld nsec/sec\n",
		 freq, cpts->cc.mult, cpts->cc.shift, (ns - NSEC_PER_SEC));
}

static int cpts_of_parse(struct cpts *cpts, struct device_node *node)
{
	int ret = -EINVAL;
	u32 prop;

	if (!of_property_read_u32(node, "cpts_clock_mult", &prop))
		cpts->cc.mult = prop;

	if (!of_property_read_u32(node, "cpts_clock_shift", &prop))
		cpts->cc.shift = prop;

	if ((cpts->cc.mult && !cpts->cc.shift) ||
	    (!cpts->cc.mult && cpts->cc.shift))
		goto of_error;

	return 0;

of_error:
	dev_err(cpts->dev, "CPTS: Missing property in the DT.\n");
	return ret;
}

struct cpts *cpts_create(struct device *dev, void __iomem *regs,
			 struct device_node *node)
{
	struct cpts *cpts;
	int ret;

	cpts = devm_kzalloc(dev, sizeof(*cpts), GFP_KERNEL);
	if (!cpts)
		return ERR_PTR(-ENOMEM);

	cpts->dev = dev;
	cpts->reg = (struct cpsw_cpts __iomem *)regs;
	spin_lock_init(&cpts->lock);

	ret = cpts_of_parse(cpts, node);
	if (ret)
		return ERR_PTR(ret);

	cpts->refclk = devm_clk_get(dev, "cpts");
	if (IS_ERR(cpts->refclk)) {
		dev_err(dev, "Failed to get cpts refclk\n");
		return ERR_PTR(PTR_ERR(cpts->refclk));
	}

	clk_prepare(cpts->refclk);

	cpts->cc.read = cpts_systim_read;
	cpts->cc.mask = CLOCKSOURCE_MASK(32);
	cpts->info = cpts_info;

	cpts_calc_mult_shift(cpts);
	/* save cc.mult original value as it can be modified
	 * by cpts_ptp_adjfreq().
	 */
	cpts->cc_mult = cpts->cc.mult;

	return cpts;
}
EXPORT_SYMBOL_GPL(cpts_create);

void cpts_release(struct cpts *cpts)
{
	if (!cpts)
		return;

	if (WARN_ON(!cpts->refclk))
		return;

	clk_unprepare(cpts->refclk);
}
EXPORT_SYMBOL_GPL(cpts_release);

MODULE_LICENSE("GPL v2");
MODULE_DESCRIPTION("TI CPTS driver");
MODULE_AUTHOR("Richard Cochran <richardcochran@gmail.com>");<|MERGE_RESOLUTION|>--- conflicted
+++ resolved
@@ -298,11 +298,7 @@
 	return (long)delay;
 }
 
-<<<<<<< HEAD
-static struct ptp_clock_info cpts_info = {
-=======
 static const struct ptp_clock_info cpts_info = {
->>>>>>> bb176f67
 	.owner		= THIS_MODULE,
 	.name		= "CTPS timer",
 	.max_adj	= 1000000,
