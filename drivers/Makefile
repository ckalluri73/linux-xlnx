#
# Makefile for the Linux kernel device drivers.
#
# 15 Sep 2000, Christoph Hellwig <hch@infradead.org>
# Rewritten to use lists instead of if-statements.
#

obj-y				+= gpio/
obj-$(CONFIG_PCI)		+= pci/
obj-$(CONFIG_PARISC)		+= parisc/
obj-$(CONFIG_RAPIDIO)		+= rapidio/
obj-y				+= video/
obj-$(CONFIG_ACPI)		+= acpi/
# PnP must come after ACPI since it will eventually need to check if acpi
# was used and do nothing if so
obj-$(CONFIG_PNP)		+= pnp/
obj-$(CONFIG_ARM_AMBA)		+= amba/

obj-$(CONFIG_XEN)		+= xen/

# regulators early, since some subsystems rely on them to initialize
obj-$(CONFIG_REGULATOR)		+= regulator/

# char/ comes before serial/ etc so that the VT console is the boot-time
# default.
obj-y				+= char/

# gpu/ comes after char for AGP vs DRM startup
obj-y				+= gpu/

obj-$(CONFIG_CONNECTOR)		+= connector/

# i810fb and intelfb depend on char/agp/
obj-$(CONFIG_FB_I810)           += video/i810/
obj-$(CONFIG_FB_INTEL)          += video/intelfb/

obj-y				+= serial/
obj-$(CONFIG_PARPORT)		+= parport/
obj-y				+= base/ block/ misc/ mfd/
obj-$(CONFIG_NUBUS)		+= nubus/
obj-y				+= macintosh/
obj-$(CONFIG_IDE)		+= ide/
obj-$(CONFIG_SCSI)		+= scsi/
obj-$(CONFIG_ATA)		+= ata/
obj-y				+= net/
obj-$(CONFIG_ATM)		+= atm/
obj-$(CONFIG_FUSION)		+= message/
obj-$(CONFIG_FIREWIRE)		+= firewire/
obj-y				+= ieee1394/
obj-$(CONFIG_UIO)		+= uio/
obj-y				+= cdrom/
obj-y				+= auxdisplay/
obj-$(CONFIG_MTD)		+= mtd/
obj-$(CONFIG_SPI)		+= spi/
obj-$(CONFIG_PCCARD)		+= pcmcia/
obj-$(CONFIG_DIO)		+= dio/
obj-$(CONFIG_SBUS)		+= sbus/
obj-$(CONFIG_ZORRO)		+= zorro/
obj-$(CONFIG_MAC)		+= macintosh/
obj-$(CONFIG_ATA_OVER_ETH)	+= block/aoe/
obj-$(CONFIG_PARIDE) 		+= block/paride/
obj-$(CONFIG_TC)		+= tc/
obj-$(CONFIG_UWB)		+= uwb/
obj-$(CONFIG_USB_OTG_UTILS)	+= usb/otg/
obj-$(CONFIG_USB)		+= usb/
obj-$(CONFIG_USB_MUSB_HDRC)	+= usb/musb/
obj-$(CONFIG_PCI)		+= usb/
obj-$(CONFIG_USB_GADGET)	+= usb/gadget/
obj-$(CONFIG_SERIO)		+= input/serio/
obj-$(CONFIG_GAMEPORT)		+= input/gameport/
obj-$(CONFIG_INPUT)		+= input/
obj-$(CONFIG_I2O)		+= message/
obj-$(CONFIG_RTC_LIB)		+= rtc/
obj-y				+= i2c/ media/
obj-$(CONFIG_PPS)		+= pps/
obj-$(CONFIG_W1)		+= w1/
obj-$(CONFIG_POWER_SUPPLY)	+= power/
obj-$(CONFIG_HWMON)		+= hwmon/
obj-$(CONFIG_THERMAL)		+= thermal/
obj-$(CONFIG_WATCHDOG)		+= watchdog/
obj-$(CONFIG_PHONE)		+= telephony/
obj-$(CONFIG_MD)		+= md/
obj-$(CONFIG_BT)		+= bluetooth/
obj-$(CONFIG_ACCESSIBILITY)	+= accessibility/
obj-$(CONFIG_ISDN)		+= isdn/
obj-$(CONFIG_EDAC)		+= edac/
obj-$(CONFIG_MCA)		+= mca/
obj-$(CONFIG_EISA)		+= eisa/
obj-y				+= lguest/
obj-$(CONFIG_CPU_FREQ)		+= cpufreq/
obj-$(CONFIG_CPU_IDLE)		+= cpuidle/
obj-y				+= idle/
obj-$(CONFIG_MMC)		+= mmc/
obj-$(CONFIG_MEMSTICK)		+= memstick/
obj-$(CONFIG_NEW_LEDS)		+= leds/
obj-$(CONFIG_INFINIBAND)	+= infiniband/
obj-$(CONFIG_SGI_SN)		+= sn/
obj-y				+= firmware/
obj-$(CONFIG_CRYPTO)		+= crypto/
obj-$(CONFIG_XILINX_EDK)	+= xilinx_common/
obj-$(CONFIG_SUPERH)		+= sh/
obj-$(CONFIG_GENERIC_TIME)	+= clocksource/
obj-$(CONFIG_DMA_ENGINE)	+= dma/
obj-$(CONFIG_DCA)		+= dca/
obj-$(CONFIG_HID)		+= hid/
obj-$(CONFIG_PPC_PS3)		+= ps3/
obj-$(CONFIG_OF)		+= of/
obj-$(CONFIG_SSB)		+= ssb/
obj-$(CONFIG_VIRTIO)		+= virtio/
obj-$(CONFIG_VLYNQ)		+= vlynq/
obj-$(CONFIG_STAGING)		+= staging/
obj-y				+= platform/
<<<<<<< HEAD
obj-y				+= ieee802154/
=======

obj-y				+= xilinx_common/
>>>>>>> ee1dea1f
<|MERGE_RESOLUTION|>--- conflicted
+++ resolved
@@ -110,9 +110,5 @@
 obj-$(CONFIG_VLYNQ)		+= vlynq/
 obj-$(CONFIG_STAGING)		+= staging/
 obj-y				+= platform/
-<<<<<<< HEAD
 obj-y				+= ieee802154/
-=======
-
-obj-y				+= xilinx_common/
->>>>>>> ee1dea1f
+obj-y				+= xilinx_common/