--- conflicted
+++ resolved
@@ -208,11 +208,7 @@
 	.fuse_spare_realignment = 0,
 };
 
-<<<<<<< HEAD
-struct tsensor_group_thermtrips tegra210_tsensor_thermtrips[] = {
-=======
 static struct tsensor_group_thermtrips tegra210_tsensor_thermtrips[] = {
->>>>>>> 4b972a01
 	{.id = TEGRA124_SOCTHERM_SENSOR_NUM},
 	{.id = TEGRA124_SOCTHERM_SENSOR_NUM},
 	{.id = TEGRA124_SOCTHERM_SENSOR_NUM},
