--- conflicted
+++ resolved
@@ -1791,12 +1791,10 @@
 		}
 		memcpy(&state->pdata, pdata, sizeof(state->pdata));
 	}
-<<<<<<< HEAD
-=======
+
 	memcpy(&state->pdata, pdata, sizeof(state->pdata));
 	state->fmt_code = MEDIA_BUS_FMT_RGB888_1X24;
 	state->colorspace = V4L2_COLORSPACE_SRGB;
->>>>>>> bfa76d49
 
 	sd = &state->sd;
 
