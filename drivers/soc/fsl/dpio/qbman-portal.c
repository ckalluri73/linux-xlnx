--- conflicted
+++ resolved
@@ -753,11 +753,7 @@
 	if (!s->eqcr.available) {
 		eqcr_ci = s->eqcr.ci;
 		p = s->addr_cena + QBMAN_CENA_SWP_EQCR_CI_MEMBACK;
-<<<<<<< HEAD
-		s->eqcr.ci = __raw_readl(p) & full_mask;
-=======
 		s->eqcr.ci = *p & full_mask;
->>>>>>> 358c7c61
 		s->eqcr.available = qm_cyc_diff(s->eqcr.pi_ring_size,
 					eqcr_ci, s->eqcr.ci);
 		if (!s->eqcr.available) {
@@ -827,10 +823,6 @@
 	const uint32_t *cl;
 	uint32_t eqcr_ci, eqcr_pi, half_mask, full_mask;
 	int i, num_enqueued = 0;
-<<<<<<< HEAD
-	uint64_t addr_cena;
-=======
->>>>>>> 358c7c61
 
 	half_mask = (s->eqcr.pi_ci_mask>>1);
 	full_mask = s->eqcr.pi_ci_mask;
@@ -874,10 +866,6 @@
 
 	/* Flush all the cacheline without load/store in between */
 	eqcr_pi = s->eqcr.pi;
-<<<<<<< HEAD
-	addr_cena = (uint64_t)s->addr_cena;
-=======
->>>>>>> 358c7c61
 	for (i = 0; i < num_enqueued; i++)
 		eqcr_pi++;
 	s->eqcr.pi = eqcr_pi & full_mask;
@@ -911,11 +899,7 @@
 	if (!s->eqcr.available) {
 		eqcr_ci = s->eqcr.ci;
 		p = s->addr_cena + QBMAN_CENA_SWP_EQCR_CI_MEMBACK;
-<<<<<<< HEAD
-		s->eqcr.ci = __raw_readl(p) & full_mask;
-=======
 		s->eqcr.ci = *p & full_mask;
->>>>>>> 358c7c61
 		s->eqcr.available = qm_cyc_diff(s->eqcr.pi_ring_size,
 					eqcr_ci, s->eqcr.ci);
 		if (!s->eqcr.available)
