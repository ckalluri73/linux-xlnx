// SPDX-License-Identifier: GPL-2.0
/*
 * Copyright (C) 2014 Marvell Technology Group Ltd.
 *
 * Antoine Tenart <antoine.tenart@free-electrons.com>
 */

#include <linux/clk.h>
#include <linux/dma-mapping.h>
#include <linux/module.h>
#include <linux/of.h>
#include <linux/of_platform.h>
#include <linux/phy/phy.h>
#include <linux/platform_device.h>
#include <linux/usb/chipidea.h>
#include <linux/usb/hcd.h>
#include <linux/usb/ulpi.h>

#include "ci.h"

struct ci_hdrc_usb2_priv {
	struct platform_device	*ci_pdev;
	struct clk		*clk;
};

static const struct ci_hdrc_platform_data ci_default_pdata = {
	.capoffset	= DEF_CAPOFFSET,
	.flags		= CI_HDRC_DISABLE_STREAMING,
};

static const struct ci_hdrc_platform_data ci_zynq_pdata = {
	.capoffset	= DEF_CAPOFFSET,
	.flags          = CI_HDRC_PHY_VBUS_CONTROL,
<<<<<<< HEAD
=======
};

static const struct ci_hdrc_platform_data ci_zevio_pdata = {
	.capoffset	= DEF_CAPOFFSET,
	.flags		= CI_HDRC_REGS_SHARED | CI_HDRC_FORCE_FULLSPEED,
>>>>>>> a4adc2c2
};

static const struct of_device_id ci_hdrc_usb2_of_match[] = {
	{ .compatible = "chipidea,usb2" },
	{ .compatible = "xlnx,zynq-usb-2.20a", .data = &ci_zynq_pdata },
	{ .compatible = "lsi,zevio-usb", .data = &ci_zevio_pdata },
	{ }
};
MODULE_DEVICE_TABLE(of, ci_hdrc_usb2_of_match);

static int ci_hdrc_usb2_probe(struct platform_device *pdev)
{
	struct device *dev = &pdev->dev;
	struct ci_hdrc_usb2_priv *priv;
	struct ci_hdrc_platform_data *ci_pdata = dev_get_platdata(dev);
	int ret;
	const struct of_device_id *match;

	if (!ci_pdata) {
		ci_pdata = devm_kmalloc(dev, sizeof(*ci_pdata), GFP_KERNEL);
		if (!ci_pdata)
			return -ENOMEM;
		*ci_pdata = ci_default_pdata;	/* struct copy */
	}

	match = of_match_device(ci_hdrc_usb2_of_match, &pdev->dev);
	if (match && match->data) {
		/* struct copy */
		*ci_pdata = *(struct ci_hdrc_platform_data *)match->data;
		ci_pdata->usb_phy = devm_usb_get_phy_by_phandle(dev, "usb-phy",
					 0);
		if (IS_ERR(ci_pdata->usb_phy))
			return PTR_ERR(ci_pdata->usb_phy);
	}

	priv = devm_kzalloc(dev, sizeof(*priv), GFP_KERNEL);
	if (!priv)
		return -ENOMEM;

	priv->clk = devm_clk_get_optional(dev, NULL);
	if (IS_ERR(priv->clk))
		return PTR_ERR(priv->clk);

	ret = clk_prepare_enable(priv->clk);
	if (ret) {
		dev_err(dev, "failed to enable the clock: %d\n", ret);
		return ret;
	}

	ci_pdata->name = dev_name(dev);

	priv->ci_pdev = ci_hdrc_add_device(dev, pdev->resource,
					   pdev->num_resources, ci_pdata);
	if (IS_ERR(priv->ci_pdev)) {
		ret = PTR_ERR(priv->ci_pdev);
		if (ret != -EPROBE_DEFER)
			dev_err(dev,
				"failed to register ci_hdrc platform device: %d\n",
				ret);
		goto clk_err;
	}

	platform_set_drvdata(pdev, priv);

	pm_runtime_no_callbacks(dev);
	pm_runtime_enable(dev);

	return 0;

clk_err:
	clk_disable_unprepare(priv->clk);
	return ret;
}

static int ci_hdrc_usb2_remove(struct platform_device *pdev)
{
	struct ci_hdrc_usb2_priv *priv = platform_get_drvdata(pdev);

	pm_runtime_disable(&pdev->dev);
	ci_hdrc_remove_device(priv->ci_pdev);
	clk_disable_unprepare(priv->clk);

	return 0;
}

static struct platform_driver ci_hdrc_usb2_driver = {
	.probe	= ci_hdrc_usb2_probe,
	.remove	= ci_hdrc_usb2_remove,
	.driver	= {
		.name		= "chipidea-usb2",
		.of_match_table	= of_match_ptr(ci_hdrc_usb2_of_match),
	},
};
module_platform_driver(ci_hdrc_usb2_driver);

MODULE_DESCRIPTION("ChipIdea HDRC USB2 binding for ci13xxx");
MODULE_AUTHOR("Antoine Tenart <antoine.tenart@free-electrons.com>");
MODULE_LICENSE("GPL");<|MERGE_RESOLUTION|>--- conflicted
+++ resolved
@@ -31,14 +31,11 @@
 static const struct ci_hdrc_platform_data ci_zynq_pdata = {
 	.capoffset	= DEF_CAPOFFSET,
 	.flags          = CI_HDRC_PHY_VBUS_CONTROL,
-<<<<<<< HEAD
-=======
 };
 
 static const struct ci_hdrc_platform_data ci_zevio_pdata = {
 	.capoffset	= DEF_CAPOFFSET,
 	.flags		= CI_HDRC_REGS_SHARED | CI_HDRC_FORCE_FULLSPEED,
->>>>>>> a4adc2c2
 };
 
 static const struct of_device_id ci_hdrc_usb2_of_match[] = {
