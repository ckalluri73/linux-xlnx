--- conflicted
+++ resolved
@@ -757,12 +757,9 @@
 	struct scatterlist	*sg_to_start;
 
 	unsigned		num_pending_sgs;
-<<<<<<< HEAD
 	unsigned int		num_queued_sgs;
 	u8			first_trb_index;
-=======
 	unsigned		remaining;
->>>>>>> bebc6082
 	u8			epnum;
 	struct dwc3_trb		*trb;
 	dma_addr_t		trb_dma;
@@ -880,15 +877,12 @@
  *			provide a free-running PHY clock.
  * @dis_del_phy_power_chg_quirk: set if we disable delay phy power
  *			change quirk.
-<<<<<<< HEAD
  * @enable_guctl1_resume_quirk: Set if we enable quirk for fixing improper crc
  *			generation after resume from suspend.
  * @enable_guctl1_ipd_quirk: set if we enable quirk for reducing timing of inter
  *			packet delay(ipd).
-=======
  * @dis_tx_ipgap_linecheck_quirk: set if we disable u2mac linestate
  *			check during HS transmit.
->>>>>>> bebc6082
  * @tx_de_emphasis_quirk: set if we enable Tx de-emphasis quirk
  * @tx_de_emphasis: Tx de-emphasis value
  * 	0	- -6dB de-emphasis
@@ -1047,12 +1041,9 @@
 	unsigned		dis_rxdet_inp3_quirk:1;
 	unsigned		dis_u2_freeclk_exists_quirk:1;
 	unsigned		dis_del_phy_power_chg_quirk:1;
-<<<<<<< HEAD
 	unsigned		enable_guctl1_resume_quirk:1;
 	unsigned		enable_guctl1_ipd_quirk:1;
-=======
 	unsigned		dis_tx_ipgap_linecheck_quirk:1;
->>>>>>> bebc6082
 
 	unsigned		tx_de_emphasis_quirk:1;
 	unsigned		tx_de_emphasis:2;
@@ -1229,7 +1220,6 @@
 	return !!(dwc->revision & DWC3_REVISION_IS_DWC31);
 }
 
-<<<<<<< HEAD
 #if IS_ENABLED(CONFIG_USB_DWC3_OF_SIMPLE)
 int dwc3_enable_hw_coherency(struct device *dev);
 void dwc3_set_phydata(struct device *dev, struct phy *phy);
@@ -1252,13 +1242,10 @@
 { ; }
 #endif
 
+bool dwc3_has_imod(struct dwc3 *dwc);
+
 #if IS_ENABLED(CONFIG_USB_DWC3_HOST) || IS_ENABLED(CONFIG_USB_DWC3_DUAL_ROLE)\
 	 || IS_ENABLED(CONFIG_USB_DWC3_OTG)
-=======
-bool dwc3_has_imod(struct dwc3 *dwc);
-
-#if IS_ENABLED(CONFIG_USB_DWC3_HOST) || IS_ENABLED(CONFIG_USB_DWC3_DUAL_ROLE)
->>>>>>> bebc6082
 int dwc3_host_init(struct dwc3 *dwc);
 void dwc3_host_exit(struct dwc3 *dwc);
 #else
@@ -1299,13 +1286,13 @@
 { return 0; }
 #endif
 
-<<<<<<< HEAD
 #if IS_ENABLED(CONFIG_USB_DWC3_OTG)
 int dwc3_otg_init(struct dwc3 *dwc);
 #else
 static inline int dwc3_otg_init(struct dwc3 *dwc)
 { return 0; }
-=======
+#endif
+
 #if IS_ENABLED(CONFIG_USB_DWC3_DUAL_ROLE)
 int dwc3_drd_init(struct dwc3 *dwc);
 void dwc3_drd_exit(struct dwc3 *dwc);
@@ -1314,7 +1301,6 @@
 { return 0; }
 static inline void dwc3_drd_exit(struct dwc3 *dwc)
 { }
->>>>>>> bebc6082
 #endif
 
 /* power management interface */
