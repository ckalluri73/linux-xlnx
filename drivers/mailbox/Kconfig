menuconfig MAILBOX
	bool "Mailbox Hardware Support"
	help
	  Mailbox is a framework to control hardware communication between
	  on-chip processors through queued messages and interrupt driven
	  signals. Say Y if your platform supports hardware mailboxes.

if MAILBOX

config ARM_MHU
	tristate "ARM MHU Mailbox"
	depends on ARM_AMBA
	help
	  Say Y here if you want to build the ARM MHU controller driver.
	  The controller has 3 mailbox channels, the last of which can be
	  used in Secure mode only.

config IMX_MBOX
	tristate "i.MX Mailbox"
	depends on ARCH_MXC || COMPILE_TEST
	help
	  Mailbox implementation for i.MX Messaging Unit (MU).

config PLATFORM_MHU
	tristate "Platform MHU Mailbox"
	depends on OF
	depends on HAS_IOMEM
	help
	  Say Y here if you want to build a platform specific variant MHU
	  controller driver.
	  The controller has a maximum of 3 mailbox channels, the last of
	  which can be used in Secure mode only.

config PL320_MBOX
	bool "ARM PL320 Mailbox"
	depends on ARM_AMBA
	help
	  An implementation of the ARM PL320 Interprocessor Communication
	  Mailbox (IPCM), tailored for the Calxeda Highbank. It is used to
	  send short messages between Highbank's A9 cores and the EnergyCore
	  Management Engine, primarily for cpufreq. Say Y here if you want
	  to use the PL320 IPCM support.

config OMAP2PLUS_MBOX
	tristate "OMAP2+ Mailbox framework support"
	depends on ARCH_OMAP2PLUS
	help
	  Mailbox implementation for OMAP family chips with hardware for
	  interprocessor communication involving DSP, IVA1.0 and IVA2 in
	  OMAP2/3; or IPU, IVA HD and DSP in OMAP4/5. Say Y here if you
	  want to use OMAP2+ Mailbox framework support.

config OMAP_MBOX_KFIFO_SIZE
	int "Mailbox kfifo default buffer size (bytes)"
	depends on OMAP2PLUS_MBOX
	default 256
	help
	  Specify the default size of mailbox's kfifo buffers (bytes).
	  This can also be changed at runtime (via the mbox_kfifo_size
	  module parameter).

config ROCKCHIP_MBOX
	bool "Rockchip Soc Intergrated Mailbox Support"
	depends on ARCH_ROCKCHIP || COMPILE_TEST
	help
	  This driver provides support for inter-processor communication
	  between CPU cores and MCU processor on Some Rockchip SOCs.
	  Please check it that the Soc you use have Mailbox hardware.
	  Say Y here if you want to use the Rockchip Mailbox support.

config PCC
	bool "Platform Communication Channel Driver"
	depends on ACPI
	default n
	help
	  ACPI 5.0+ spec defines a generic mode of communication
	  between the OS and a platform such as the BMC. This medium
	  (PCC) is typically used by CPPC (ACPI CPU Performance management),
	  RAS (ACPI reliability protocol) and MPST (ACPI Memory power
	  states). Select this driver if your platform implements the
	  PCC clients mentioned above.

config ALTERA_MBOX
	tristate "Altera Mailbox"
	depends on HAS_IOMEM
	help
	  An implementation of the Altera Mailbox soft core. It is used
	  to send message between processors. Say Y here if you want to use the
	  Altera mailbox support.

config BCM2835_MBOX
	tristate "BCM2835 Mailbox"
	depends on ARCH_BCM2835
	help
	  An implementation of the BCM2385 Mailbox.  It is used to invoke
	  the services of the Videocore. Say Y here if you want to use the
	  BCM2835 Mailbox.

config STI_MBOX
	tristate "STI Mailbox framework support"
	depends on ARCH_STI && OF
	help
	  Mailbox implementation for STMicroelectonics family chips with
	  hardware for interprocessor communication.

config TI_MESSAGE_MANAGER
	tristate "Texas Instruments Message Manager Driver"
	depends on ARCH_KEYSTONE
	help
	  An implementation of Message Manager slave driver for Keystone
	  architecture SoCs from Texas Instruments. Message Manager is a
	  communication entity found on few of Texas Instrument's keystone
	  architecture SoCs. These may be used for communication between
	  multiple processors within the SoC. Select this driver if your
	  platform has support for the hardware block.

config HI3660_MBOX
	tristate "Hi3660 Mailbox" if EXPERT
	depends on (ARCH_HISI || COMPILE_TEST)
	depends on OF
	default ARCH_HISI
	help
	  An implementation of the hi3660 mailbox. It is used to send message
	  between application processors and other processors/MCU/DSP. Select
	  Y here if you want to use Hi3660 mailbox controller.

config HI6220_MBOX
	tristate "Hi6220 Mailbox" if EXPERT
	depends on (ARCH_HISI || COMPILE_TEST)
	depends on OF
	default ARCH_HISI
	help
	  An implementation of the hi6220 mailbox. It is used to send message
	  between application processors and MCU. Say Y here if you want to
	  build Hi6220 mailbox controller driver.

config MAILBOX_TEST
	tristate "Mailbox Test Client"
	depends on OF
	depends on HAS_IOMEM
	help
	  Test client to help with testing new Controller driver
	  implementations.

config QCOM_APCS_IPC
	tristate "Qualcomm APCS IPC driver"
	depends on ARCH_QCOM || COMPILE_TEST
	help
	  Say y here to enable support for the APCS IPC mailbox driver,
	  providing an interface for invoking the inter-process communication
	  signals from the application processor to other masters.

config TEGRA_HSP_MBOX
	bool "Tegra HSP (Hardware Synchronization Primitives) Driver"
	depends on ARCH_TEGRA
	help
	  The Tegra HSP driver is used for the interprocessor communication
	  between different remote processors and host processors on Tegra186
	  and later SoCs. Say Y here if you want to have this support.
	  If unsure say N.

config XGENE_SLIMPRO_MBOX
	tristate "APM SoC X-Gene SLIMpro Mailbox Controller"
	depends on ARCH_XGENE
	help
	  An implementation of the APM X-Gene Interprocessor Communication
	  Mailbox (IPCM) between the ARM 64-bit cores and SLIMpro controller.
	  It is used to send short messages between ARM64-bit cores and
	  the SLIMpro Management Engine, primarily for PM. Say Y here if you
	  want to use the APM X-Gene SLIMpro IPCM support.

config BCM_PDC_MBOX
	tristate "Broadcom FlexSparx DMA Mailbox"
	depends on ARCH_BCM_IPROC || COMPILE_TEST
	help
	  Mailbox implementation for the Broadcom FlexSparx DMA ring manager,
	  which provides access to various offload engines on Broadcom
	  SoCs, including FA2/FA+ on Northstar Plus and PDC on Northstar 2.

config BCM_FLEXRM_MBOX
	tristate "Broadcom FlexRM Mailbox"
	depends on ARM64
	depends on ARCH_BCM_IPROC || COMPILE_TEST
	select GENERIC_MSI_IRQ_DOMAIN
	default m if ARCH_BCM_IPROC
	help
	  Mailbox implementation of the Broadcom FlexRM ring manager,
	  which provides access to various offload engines on Broadcom
	  SoCs. Say Y here if you want to use the Broadcom FlexRM.

<<<<<<< HEAD
config ZYNQMP_IPI_MBOX
	bool "Xilinx ZynqMP IPI Mailbox"
	depends on ARCH_ZYNQMP && OF
	help
	  Mailbox implementation for Xilinx ZynqMP IPI. It is used to send
	  notification or short message between processors with Xilinx
	  ZynqMP IPI.
=======
config STM32_IPCC
	tristate "STM32 IPCC Mailbox"
	depends on MACH_STM32MP157
	help
	  Mailbox implementation for STMicroelectonics STM32 family chips
	  with hardware for Inter-Processor Communication Controller (IPCC)
	  between processors. Say Y here if you want to have this support.

config MTK_CMDQ_MBOX
	tristate "MediaTek CMDQ Mailbox Support"
	depends on ARCH_MEDIATEK || COMPILE_TEST
	select MTK_INFRACFG
	help
	  Say yes here to add support for the MediaTek Command Queue (CMDQ)
	  mailbox driver. The CMDQ is used to help read/write registers with
	  critical time limitation, such as updating display configuration
	  during the vblank.
>>>>>>> 84df9525
endif<|MERGE_RESOLUTION|>--- conflicted
+++ resolved
@@ -188,7 +188,6 @@
 	  which provides access to various offload engines on Broadcom
 	  SoCs. Say Y here if you want to use the Broadcom FlexRM.
 
-<<<<<<< HEAD
 config ZYNQMP_IPI_MBOX
 	bool "Xilinx ZynqMP IPI Mailbox"
 	depends on ARCH_ZYNQMP && OF
@@ -196,7 +195,7 @@
 	  Mailbox implementation for Xilinx ZynqMP IPI. It is used to send
 	  notification or short message between processors with Xilinx
 	  ZynqMP IPI.
-=======
+
 config STM32_IPCC
 	tristate "STM32 IPCC Mailbox"
 	depends on MACH_STM32MP157
@@ -214,5 +213,4 @@
 	  mailbox driver. The CMDQ is used to help read/write registers with
 	  critical time limitation, such as updating display configuration
 	  during the vblank.
->>>>>>> 84df9525
 endif