/*
 * DMA Engine test module
 *
 * Copyright (C) 2007 Atmel Corporation
 * Copyright (C) 2013 Intel Corporation
 *
 * This program is free software; you can redistribute it and/or modify
 * it under the terms of the GNU General Public License version 2 as
 * published by the Free Software Foundation.
 */
#define pr_fmt(fmt) KBUILD_MODNAME ": " fmt

#include <linux/delay.h>
#include <linux/dma-mapping.h>
#include <linux/dmaengine.h>
#include <linux/freezer.h>
#include <linux/init.h>
#include <linux/kthread.h>
#include <linux/module.h>
#include <linux/moduleparam.h>
#include <linux/random.h>
#include <linux/slab.h>
#include <linux/wait.h>

static unsigned int test_buf_size = 16384;
module_param(test_buf_size, uint, S_IRUGO | S_IWUSR);
MODULE_PARM_DESC(test_buf_size, "Size of the memcpy test buffer");

static char test_channel[20];
module_param_string(channel, test_channel, sizeof(test_channel),
		S_IRUGO | S_IWUSR);
MODULE_PARM_DESC(channel, "Bus ID of the channel to test (default: any)");

static char test_device[20];
module_param_string(device, test_device, sizeof(test_device),
		S_IRUGO | S_IWUSR);
MODULE_PARM_DESC(device, "Bus ID of the DMA Engine to test (default: any)");

static unsigned int threads_per_chan = 1;
module_param(threads_per_chan, uint, S_IRUGO | S_IWUSR);
MODULE_PARM_DESC(threads_per_chan,
		"Number of threads to start per channel (default: 1)");

static unsigned int max_channels;
module_param(max_channels, uint, S_IRUGO | S_IWUSR);
MODULE_PARM_DESC(max_channels,
		"Maximum number of channels to use (default: all)");

static unsigned int iterations;
module_param(iterations, uint, S_IRUGO | S_IWUSR);
MODULE_PARM_DESC(iterations,
		"Iterations before stopping test (default: infinite)");

static unsigned int xor_sources = 3;
module_param(xor_sources, uint, S_IRUGO | S_IWUSR);
MODULE_PARM_DESC(xor_sources,
		"Number of xor source buffers (default: 3)");

static unsigned int pq_sources = 3;
module_param(pq_sources, uint, S_IRUGO | S_IWUSR);
MODULE_PARM_DESC(pq_sources,
		"Number of p+q source buffers (default: 3)");

static int timeout = 3000;
module_param(timeout, uint, S_IRUGO | S_IWUSR);
MODULE_PARM_DESC(timeout, "Transfer Timeout in msec (default: 3000), "
		 "Pass -1 for infinite timeout");

static bool noverify;
module_param(noverify, bool, S_IRUGO | S_IWUSR);
MODULE_PARM_DESC(noverify, "Disable random data setup and verification");

static bool verbose;
module_param(verbose, bool, S_IRUGO | S_IWUSR);
MODULE_PARM_DESC(verbose, "Enable \"success\" result messages (default: off)");

/**
 * struct dmatest_params - test parameters.
 * @buf_size:		size of the memcpy test buffer
 * @channel:		bus ID of the channel to test
 * @device:		bus ID of the DMA Engine to test
 * @threads_per_chan:	number of threads to start per channel
 * @max_channels:	maximum number of channels to use
 * @iterations:		iterations before stopping test
 * @xor_sources:	number of xor source buffers
 * @pq_sources:		number of p+q source buffers
 * @timeout:		transfer timeout in msec, -1 for infinite timeout
 */
struct dmatest_params {
	unsigned int	buf_size;
	char		channel[20];
	char		device[20];
	unsigned int	threads_per_chan;
	unsigned int	max_channels;
	unsigned int	iterations;
	unsigned int	xor_sources;
	unsigned int	pq_sources;
	int		timeout;
	bool		noverify;
};

/**
 * struct dmatest_info - test information.
 * @params:		test parameters
 * @lock:		access protection to the fields of this structure
 */
static struct dmatest_info {
	/* Test parameters */
	struct dmatest_params	params;

	/* Internal state */
	struct list_head	channels;
	unsigned int		nr_channels;
	struct mutex		lock;
	bool			did_init;
} test_info = {
	.channels = LIST_HEAD_INIT(test_info.channels),
	.lock = __MUTEX_INITIALIZER(test_info.lock),
};

static int dmatest_run_set(const char *val, const struct kernel_param *kp);
static int dmatest_run_get(char *val, const struct kernel_param *kp);
static struct kernel_param_ops run_ops = {
	.set = dmatest_run_set,
	.get = dmatest_run_get,
};
static bool dmatest_run;
module_param_cb(run, &run_ops, &dmatest_run, S_IRUGO | S_IWUSR);
MODULE_PARM_DESC(run, "Run the test (default: false)");

/* Maximum amount of mismatched bytes in buffer to print */
#define MAX_ERROR_COUNT		32

/*
 * Initialization patterns. All bytes in the source buffer has bit 7
 * set, all bytes in the destination buffer has bit 7 cleared.
 *
 * Bit 6 is set for all bytes which are to be copied by the DMA
 * engine. Bit 5 is set for all bytes which are to be overwritten by
 * the DMA engine.
 *
 * The remaining bits are the inverse of a counter which increments by
 * one for each byte address.
 */
#define PATTERN_SRC		0x80
#define PATTERN_DST		0x00
#define PATTERN_COPY		0x40
#define PATTERN_OVERWRITE	0x20
#define PATTERN_COUNT_MASK	0x1f

struct dmatest_thread {
	struct list_head	node;
	struct dmatest_info	*info;
	struct task_struct	*task;
	struct dma_chan		*chan;
	u8			**srcs;
	u8			**dsts;
	enum dma_transaction_type type;
	bool			done;
};

struct dmatest_chan {
	struct list_head	node;
	struct dma_chan		*chan;
	struct list_head	threads;
};

static DECLARE_WAIT_QUEUE_HEAD(thread_wait);
static bool wait;

static bool is_threaded_test_run(struct dmatest_info *info)
{
	struct dmatest_chan *dtc;

	list_for_each_entry(dtc, &info->channels, node) {
		struct dmatest_thread *thread;

		list_for_each_entry(thread, &dtc->threads, node) {
			if (!thread->done)
				return true;
		}
	}

	return false;
}

static int dmatest_wait_get(char *val, const struct kernel_param *kp)
{
	struct dmatest_info *info = &test_info;
	struct dmatest_params *params = &info->params;

	if (params->iterations)
		wait_event(thread_wait, !is_threaded_test_run(info));
	wait = true;
	return param_get_bool(val, kp);
}

static struct kernel_param_ops wait_ops = {
	.get = dmatest_wait_get,
	.set = param_set_bool,
};
module_param_cb(wait, &wait_ops, &wait, S_IRUGO);
MODULE_PARM_DESC(wait, "Wait for tests to complete (default: false)");

static bool dmatest_match_channel(struct dmatest_params *params,
		struct dma_chan *chan)
{
	if (params->channel[0] == '\0')
		return true;
	return strcmp(dma_chan_name(chan), params->channel) == 0;
}

static bool dmatest_match_device(struct dmatest_params *params,
		struct dma_device *device)
{
	if (params->device[0] == '\0')
		return true;
	return strcmp(dev_name(device->dev), params->device) == 0;
}

static unsigned long dmatest_random(void)
{
	unsigned long buf;

	prandom_bytes(&buf, sizeof(buf));
	return buf;
}

static void dmatest_init_srcs(u8 **bufs, unsigned int start, unsigned int len,
		unsigned int buf_size)
{
	unsigned int i;
	u8 *buf;

	for (; (buf = *bufs); bufs++) {
		for (i = 0; i < start; i++)
			buf[i] = PATTERN_SRC | (~i & PATTERN_COUNT_MASK);
		for ( ; i < start + len; i++)
			buf[i] = PATTERN_SRC | PATTERN_COPY
				| (~i & PATTERN_COUNT_MASK);
		for ( ; i < buf_size; i++)
			buf[i] = PATTERN_SRC | (~i & PATTERN_COUNT_MASK);
		buf++;
	}
}

static void dmatest_init_dsts(u8 **bufs, unsigned int start, unsigned int len,
		unsigned int buf_size)
{
	unsigned int i;
	u8 *buf;

	for (; (buf = *bufs); bufs++) {
		for (i = 0; i < start; i++)
			buf[i] = PATTERN_DST | (~i & PATTERN_COUNT_MASK);
		for ( ; i < start + len; i++)
			buf[i] = PATTERN_DST | PATTERN_OVERWRITE
				| (~i & PATTERN_COUNT_MASK);
		for ( ; i < buf_size; i++)
			buf[i] = PATTERN_DST | (~i & PATTERN_COUNT_MASK);
	}
}

static void dmatest_mismatch(u8 actual, u8 pattern, unsigned int index,
		unsigned int counter, bool is_srcbuf)
{
	u8		diff = actual ^ pattern;
	u8		expected = pattern | (~counter & PATTERN_COUNT_MASK);
	const char	*thread_name = current->comm;

	if (is_srcbuf)
		pr_warn("%s: srcbuf[0x%x] overwritten! Expected %02x, got %02x\n",
			thread_name, index, expected, actual);
	else if ((pattern & PATTERN_COPY)
			&& (diff & (PATTERN_COPY | PATTERN_OVERWRITE)))
		pr_warn("%s: dstbuf[0x%x] not copied! Expected %02x, got %02x\n",
			thread_name, index, expected, actual);
	else if (diff & PATTERN_SRC)
		pr_warn("%s: dstbuf[0x%x] was copied! Expected %02x, got %02x\n",
			thread_name, index, expected, actual);
	else
		pr_warn("%s: dstbuf[0x%x] mismatch! Expected %02x, got %02x\n",
			thread_name, index, expected, actual);
}

static unsigned int dmatest_verify(u8 **bufs, unsigned int start,
		unsigned int end, unsigned int counter, u8 pattern,
		bool is_srcbuf)
{
	unsigned int i;
	unsigned int error_count = 0;
	u8 actual;
	u8 expected;
	u8 *buf;
	unsigned int counter_orig = counter;

	for (; (buf = *bufs); bufs++) {
		counter = counter_orig;
		for (i = start; i < end; i++) {
			actual = buf[i];
			expected = pattern | (~counter & PATTERN_COUNT_MASK);
			if (actual != expected) {
				if (error_count < MAX_ERROR_COUNT)
					dmatest_mismatch(actual, pattern, i,
							 counter, is_srcbuf);
				error_count++;
			}
			counter++;
		}
	}

	if (error_count > MAX_ERROR_COUNT)
		pr_warn("%s: %u errors suppressed\n",
			current->comm, error_count - MAX_ERROR_COUNT);

	return error_count;
}

/* poor man's completion - we want to use wait_event_freezable() on it */
struct dmatest_done {
	bool			done;
	wait_queue_head_t	*wait;
};

static void dmatest_callback(void *arg)
{
	struct dmatest_done *done = arg;

	done->done = true;
	wake_up_all(done->wait);
}

static unsigned int min_odd(unsigned int x, unsigned int y)
{
	unsigned int val = min(x, y);

	return val % 2 ? val : val - 1;
}

static void result(const char *err, unsigned int n, unsigned int src_off,
		   unsigned int dst_off, unsigned int len, unsigned long data)
{
	pr_info("%s: result #%u: '%s' with src_off=0x%x dst_off=0x%x len=0x%x (%lu)",
		current->comm, n, err, src_off, dst_off, len, data);
}

static void dbg_result(const char *err, unsigned int n, unsigned int src_off,
		       unsigned int dst_off, unsigned int len,
		       unsigned long data)
{
	pr_debug("%s: result #%u: '%s' with src_off=0x%x dst_off=0x%x len=0x%x (%lu)",
		   current->comm, n, err, src_off, dst_off, len, data);
}

#define verbose_result(err, n, src_off, dst_off, len, data) ({ \
	if (verbose) \
		result(err, n, src_off, dst_off, len, data); \
	else \
		dbg_result(err, n, src_off, dst_off, len, data); \
})

static unsigned long long dmatest_persec(s64 runtime, unsigned int val)
{
	unsigned long long per_sec = 1000000;

	if (runtime <= 0)
		return 0;

	/* drop precision until runtime is 32-bits */
	while (runtime > UINT_MAX) {
		runtime >>= 1;
		per_sec <<= 1;
	}

	per_sec *= val;
	do_div(per_sec, runtime);
	return per_sec;
}

static unsigned long long dmatest_KBs(s64 runtime, unsigned long long len)
{
	return dmatest_persec(runtime, len >> 10);
}

/*
 * This function repeatedly tests DMA transfers of various lengths and
 * offsets for a given operation type until it is told to exit by
 * kthread_stop(). There may be multiple threads running this function
 * in parallel for a single channel, and there may be multiple channels
 * being tested in parallel.
 *
 * Before each test, the source and destination buffer is initialized
 * with a known pattern. This pattern is different depending on
 * whether it's in an area which is supposed to be copied or
 * overwritten, and different in the source and destination buffers.
 * So if the DMA engine doesn't copy exactly what we tell it to copy,
 * we'll notice.
 */
static int dmatest_func(void *data)
{
	DECLARE_WAIT_QUEUE_HEAD_ONSTACK(done_wait);
	struct dmatest_thread	*thread = data;
	struct dmatest_done	done = { .wait = &done_wait };
	struct dmatest_info	*info;
	struct dmatest_params	*params;
	struct dma_chan		*chan;
	struct dma_device	*dev;
	unsigned int		src_off, dst_off, len;
	unsigned int		error_count;
	unsigned int		failed_tests = 0;
	unsigned int		total_tests = 0;
	dma_cookie_t		cookie;
	enum dma_status		status;
	enum dma_ctrl_flags 	flags;
	u8			*pq_coefs = NULL;
	int			ret;
	int			src_cnt;
	int			dst_cnt;
	int			i;
	ktime_t			ktime;
	s64			runtime = 0;
	unsigned long long	total_len = 0;

	set_freezable();

	ret = -ENOMEM;

	smp_rmb();
	info = thread->info;
	params = &info->params;
	chan = thread->chan;
	dev = chan->device;
	if (thread->type == DMA_MEMCPY)
		src_cnt = dst_cnt = 1;
	else if (thread->type == DMA_XOR) {
		/* force odd to ensure dst = src */
		src_cnt = min_odd(params->xor_sources | 1, dev->max_xor);
		dst_cnt = 1;
	} else if (thread->type == DMA_PQ) {
		/* force odd to ensure dst = src */
		src_cnt = min_odd(params->pq_sources | 1, dma_maxpq(dev, 0));
		dst_cnt = 2;

		pq_coefs = kmalloc(params->pq_sources+1, GFP_KERNEL);
		if (!pq_coefs)
			goto err_thread_type;

		for (i = 0; i < src_cnt; i++)
			pq_coefs[i] = 1;
	} else
		goto err_thread_type;

	thread->srcs = kcalloc(src_cnt+1, sizeof(u8 *), GFP_KERNEL);
	if (!thread->srcs)
		goto err_srcs;
	for (i = 0; i < src_cnt; i++) {
		thread->srcs[i] = kmalloc(params->buf_size, GFP_KERNEL);
		if (!thread->srcs[i])
			goto err_srcbuf;
	}
	thread->srcs[i] = NULL;

	thread->dsts = kcalloc(dst_cnt+1, sizeof(u8 *), GFP_KERNEL);
	if (!thread->dsts)
		goto err_dsts;
	for (i = 0; i < dst_cnt; i++) {
		thread->dsts[i] = kmalloc(params->buf_size, GFP_KERNEL);
		if (!thread->dsts[i])
			goto err_dstbuf;
	}
	thread->dsts[i] = NULL;

	set_user_nice(current, 10);

	/*
	 * src and dst buffers are freed by ourselves below
	 */
	flags = DMA_CTRL_ACK | DMA_PREP_INTERRUPT;

	ktime = ktime_get();
	while (!kthread_should_stop()
	       && !(params->iterations && total_tests >= params->iterations)) {
		struct dma_async_tx_descriptor *tx = NULL;
		struct dmaengine_unmap_data *um;
		dma_addr_t srcs[src_cnt];
		dma_addr_t *dsts;
		u8 align = 0;

		total_tests++;

		/* honor alignment restrictions */
		if (thread->type == DMA_MEMCPY)
			align = dev->copy_align;
		else if (thread->type == DMA_XOR)
			align = dev->xor_align;
		else if (thread->type == DMA_PQ)
			align = dev->pq_align;

		if (1 << align > params->buf_size) {
			pr_err("%u-byte buffer too small for %d-byte alignment\n",
			       params->buf_size, 1 << align);
			break;
		}

<<<<<<< HEAD
		align = 3;
		len = dmatest_random() % params->buf_size + 1;
=======
		if (params->noverify) {
			len = params->buf_size;
			src_off = 0;
			dst_off = 0;
		} else {
			len = dmatest_random() % params->buf_size + 1;
			len = (len >> align) << align;
			if (!len)
				len = 1 << align;
			src_off = dmatest_random() % (params->buf_size - len + 1);
			dst_off = dmatest_random() % (params->buf_size - len + 1);

			src_off = (src_off >> align) << align;
			dst_off = (dst_off >> align) << align;

			dmatest_init_srcs(thread->srcs, src_off, len,
					  params->buf_size);
			dmatest_init_dsts(thread->dsts, dst_off, len,
					  params->buf_size);
		}

>>>>>>> d8ec26d7
		len = (len >> align) << align;
		if (!len)
			len = 1 << align;
		total_len += len;

		um = dmaengine_get_unmap_data(dev->dev, src_cnt+dst_cnt,
					      GFP_KERNEL);
		if (!um) {
			failed_tests++;
			result("unmap data NULL", total_tests,
			       src_off, dst_off, len, ret);
			continue;
		}

		um->len = params->buf_size;
		for (i = 0; i < src_cnt; i++) {
			void *buf = thread->srcs[i];
			struct page *pg = virt_to_page(buf);
			unsigned pg_off = (unsigned long) buf & ~PAGE_MASK;

			um->addr[i] = dma_map_page(dev->dev, pg, pg_off,
						   um->len, DMA_TO_DEVICE);
			srcs[i] = um->addr[i] + src_off;
			ret = dma_mapping_error(dev->dev, um->addr[i]);
			if (ret) {
				dmaengine_unmap_put(um);
				result("src mapping error", total_tests,
				       src_off, dst_off, len, ret);
				failed_tests++;
				continue;
			}
			um->to_cnt++;
		}
		/* map with DMA_BIDIRECTIONAL to force writeback/invalidate */
		dsts = &um->addr[src_cnt];
		for (i = 0; i < dst_cnt; i++) {
			void *buf = thread->dsts[i];
			struct page *pg = virt_to_page(buf);
			unsigned pg_off = (unsigned long) buf & ~PAGE_MASK;

			dsts[i] = dma_map_page(dev->dev, pg, pg_off, um->len,
					       DMA_BIDIRECTIONAL);
			ret = dma_mapping_error(dev->dev, dsts[i]);
			if (ret) {
				dmaengine_unmap_put(um);
				result("dst mapping error", total_tests,
				       src_off, dst_off, len, ret);
				failed_tests++;
				continue;
			}
			um->bidi_cnt++;
		}

		if (thread->type == DMA_MEMCPY)
			tx = dev->device_prep_dma_memcpy(chan,
							 dsts[0] + dst_off,
							 srcs[0], len, flags);
		else if (thread->type == DMA_XOR)
			tx = dev->device_prep_dma_xor(chan,
						      dsts[0] + dst_off,
						      srcs, src_cnt,
						      len, flags);
		else if (thread->type == DMA_PQ) {
			dma_addr_t dma_pq[dst_cnt];

			for (i = 0; i < dst_cnt; i++)
				dma_pq[i] = dsts[i] + dst_off;
			tx = dev->device_prep_dma_pq(chan, dma_pq, srcs,
						     src_cnt, pq_coefs,
						     len, flags);
		}

		if (!tx) {
			dmaengine_unmap_put(um);
			result("prep error", total_tests, src_off,
			       dst_off, len, ret);
			msleep(100);
			failed_tests++;
			continue;
		}

		done.done = false;
		tx->callback = dmatest_callback;
		tx->callback_param = &done;
		cookie = tx->tx_submit(tx);

		if (dma_submit_error(cookie)) {
			dmaengine_unmap_put(um);
			result("submit error", total_tests, src_off,
			       dst_off, len, ret);
			msleep(100);
			failed_tests++;
			continue;
		}
		dma_async_issue_pending(chan);

		wait_event_freezable_timeout(done_wait, done.done,
					     msecs_to_jiffies(params->timeout));

		status = dma_async_is_tx_complete(chan, cookie, NULL, NULL);

		if (!done.done) {
			/*
			 * We're leaving the timed out dma operation with
			 * dangling pointer to done_wait.  To make this
			 * correct, we'll need to allocate wait_done for
			 * each test iteration and perform "who's gonna
			 * free it this time?" dancing.  For now, just
			 * leave it dangling.
			 */
			dmaengine_unmap_put(um);
			result("test timed out", total_tests, src_off, dst_off,
			       len, 0);
			failed_tests++;
			continue;
		} else if (status != DMA_COMPLETE) {
			dmaengine_unmap_put(um);
			result(status == DMA_ERROR ?
			       "completion error status" :
			       "completion busy status", total_tests, src_off,
			       dst_off, len, ret);
			failed_tests++;
			continue;
		}

		dmaengine_unmap_put(um);

		if (params->noverify) {
			verbose_result("test passed", total_tests, src_off,
				       dst_off, len, 0);
			continue;
		}

		pr_debug("%s: verifying source buffer...\n", current->comm);
		error_count = dmatest_verify(thread->srcs, 0, src_off,
				0, PATTERN_SRC, true);
		error_count += dmatest_verify(thread->srcs, src_off,
				src_off + len, src_off,
				PATTERN_SRC | PATTERN_COPY, true);
		error_count += dmatest_verify(thread->srcs, src_off + len,
				params->buf_size, src_off + len,
				PATTERN_SRC, true);

		pr_debug("%s: verifying dest buffer...\n", current->comm);
		error_count += dmatest_verify(thread->dsts, 0, dst_off,
				0, PATTERN_DST, false);
		error_count += dmatest_verify(thread->dsts, dst_off,
				dst_off + len, src_off,
				PATTERN_SRC | PATTERN_COPY, false);
		error_count += dmatest_verify(thread->dsts, dst_off + len,
				params->buf_size, dst_off + len,
				PATTERN_DST, false);

		if (error_count) {
			result("data error", total_tests, src_off, dst_off,
			       len, error_count);
			failed_tests++;
		} else {
			verbose_result("test passed", total_tests, src_off,
				       dst_off, len, 0);
		}
	}
	runtime = ktime_us_delta(ktime_get(), ktime);

	ret = 0;
	for (i = 0; thread->dsts[i]; i++)
		kfree(thread->dsts[i]);
err_dstbuf:
	kfree(thread->dsts);
err_dsts:
	for (i = 0; thread->srcs[i]; i++)
		kfree(thread->srcs[i]);
err_srcbuf:
	kfree(thread->srcs);
err_srcs:
	kfree(pq_coefs);
err_thread_type:
	pr_info("%s: summary %u tests, %u failures %llu iops %llu KB/s (%d)\n",
		current->comm, total_tests, failed_tests,
		dmatest_persec(runtime, total_tests),
		dmatest_KBs(runtime, total_len), ret);

	/* terminate all transfers on specified channels */
	if (ret)
		dmaengine_terminate_all(chan);

	thread->done = true;
	wake_up(&thread_wait);

	return ret;
}

static void dmatest_cleanup_channel(struct dmatest_chan *dtc)
{
	struct dmatest_thread	*thread;
	struct dmatest_thread	*_thread;
	int			ret;

	list_for_each_entry_safe(thread, _thread, &dtc->threads, node) {
		ret = kthread_stop(thread->task);
		pr_debug("thread %s exited with status %d\n",
			 thread->task->comm, ret);
		list_del(&thread->node);
		put_task_struct(thread->task);
		kfree(thread);
	}

	/* terminate all transfers on specified channels */
	dmaengine_terminate_all(dtc->chan);

	kfree(dtc);
}

static int dmatest_add_threads(struct dmatest_info *info,
		struct dmatest_chan *dtc, enum dma_transaction_type type)
{
	struct dmatest_params *params = &info->params;
	struct dmatest_thread *thread;
	struct dma_chan *chan = dtc->chan;
	char *op;
	unsigned int i;

	if (type == DMA_MEMCPY)
		op = "copy";
	else if (type == DMA_XOR)
		op = "xor";
	else if (type == DMA_PQ)
		op = "pq";
	else
		return -EINVAL;

	for (i = 0; i < params->threads_per_chan; i++) {
		thread = kzalloc(sizeof(struct dmatest_thread), GFP_KERNEL);
		if (!thread) {
			pr_warn("No memory for %s-%s%u\n",
				dma_chan_name(chan), op, i);
			break;
		}
		thread->info = info;
		thread->chan = dtc->chan;
		thread->type = type;
		smp_wmb();
		thread->task = kthread_create(dmatest_func, thread, "%s-%s%u",
				dma_chan_name(chan), op, i);
		if (IS_ERR(thread->task)) {
			pr_warn("Failed to create thread %s-%s%u\n",
				dma_chan_name(chan), op, i);
			kfree(thread);
			break;
		}

		/* srcbuf and dstbuf are allocated by the thread itself */
		get_task_struct(thread->task);
		list_add_tail(&thread->node, &dtc->threads);
		wake_up_process(thread->task);
	}

	return i;
}

static int dmatest_add_channel(struct dmatest_info *info,
		struct dma_chan *chan)
{
	struct dmatest_chan	*dtc;
	struct dma_device	*dma_dev = chan->device;
	unsigned int		thread_count = 0;
	int cnt;

	dtc = kmalloc(sizeof(struct dmatest_chan), GFP_KERNEL);
	if (!dtc) {
		pr_warn("No memory for %s\n", dma_chan_name(chan));
		return -ENOMEM;
	}

	dtc->chan = chan;
	INIT_LIST_HEAD(&dtc->threads);

	if (dma_has_cap(DMA_MEMCPY, dma_dev->cap_mask)) {
		cnt = dmatest_add_threads(info, dtc, DMA_MEMCPY);
		thread_count += cnt > 0 ? cnt : 0;
	}
	if (dma_has_cap(DMA_XOR, dma_dev->cap_mask)) {
		cnt = dmatest_add_threads(info, dtc, DMA_XOR);
		thread_count += cnt > 0 ? cnt : 0;
	}
	if (dma_has_cap(DMA_PQ, dma_dev->cap_mask)) {
		cnt = dmatest_add_threads(info, dtc, DMA_PQ);
		thread_count += cnt > 0 ? cnt : 0;
	}

	pr_info("Started %u threads using %s\n",
		thread_count, dma_chan_name(chan));

	list_add_tail(&dtc->node, &info->channels);
	info->nr_channels++;

	return 0;
}

static bool filter(struct dma_chan *chan, void *param)
{
	struct dmatest_params *params = param;

	if (!dmatest_match_channel(params, chan) ||
	    !dmatest_match_device(params, chan->device))
		return false;
	else
		return true;
}

static void request_channels(struct dmatest_info *info,
			     enum dma_transaction_type type)
{
	dma_cap_mask_t mask;

	dma_cap_zero(mask);
	dma_cap_set(type, mask);
	for (;;) {
		struct dmatest_params *params = &info->params;
		struct dma_chan *chan;

		chan = dma_request_channel(mask, filter, params);
		if (chan) {
			if (dmatest_add_channel(info, chan)) {
				dma_release_channel(chan);
				break; /* add_channel failed, punt */
			}
		} else
			break; /* no more channels available */
		if (params->max_channels &&
		    info->nr_channels >= params->max_channels)
			break; /* we have all we need */
	}
}

static void run_threaded_test(struct dmatest_info *info)
{
	struct dmatest_params *params = &info->params;

	/* Copy test parameters */
	params->buf_size = test_buf_size;
	strlcpy(params->channel, strim(test_channel), sizeof(params->channel));
	strlcpy(params->device, strim(test_device), sizeof(params->device));
	params->threads_per_chan = threads_per_chan;
	params->max_channels = max_channels;
	params->iterations = iterations;
	params->xor_sources = xor_sources;
	params->pq_sources = pq_sources;
	params->timeout = timeout;
	params->noverify = noverify;

	request_channels(info, DMA_MEMCPY);
	request_channels(info, DMA_XOR);
	request_channels(info, DMA_PQ);
}

static void stop_threaded_test(struct dmatest_info *info)
{
	struct dmatest_chan *dtc, *_dtc;
	struct dma_chan *chan;

	list_for_each_entry_safe(dtc, _dtc, &info->channels, node) {
		list_del(&dtc->node);
		chan = dtc->chan;
		dmatest_cleanup_channel(dtc);
		pr_debug("dropped channel %s\n", dma_chan_name(chan));
		dma_release_channel(chan);
	}

	info->nr_channels = 0;
}

static void restart_threaded_test(struct dmatest_info *info, bool run)
{
	/* we might be called early to set run=, defer running until all
	 * parameters have been evaluated
	 */
	if (!info->did_init)
		return;

	/* Stop any running test first */
	stop_threaded_test(info);

	/* Run test with new parameters */
	run_threaded_test(info);
}

static int dmatest_run_get(char *val, const struct kernel_param *kp)
{
	struct dmatest_info *info = &test_info;

	mutex_lock(&info->lock);
	if (is_threaded_test_run(info)) {
		dmatest_run = true;
	} else {
		stop_threaded_test(info);
		dmatest_run = false;
	}
	mutex_unlock(&info->lock);

	return param_get_bool(val, kp);
}

static int dmatest_run_set(const char *val, const struct kernel_param *kp)
{
	struct dmatest_info *info = &test_info;
	int ret;

	mutex_lock(&info->lock);
	ret = param_set_bool(val, kp);
	if (ret) {
		mutex_unlock(&info->lock);
		return ret;
	}

	if (is_threaded_test_run(info))
		ret = -EBUSY;
	else if (dmatest_run)
		restart_threaded_test(info, dmatest_run);

	mutex_unlock(&info->lock);

	return ret;
}

static int __init dmatest_init(void)
{
	struct dmatest_info *info = &test_info;
	struct dmatest_params *params = &info->params;

	if (dmatest_run) {
		mutex_lock(&info->lock);
		run_threaded_test(info);
		mutex_unlock(&info->lock);
	}

	if (params->iterations && wait)
		wait_event(thread_wait, !is_threaded_test_run(info));

	/* module parameters are stable, inittime tests are started,
	 * let userspace take over 'run' control
	 */
	info->did_init = true;

	return 0;
}
/* when compiled-in wait for drivers to load first */
late_initcall(dmatest_init);

static void __exit dmatest_exit(void)
{
	struct dmatest_info *info = &test_info;

	mutex_lock(&info->lock);
	stop_threaded_test(info);
	mutex_unlock(&info->lock);
}
module_exit(dmatest_exit);

MODULE_AUTHOR("Haavard Skinnemoen (Atmel)");
MODULE_LICENSE("GPL v2");<|MERGE_RESOLUTION|>--- conflicted
+++ resolved
@@ -502,10 +502,8 @@
 			break;
 		}
 
-<<<<<<< HEAD
 		align = 3;
-		len = dmatest_random() % params->buf_size + 1;
-=======
+
 		if (params->noverify) {
 			len = params->buf_size;
 			src_off = 0;
@@ -527,7 +525,6 @@
 					  params->buf_size);
 		}
 
->>>>>>> d8ec26d7
 		len = (len >> align) << align;
 		if (!len)
 			len = 1 << align;
