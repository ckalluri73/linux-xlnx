--- conflicted
+++ resolved
@@ -285,17 +285,11 @@
 	if (ret)
 		goto out;
 
-<<<<<<< HEAD
-	ret = vgic_v4_init(kvm);
-	if (ret)
-		goto out;
-=======
 	if (vgic_has_its(kvm)) {
 		ret = vgic_v4_init(kvm);
 		if (ret)
 			goto out;
 	}
->>>>>>> 5fa4ec9c
 
 	kvm_for_each_vcpu(i, vcpu, kvm)
 		kvm_vgic_vcpu_enable(vcpu);
